#![cfg(feature = "e2e")]

use e2e::Account;
use eyre::Result;
use openzeppelin_crypto::arithmetic::uint::{from_str_hex, U256};

use crate::abi::PedersenExample;

mod abi;

// ============================================================================
// Integration Tests: Pedersen
// ============================================================================

#[e2e::test]
<<<<<<< HEAD
async fn hash_returns_expected_pedersen_result(alice: Account) -> Result<()> {
    let input_1 = to_alloy_u256(&from_str_hex(
=======
async fn pedersen_works(alice: Account) -> Result<()> {
    let input_1: U256 = from_str_hex::<4>(
>>>>>>> cda67b4d
        "3d937c035c878245caf64531a5756109c53068da139362728feb561405371cb",
    );
    let input_2: U256 = from_str_hex::<4>(
        "208a0a10250e382e1e4bbe2880906c2791bf6275695e02fbbc6aeff9cd8b31a",
    );
    let expected = from_str_hex::<4>(
        "30e480bed5fe53fa909cc0f8c4d99b8f9f2c016be4c41e13a4848797979c662",
    );

    let input_1: alloy_primitives::U256 = input_1.into();
    let input_2: alloy_primitives::U256 = input_2.into();
    let expected: alloy_primitives::U256 = expected.into();

    let contract_addr = alice.as_deployer().deploy().await?.contract_address;
    let contract = PedersenExample::new(contract_addr, &alice.wallet);

    let PedersenExample::hashReturn { hash } =
        contract.hash([input_1, input_2]).call().await?;

    assert_eq!(hash, expected);

    Ok(())
}<|MERGE_RESOLUTION|>--- conflicted
+++ resolved
@@ -13,15 +13,10 @@
 // ============================================================================
 
 #[e2e::test]
-<<<<<<< HEAD
 async fn hash_returns_expected_pedersen_result(alice: Account) -> Result<()> {
     let input_1 = to_alloy_u256(&from_str_hex(
-=======
-async fn pedersen_works(alice: Account) -> Result<()> {
-    let input_1: U256 = from_str_hex::<4>(
->>>>>>> cda67b4d
         "3d937c035c878245caf64531a5756109c53068da139362728feb561405371cb",
-    );
+    ));
     let input_2: U256 = from_str_hex::<4>(
         "208a0a10250e382e1e4bbe2880906c2791bf6275695e02fbbc6aeff9cd8b31a",
     );
