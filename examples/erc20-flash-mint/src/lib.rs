#![cfg_attr(not(any(test, feature = "export-abi")), no_main)]
extern crate alloc;

use alloc::vec::Vec;

use openzeppelin_stylus::{
    token::erc20::{
        extensions::{flash_mint, Erc20FlashMint, IErc3156FlashLender},
        Erc20, IErc20,
    },
    utils::introspection::erc165::IErc165,
};
use stylus_sdk::{
    abi::Bytes,
    alloy_primitives::{Address, FixedBytes, U256},
    prelude::*,
};

#[entrypoint]
#[storage]
struct Erc20FlashMintExample {
    erc20: Erc20,
    flash_mint: Erc20FlashMint,
}

#[public]
#[implements(IErc20<Error = flash_mint::Error>, IErc3156FlashLender<Error = flash_mint::Error>, IErc165)]
impl Erc20FlashMintExample {
    fn mint(
        &mut self,
        to: Address,
        value: U256,
    ) -> Result<(), flash_mint::Error> {
        Ok(self.erc20._mint(to, value)?)
    }

    /// WARNING: These functions are intended for **testing purposes** only. In
    /// **production**, ensure strict access control to prevent unauthorized
    /// operations, which can disrupt contract functionality. Remove or secure
    /// these functions before deployment.
    fn set_flash_fee_receiver(&mut self, new_receiver: Address) {
        self.flash_mint.flash_fee_receiver_address.set(new_receiver);
    }

    fn set_flash_fee_value(&mut self, new_value: U256) {
        self.flash_mint.flash_fee_value.set(new_value);
    }
}

#[public]
impl IErc3156FlashLender for Erc20FlashMintExample {
    type Error = flash_mint::Error;

    fn max_flash_loan(&self, token: Address) -> U256 {
        self.flash_mint.max_flash_loan(token, &self.erc20)
    }

    fn flash_fee(
        &self,
        token: Address,
        value: U256,
    ) -> Result<U256, flash_mint::Error> {
        Ok(self.flash_mint.flash_fee(token, value)?)
    }

    fn flash_loan(
        &mut self,
        receiver: Address,
        token: Address,
        value: U256,
        data: Bytes,
    ) -> Result<bool, flash_mint::Error> {
        Ok(self.flash_mint.flash_loan(
            receiver,
            token,
            value,
            &data,
            &mut self.erc20,
        )?)
    }
}

#[public]
impl IErc20 for Erc20FlashMintExample {
    type Error = flash_mint::Error;

    fn total_supply(&self) -> U256 {
        self.erc20.total_supply()
    }

    fn balance_of(&self, account: Address) -> U256 {
        self.erc20.balance_of(account)
    }

    fn transfer(
        &mut self,
        to: Address,
        value: U256,
    ) -> Result<bool, <Self as IErc20>::Error> {
        Ok(self.erc20.transfer(to, value)?)
    }

    fn allowance(&self, owner: Address, spender: Address) -> U256 {
        self.erc20.allowance(owner, spender)
    }

    fn approve(
        &mut self,
        spender: Address,
        value: U256,
    ) -> Result<bool, <Self as IErc20>::Error> {
        Ok(self.erc20.approve(spender, value)?)
    }

    fn transfer_from(
        &mut self,
        from: Address,
        to: Address,
        value: U256,
    ) -> Result<bool, <Self as IErc20>::Error> {
        Ok(self.erc20.transfer_from(from, to, value)?)
    }
}

#[public]
impl IErc165 for Erc20FlashMintExample {
    fn supports_interface(&self, interface_id: FixedBytes<4>) -> bool {
        <Self as IErc3156FlashLender>::interface_id() == interface_id
<<<<<<< HEAD
            || Erc20::supports_interface(&self.erc20, interface_id)
=======
            || self.erc20.supports_interface(interface_id)
>>>>>>> fa12c0c4
    }
}<|MERGE_RESOLUTION|>--- conflicted
+++ resolved
@@ -126,10 +126,6 @@
 impl IErc165 for Erc20FlashMintExample {
     fn supports_interface(&self, interface_id: FixedBytes<4>) -> bool {
         <Self as IErc3156FlashLender>::interface_id() == interface_id
-<<<<<<< HEAD
-            || Erc20::supports_interface(&self.erc20, interface_id)
-=======
             || self.erc20.supports_interface(interface_id)
->>>>>>> fa12c0c4
     }
 }