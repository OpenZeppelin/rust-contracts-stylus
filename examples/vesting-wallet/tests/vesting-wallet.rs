--- conflicted
+++ resolved
@@ -9,13 +9,8 @@
     rpc::types::{BlockTransactionsKind, TransactionRequest},
 };
 use e2e::{
-<<<<<<< HEAD
-    constructor, receipt, send, watch, Account, Constructor,
-    ContractInitializationError, EventExt, Panic, PanicCode, Revert,
-=======
     receipt, send, watch, Account, Constructor, ContractInitializationError,
     EventExt, Panic, PanicCode, Revert,
->>>>>>> b83948d3
 };
 use mock::{erc20, erc20::ERC20Mock};
 
@@ -30,9 +25,6 @@
     start_timestamp: u64,
     duration_seconds: u64,
 ) -> Constructor {
-<<<<<<< HEAD
-    constructor!(beneficiary, start_timestamp, duration_seconds)
-=======
     Constructor {
         signature: "constructor(address,uint64,uint64)".to_string(),
         args: vec![
@@ -41,7 +33,6 @@
             duration_seconds.to_string(),
         ],
     }
->>>>>>> b83948d3
 }
 
 async fn block_timestamp(account: &Account) -> eyre::Result<u64> {
