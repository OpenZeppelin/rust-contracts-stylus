#![cfg(feature = "e2e")]

use abi::VestingWallet;
use alloy::{
    eips::BlockId,
    primitives::{Address, U256},
    providers::Provider,
    rpc::types::BlockTransactionsKind,
    sol,
};
use e2e::{
    receipt, send, watch, Account, EventExt, Panic, PanicCode, ReceiptExt,
    Revert,
};
use mock::{erc20, erc20::ERC20Mock};

use crate::VestingWalletExample::constructorCall;

mod abi;
mod mock;

sol!("src/constructor.sol");

const BALANCE: u64 = 1000;
const DURATION: u64 = 365 * 86400; // 1 year

fn ctr(
    beneficiary: Address,
    start_timestamp: u64,
    duration_seconds: u64,
) -> constructorCall {
    constructorCall {
        beneficiary,
        startTimestamp: start_timestamp,
        durationSeconds: duration_seconds,
    }
}

async fn block_timestamp(account: &Account) -> eyre::Result<u64> {
    let timestamp = account
        .wallet
        .get_block(BlockId::latest(), BlockTransactionsKind::Hashes)
        .await?
        .expect("latest block should exist")
        .header
        .timestamp;

    Ok(timestamp)
}

/// Since the block timestamp can theoretically change between the initial fetch
/// (to calculate the `start` timestamp) and the final release of vested funds
/// in the test, it is best we assert that the released amount is within
/// some predefined range.
/// The reason why the timestamp can change is that we perform many mutations
/// on-chain, from deploying and activating contracts, sending initial ETH/ERC20
/// to the contract and then finally releasing the funds.
fn assert_in_delta(expected: U256, actual: U256) {
    let diff = expected.abs_diff(actual);
    let delta = U256::from(1);
    assert!(diff <= delta, "Your result of {actual} should be within {delta} of the expected result {expected}");
}

#[e2e::test]
async fn constructs(alice: Account) -> eyre::Result<()> {
    let start_timestamp = block_timestamp(&alice).await?;
    let contract_addr = alice
        .as_deployer()
        .with_constructor(ctr(alice.address(), start_timestamp, DURATION))
        .deploy()
        .await?
        .address()?;
    let contract = VestingWallet::new(contract_addr, &alice.wallet);

    let owner = contract.owner().call().await?.owner;
    let start = contract.start().call().await?.start;
    let duration = contract.duration().call().await?.duration;
    let end = contract.end().call().await?.end;

    assert_eq!(alice.address(), owner);
    assert_eq!(U256::from(start_timestamp), start);
    assert_eq!(U256::from(DURATION), duration);
    assert_eq!(U256::from(start_timestamp + DURATION), end);

    Ok(())
}

#[e2e::test]
async fn rejects_zero_address_for_beneficiary(
    alice: Account,
) -> eyre::Result<()> {
    let start = block_timestamp(&alice).await?;
    let err = alice
        .as_deployer()
        .with_constructor(ctr(Address::ZERO, start, DURATION))
        .deploy()
        .await
        .expect_err("should not deploy due to `OwnableInvalidOwner`");

    assert!(err.reverted_with(VestingWallet::OwnableInvalidOwner {
        owner: Address::ZERO
    }));

    Ok(())
}

mod ether_vesting {
    use super::*;

    async fn deploy(
        account: &Account,
        start: u64,
        duration: u64,
        allocation: u64,
    ) -> eyre::Result<Address> {
        let contract_addr = account
            .as_deployer()
            .with_constructor(ctr(account.address(), start, duration))
            .deploy()
            .await?
            .address()?;
        let contract = VestingWallet::new(contract_addr, &account.wallet);

<<<<<<< HEAD
        // TODO: need to help here
        let _ = watch!(contract.receiveEther().value(U256::from(allocation)))?;
=======
        watch!(contract.receiveEther().value(U256::from(allocation)))?;
>>>>>>> 6e4a147b

        Ok(contract_addr)
    }

    async fn run_check_release(
        alice: Account,
        time_passed: u64,
    ) -> eyre::Result<()> {
        let timestamp = block_timestamp(&alice).await?;
        let start = timestamp - time_passed;
        let expected_amount = U256::from(std::cmp::min(
            BALANCE,
            BALANCE * time_passed / DURATION,
        ));
        let contract_addr = deploy(&alice, start, DURATION, BALANCE).await?;
        let contract = VestingWallet::new(contract_addr, &alice.wallet);

        let old_alice_balance =
            alice.wallet.get_balance(alice.address()).await?;
        let old_contract_balance =
            alice.wallet.get_balance(contract_addr).await?;

        let released = contract.released_0().call().await?.released;
        let releasable = contract.releasable_0().call().await?.releasable;
        assert_eq!(U256::ZERO, released);
        assert_in_delta(expected_amount, releasable);

        let receipt = receipt!(contract.release_0())?;

        let alice_balance = alice.wallet.get_balance(alice.address()).await?;
        let contract_balance = alice.wallet.get_balance(contract_addr).await?;
        let released = contract.released_0().call().await?.released;
        let releasable = contract.releasable_0().call().await?.releasable;
        assert_in_delta(expected_amount, released);
        assert_in_delta(U256::ZERO, releasable);
        assert_in_delta(
            old_alice_balance + released
                - U256::from(receipt.gas_used * receipt.effective_gas_price),
            alice_balance,
        );
        assert_in_delta(old_contract_balance - released, contract_balance);

        assert!(
            receipt.emits(VestingWallet::EtherReleased { amount: released })
        );

        Ok(())
    }

    #[e2e::test]
    async fn check_release_0_percent(alice: Account) -> eyre::Result<()> {
        run_check_release(alice, 0).await
    }

    #[e2e::test]
    async fn check_release_25_percent(alice: Account) -> eyre::Result<()> {
        run_check_release(alice, DURATION / 4).await
    }

    #[e2e::test]
    async fn check_release_50_percent(alice: Account) -> eyre::Result<()> {
        run_check_release(alice, DURATION / 2).await
    }

    #[e2e::test]
    async fn check_release_100_percent(alice: Account) -> eyre::Result<()> {
        run_check_release(alice, DURATION).await
    }

    #[e2e::test]
    async fn check_release_100_percent_vesting_in_the_past(
        alice: Account,
    ) -> eyre::Result<()> {
        run_check_release(alice, DURATION * 4 / 3).await
    }

    #[e2e::test]
    async fn check_vested_amount(alice: Account) -> eyre::Result<()> {
        let start = block_timestamp(&alice).await?;
        let contract_addr = deploy(&alice, start, DURATION, BALANCE).await?;

        let contract = VestingWallet::new(contract_addr, &alice.wallet);

        for i in 0..64 {
            let timestamp = i * DURATION / 60 + start;
            let expected_amount = U256::from(std::cmp::min(
                BALANCE,
                BALANCE * (timestamp - start) / DURATION,
            ));

            let vested_amount =
                contract.vestedAmount_0(timestamp).call().await?.vestedAmount;
            assert_eq!(
                expected_amount, vested_amount,
                "\n---\ni: {i}\nstart: {start}\ntimestamp: {timestamp}\n---\n"
            );
        }

        Ok(())
    }
}

mod erc20_vesting {
    use super::*;

    async fn deploy(
        account: &Account,
        start: u64,
        duration: u64,
    ) -> eyre::Result<Address> {
        let contract_addr = account
            .as_deployer()
            .with_constructor(ctr(account.address(), start, duration))
            .deploy()
            .await?
            .address()?;
        Ok(contract_addr)
    }

    async fn deploy_erc20(
        account: &Account,
        mint_to: Address,
        allocation: U256,
    ) -> eyre::Result<Address> {
        let erc20_address = erc20::deploy(&account.wallet).await?;
        let erc20 = ERC20Mock::new(erc20_address, &account.wallet);
        watch!(erc20.mint(mint_to, allocation))?;
        Ok(erc20_address)
    }

    async fn deploy_erc20_return_false(
        account: &Account,
        mint_to: Address,
        allocation: u64,
    ) -> eyre::Result<Address> {
        use mock::{
            erc20_return_false, erc20_return_false::ERC20ReturnFalseMock,
        };

        let erc20_address = erc20_return_false::deploy(&account.wallet).await?;
        let erc20 = ERC20ReturnFalseMock::new(erc20_address, &account.wallet);
        watch!(erc20.mint(mint_to, U256::from(allocation)))?;
        Ok(erc20_address)
    }

    async fn run_check_release(
        alice: Account,
        time_passed: u64,
    ) -> eyre::Result<()> {
        let timestamp = block_timestamp(&alice).await?;
        let start = timestamp - time_passed;
        let expected_amount = U256::from(std::cmp::min(
            BALANCE,
            BALANCE * time_passed / DURATION,
        ));
        let contract_addr = deploy(&alice, start, DURATION).await?;
        let erc20_address =
            deploy_erc20(&alice, contract_addr, U256::from(BALANCE)).await?;

        let contract = VestingWallet::new(contract_addr, &alice.wallet);
        let erc20 = ERC20Mock::new(erc20_address, &alice.wallet);

        let old_alice_balance =
            erc20.balanceOf(alice.address()).call().await?.balance;
        let old_contract_balance =
            erc20.balanceOf(contract_addr).call().await?.balance;

        let released =
            contract.released_1(erc20_address).call().await?.released;
        let releasable =
            contract.releasable_1(erc20_address).call().await?.releasable;
        assert_eq!(U256::ZERO, released);
        assert_in_delta(expected_amount, releasable);

        let receipt = receipt!(contract.release_1(erc20_address))?;

        let alice_balance =
            erc20.balanceOf(alice.address()).call().await?.balance;
        let contract_balance =
            erc20.balanceOf(contract_addr).call().await?.balance;
        let released =
            contract.released_1(erc20_address).call().await?.released;
        let releasable =
            contract.releasable_1(erc20_address).call().await?.releasable;
        assert_in_delta(expected_amount, released);
        assert_in_delta(U256::ZERO, releasable);
        assert_in_delta(old_alice_balance + released, alice_balance);
        assert_in_delta(old_contract_balance - released, contract_balance);

        assert!(receipt.emits(VestingWallet::ERC20Released {
            token: erc20_address,
            amount: released
        }));

        Ok(())
    }

    #[e2e::test]
    async fn check_release_0_percent(alice: Account) -> eyre::Result<()> {
        run_check_release(alice, 0).await
    }

    #[e2e::test]
    async fn check_release_25_percent(alice: Account) -> eyre::Result<()> {
        run_check_release(alice, DURATION / 4).await
    }

    #[e2e::test]
    async fn check_release_50_percent(alice: Account) -> eyre::Result<()> {
        run_check_release(alice, DURATION / 2).await
    }

    #[e2e::test]
    async fn check_release_100_percent(alice: Account) -> eyre::Result<()> {
        run_check_release(alice, DURATION).await
    }

    #[e2e::test]
    async fn check_release_100_percent_vesting_in_the_past(
        alice: Account,
    ) -> eyre::Result<()> {
        run_check_release(alice, DURATION * 4 / 3).await
    }

    #[e2e::test]
    async fn check_vested_amount(alice: Account) -> eyre::Result<()> {
        let start = block_timestamp(&alice).await?;
        let contract_addr = deploy(&alice, start, DURATION).await?;
        let erc20_address =
            deploy_erc20(&alice, contract_addr, U256::from(BALANCE)).await?;

        let contract = VestingWallet::new(contract_addr, &alice.wallet);

        for i in 0..64 {
            let timestamp = i * DURATION / 60 + start;
            let expected_amount = U256::from(std::cmp::min(
                BALANCE,
                BALANCE * (timestamp - start) / DURATION,
            ));

            let vested_amount = contract
                .vestedAmount_1(erc20_address, timestamp)
                .call()
                .await?
                .vestedAmount;
            assert_eq!(
                expected_amount, vested_amount,
                "\n---\ni: {i}\nstart: {start}\ntimestamp: {timestamp}\n---\n"
            );
        }

        Ok(())
    }

    #[e2e::test]
    async fn releasable_erc20_reverts_on_invalid_token(
        alice: Account,
    ) -> eyre::Result<()> {
        let start = block_timestamp(&alice).await?;
        let contract_addr = deploy(&alice, start, DURATION).await?;

        let contract = VestingWallet::new(contract_addr, &alice.wallet);

        let err = send!(contract.releasable_1(Address::ZERO))
            .expect_err("should not get releasable amount for invalid token");

        assert!(err.reverted_with(VestingWallet::InvalidToken {
            token: Address::ZERO
        }));

        Ok(())
    }

    #[e2e::test]
    async fn release_erc20_reverts_on_invalid_token(
        alice: Account,
    ) -> eyre::Result<()> {
        let start = block_timestamp(&alice).await?;
        let contract_addr = deploy(&alice, start, DURATION).await?;

        let contract = VestingWallet::new(contract_addr, &alice.wallet);

        let err = send!(contract.release_1(Address::ZERO))
            .expect_err("should not release for invalid token");

        assert!(err.reverted_with(VestingWallet::InvalidToken {
            token: Address::ZERO
        }));

        Ok(())
    }

    #[e2e::test]
    async fn release_erc20_reverts_on_failed_transfer(
        alice: Account,
    ) -> eyre::Result<()> {
        let start = block_timestamp(&alice).await?;
        let contract_addr = deploy(&alice, start, DURATION).await?;
        let erc20_address =
            deploy_erc20_return_false(&alice, contract_addr, BALANCE).await?;

        let contract = VestingWallet::new(contract_addr, &alice.wallet);

        let err = send!(contract.release_1(erc20_address))
            .expect_err("should not release when transfer fails");

        assert!(err.reverted_with(VestingWallet::SafeErc20FailedOperation {
            token: erc20_address
        }));

        Ok(())
    }

    #[e2e::test]
    async fn vested_amount_erc20_reverts_on_invalid_token(
        alice: Account,
    ) -> eyre::Result<()> {
        let start = block_timestamp(&alice).await?;
        let contract_addr = deploy(&alice, start, DURATION).await?;

        let contract = VestingWallet::new(contract_addr, &alice.wallet);

        let err = send!(contract.vestedAmount_1(Address::ZERO, start))
            .expect_err("should not get vested amount for invalid token");

        assert!(err.reverted_with(VestingWallet::InvalidToken {
            token: Address::ZERO
        }));

        Ok(())
    }

    #[e2e::test]
    async fn vested_amount_reverts_on_scaled_allocation_overflow(
        alice: Account,
    ) -> eyre::Result<()> {
        let start = block_timestamp(&alice).await?;
        let timestamp = DURATION / 2 + start;
        let contract_addr = deploy(&alice, start, DURATION).await?;
        let erc20_address =
            deploy_erc20(&alice, contract_addr, U256::MAX).await?;

        let contract = VestingWallet::new(contract_addr, &alice.wallet);

        let err = send!(contract.vestedAmount_1(erc20_address, timestamp))
            .expect_err("should exceed `U256::MAX`");

        assert!(err.panicked_with(PanicCode::ArithmeticOverflow));

        Ok(())
    }
}<|MERGE_RESOLUTION|>--- conflicted
+++ resolved
@@ -121,12 +121,8 @@
             .address()?;
         let contract = VestingWallet::new(contract_addr, &account.wallet);
 
-<<<<<<< HEAD
         // TODO: need to help here
-        let _ = watch!(contract.receiveEther().value(U256::from(allocation)))?;
-=======
         watch!(contract.receiveEther().value(U256::from(allocation)))?;
->>>>>>> 6e4a147b
 
         Ok(contract_addr)
     }
