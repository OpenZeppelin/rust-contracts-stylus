--- conflicted
+++ resolved
@@ -3,13 +3,8 @@
 use abi::Erc20;
 use alloy::primitives::{uint, Address, U256};
 use e2e::{
-<<<<<<< HEAD
-    constructor, receipt, send, watch, Account, Constructor,
-    ContractInitializationError, EventExt, Panic, PanicCode, Revert,
-=======
     receipt, send, watch, Account, Constructor, ContractInitializationError,
     EventExt, Panic, PanicCode, Revert,
->>>>>>> b83948d3
 };
 use eyre::Result;
 
@@ -20,9 +15,6 @@
 const CAP: U256 = uint!(1_000_000_U256);
 
 fn ctr(cap: U256) -> Constructor {
-<<<<<<< HEAD
-    constructor!(TOKEN_NAME.to_string(), TOKEN_SYMBOL.to_string(), cap)
-=======
     Constructor {
         signature: "constructor(string,string,uint256)".to_string(),
         args: vec![
@@ -31,7 +23,6 @@
             cap.to_string(),
         ],
     }
->>>>>>> b83948d3
 }
 
 fn default_ctr() -> Constructor {
