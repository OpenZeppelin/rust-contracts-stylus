#![cfg(feature = "e2e")]

use abi::Erc20;
use alloy::{
    primitives::{uint, Address, U256},
    sol,
};
use e2e::{
    receipt, send, watch, Account, EventExt, Panic, PanicCode, ReceiptExt,
    Revert,
};
use eyre::Result;

use crate::Erc20Example::constructorCall;

mod abi;

sol!("src/constructor.sol");

const TOKEN_NAME: &str = "Test Token";
const TOKEN_SYMBOL: &str = "TTK";
const CAP: U256 = uint!(1_000_000_U256);

impl Default for constructorCall {
    fn default() -> Self {
        ctr(CAP)
    }
}

fn ctr(cap: U256) -> constructorCall {
    Erc20Example::constructorCall {
        name_: TOKEN_NAME.to_owned(),
        symbol_: TOKEN_SYMBOL.to_owned(),
        cap_: cap,
    }
}

// ============================================================================
// Integration Tests: ERC-20 Token + Metadata Extension
// ============================================================================

#[e2e::test]
async fn constructs(alice: Account) -> Result<()> {
    let contract_addr = alice
        .as_deployer()
        .with_default_constructor::<constructorCall>()
        .deploy()
        .await?
        .address()?;
    let contract = Erc20::new(contract_addr, &alice.wallet);

    let name = contract.name().call().await?.name;
    let symbol = contract.symbol().call().await?.symbol;
    let cap = contract.cap().call().await?.cap;
    let decimals = contract.decimals().call().await?.decimals;
    let total_supply = contract.totalSupply().call().await?.totalSupply;
    let paused = contract.paused().call().await?.paused;

    assert_eq!(name, TOKEN_NAME.to_owned());
    assert_eq!(symbol, TOKEN_SYMBOL.to_owned());
    assert_eq!(cap, CAP);
    assert_eq!(decimals, 10);
    assert_eq!(total_supply, U256::ZERO);
    assert!(!paused);

    Ok(())
}

#[e2e::test]
async fn mints(alice: Account) -> Result<()> {
    let contract_addr = alice
        .as_deployer()
        .with_default_constructor::<constructorCall>()
        .deploy()
        .await?
        .address()?;
    let contract = Erc20::new(contract_addr, &alice.wallet);
    let alice_addr = alice.address();

    let Erc20::balanceOfReturn { balance: initial_balance } =
        contract.balanceOf(alice_addr).call().await?;
    let Erc20::totalSupplyReturn { totalSupply: initial_supply } =
        contract.totalSupply().call().await?;

    assert_eq!(U256::ZERO, initial_balance);
    assert_eq!(U256::ZERO, initial_supply);

    let one = uint!(1_U256);
    let receipt = receipt!(contract.mint(alice_addr, one))?;
    assert!(receipt.emits(Erc20::Transfer {
        from: Address::ZERO,
        to: alice_addr,
        value: one,
    }));

    let Erc20::balanceOfReturn { balance } =
        contract.balanceOf(alice_addr).call().await?;
    let Erc20::totalSupplyReturn { totalSupply: total_supply } =
        contract.totalSupply().call().await?;

    assert_eq!(initial_balance + one, balance);
    assert_eq!(initial_supply + one, total_supply);
    Ok(())
}

#[e2e::test]
async fn mints_rejects_invalid_receiver(alice: Account) -> Result<()> {
    let contract_addr = alice
        .as_deployer()
        .with_default_constructor::<constructorCall>()
        .deploy()
        .await?
        .address()?;
    let contract = Erc20::new(contract_addr, &alice.wallet);
    let invalid_receiver = Address::ZERO;

    let Erc20::balanceOfReturn { balance: initial_balance } =
        contract.balanceOf(invalid_receiver).call().await?;
    let Erc20::totalSupplyReturn { totalSupply: initial_supply } =
        contract.totalSupply().call().await?;

    let value = uint!(10_U256);
    let err = send!(contract.mint(invalid_receiver, value))
        .expect_err("should not mint tokens for Address::ZERO");
    assert!(err.reverted_with(Erc20::ERC20InvalidReceiver {
        receiver: invalid_receiver
    }));

    let Erc20::balanceOfReturn { balance } =
        contract.balanceOf(invalid_receiver).call().await?;
    let Erc20::totalSupplyReturn { totalSupply: total_supply } =
        contract.totalSupply().call().await?;

    assert_eq!(initial_balance, balance);
    assert_eq!(initial_supply, total_supply);
    Ok(())
}

#[e2e::test]
async fn mints_rejects_overflow(alice: Account) -> Result<()> {
    let max_cap = U256::MAX;

    let contract_addr = alice
        .as_deployer()
        .with_constructor(ctr(max_cap))
        .deploy()
        .await?
        .address()?;
    let contract = Erc20::new(contract_addr, &alice.wallet);
    let alice_addr = alice.address();

    let one = uint!(1_U256);

    let _ = watch!(contract.mint(alice_addr, max_cap))?;

    let Erc20::balanceOfReturn { balance: initial_balance } =
        contract.balanceOf(alice_addr).call().await?;
    let Erc20::totalSupplyReturn { totalSupply: initial_supply } =
        contract.totalSupply().call().await?;

    assert_eq!(initial_supply, max_cap);
    assert_eq!(initial_balance, max_cap);

    let err = send!(contract.mint(alice_addr, one))
        .expect_err("should not exceed U256::MAX");

    assert!(err.panicked_with(PanicCode::ArithmeticOverflow));

    let Erc20::balanceOfReturn { balance } =
        contract.balanceOf(alice_addr).call().await?;
    let Erc20::totalSupplyReturn { totalSupply: total_supply } =
        contract.totalSupply().call().await?;

    assert_eq!(initial_balance, balance);
    assert_eq!(initial_supply, total_supply);
    Ok(())
}

#[e2e::test]
async fn transfers(alice: Account, bob: Account) -> Result<()> {
    let contract_addr = alice
        .as_deployer()
        .with_default_constructor::<constructorCall>()
        .deploy()
        .await?
        .address()?;
    let contract_alice = Erc20::new(contract_addr, &alice.wallet);
    let alice_addr = alice.address();
    let bob_addr = bob.address();

    let balance = uint!(10_U256);
    let value = uint!(1_U256);

    let _ = watch!(contract_alice.mint(alice.address(), balance))?;

    let Erc20::balanceOfReturn { balance: initial_alice_balance } =
        contract_alice.balanceOf(alice_addr).call().await?;
    let Erc20::balanceOfReturn { balance: initial_bob_balance } =
        contract_alice.balanceOf(bob_addr).call().await?;
    let Erc20::totalSupplyReturn { totalSupply: initial_supply } =
        contract_alice.totalSupply().call().await?;

    let receipt = receipt!(contract_alice.transfer(bob_addr, value))?;

    let Erc20::balanceOfReturn { balance: alice_balance } =
        contract_alice.balanceOf(alice_addr).call().await?;
    let Erc20::balanceOfReturn { balance: bob_balance } =
        contract_alice.balanceOf(bob_addr).call().await?;
    let Erc20::totalSupplyReturn { totalSupply: supply } =
        contract_alice.totalSupply().call().await?;

    assert!(receipt.emits(Erc20::Transfer {
        from: alice_addr,
        to: bob_addr,
        value
    }));

    assert_eq!(initial_alice_balance - value, alice_balance);
    assert_eq!(initial_bob_balance + value, bob_balance);
    assert_eq!(initial_supply, supply);

    Ok(())
}

#[e2e::test]
async fn transfer_rejects_insufficient_balance(
    alice: Account,
    bob: Account,
) -> Result<()> {
    let contract_addr = alice
        .as_deployer()
        .with_default_constructor::<constructorCall>()
        .deploy()
        .await?
        .address()?;
    let contract_alice = Erc20::new(contract_addr, &alice.wallet);
    let alice_addr = alice.address();
    let bob_addr = bob.address();

    let balance = uint!(10_U256);
    let value = uint!(11_U256);

    let _ = watch!(contract_alice.mint(alice.address(), balance))?;

    let Erc20::balanceOfReturn { balance: initial_alice_balance } =
        contract_alice.balanceOf(alice_addr).call().await?;
    let Erc20::balanceOfReturn { balance: initial_bob_balance } =
        contract_alice.balanceOf(bob_addr).call().await?;
    let Erc20::totalSupplyReturn { totalSupply: initial_supply } =
        contract_alice.totalSupply().call().await?;

    let err = send!(contract_alice.transfer(bob_addr, value))
        .expect_err("should not transfer when insufficient balance");
    assert!(err.reverted_with(Erc20::ERC20InsufficientBalance {
        sender: alice_addr,
        balance,
        needed: value
    }));

    let Erc20::balanceOfReturn { balance: alice_balance } =
        contract_alice.balanceOf(alice_addr).call().await?;
    let Erc20::balanceOfReturn { balance: bob_balance } =
        contract_alice.balanceOf(bob_addr).call().await?;
    let Erc20::totalSupplyReturn { totalSupply: supply } =
        contract_alice.totalSupply().call().await?;

    assert_eq!(initial_alice_balance, alice_balance);
    assert_eq!(initial_bob_balance, bob_balance);
    assert_eq!(initial_supply, supply);

    Ok(())
}

#[e2e::test]
async fn transfer_rejects_invalid_receiver(alice: Account) -> Result<()> {
    let contract_addr = alice
        .as_deployer()
        .with_default_constructor::<constructorCall>()
        .deploy()
        .await?
        .address()?;
    let contract_alice = Erc20::new(contract_addr, &alice.wallet);
    let alice_addr = alice.address();
    let invalid_receiver = Address::ZERO;

    let balance = uint!(10_U256);
    let value = uint!(1_U256);

    let _ = watch!(contract_alice.mint(alice.address(), balance))?;

    let Erc20::balanceOfReturn { balance: initial_alice_balance } =
        contract_alice.balanceOf(alice_addr).call().await?;
    let Erc20::balanceOfReturn { balance: initial_receiver_balance } =
        contract_alice.balanceOf(invalid_receiver).call().await?;
    let Erc20::totalSupplyReturn { totalSupply: initial_supply } =
        contract_alice.totalSupply().call().await?;

    let err = send!(contract_alice.transfer(invalid_receiver, value))
        .expect_err("should not transfer to Address::ZERO");
    assert!(err.reverted_with(Erc20::ERC20InvalidReceiver {
        receiver: invalid_receiver
    }));

    let Erc20::balanceOfReturn { balance: alice_balance } =
        contract_alice.balanceOf(alice_addr).call().await?;
    let Erc20::balanceOfReturn { balance: receiver_balance } =
        contract_alice.balanceOf(invalid_receiver).call().await?;
    let Erc20::totalSupplyReturn { totalSupply: supply } =
        contract_alice.totalSupply().call().await?;

    assert_eq!(initial_alice_balance, alice_balance);
    assert_eq!(initial_receiver_balance, receiver_balance);
    assert_eq!(initial_supply, supply);

    Ok(())
}

#[e2e::test]
async fn approves(alice: Account, bob: Account) -> Result<()> {
    let contract_addr = alice
        .as_deployer()
        .with_default_constructor::<constructorCall>()
        .deploy()
        .await?
        .address()?;
    let contract = Erc20::new(contract_addr, &alice.wallet);
    let alice_addr = alice.address();
    let bob_addr = bob.address();

    let one = uint!(1_U256);
    let ten = uint!(10_U256);

    let Erc20::allowanceReturn { allowance: initial_alice_bob_allowance } =
        contract.allowance(alice_addr, bob_addr).call().await?;
    let Erc20::allowanceReturn { allowance: initial_bob_alice_allowance } =
        contract.allowance(bob_addr, alice_addr).call().await?;
    let Erc20::balanceOfReturn { balance: initial_alice_balance } =
        contract.balanceOf(alice_addr).call().await?;
    let Erc20::balanceOfReturn { balance: initial_bob_balance } =
        contract.balanceOf(bob_addr).call().await?;
    let Erc20::totalSupplyReturn { totalSupply: initial_supply } =
        contract.totalSupply().call().await?;

    assert_eq!(U256::ZERO, initial_alice_bob_allowance);
    assert_eq!(U256::ZERO, initial_bob_alice_allowance);

    let receipt = receipt!(contract.approve(bob_addr, one))?;
    assert!(receipt.emits(Erc20::Approval {
        owner: alice_addr,
        spender: bob_addr,
        value: one,
    }));

    let Erc20::allowanceReturn { allowance: alice_bob_allowance } =
        contract.allowance(alice_addr, bob_addr).call().await?;
    let Erc20::allowanceReturn { allowance: bob_alice_allowance } =
        contract.allowance(bob_addr, alice_addr).call().await?;

    assert_eq!(initial_alice_bob_allowance + one, alice_bob_allowance);
    assert_eq!(initial_bob_alice_allowance, bob_alice_allowance);

    let receipt = receipt!(contract.approve(bob_addr, ten))?;
    assert!(receipt.emits(Erc20::Approval {
        owner: alice_addr,
        spender: bob_addr,
        value: ten,
    }));

    let Erc20::allowanceReturn { allowance: alice_bob_allowance } =
        contract.allowance(alice_addr, bob_addr).call().await?;
    let Erc20::allowanceReturn { allowance: bob_alice_allowance } =
        contract.allowance(bob_addr, alice_addr).call().await?;

    let Erc20::balanceOfReturn { balance: alice_balance } =
        contract.balanceOf(alice_addr).call().await?;
    let Erc20::balanceOfReturn { balance: bob_balance } =
        contract.balanceOf(bob_addr).call().await?;
    let Erc20::totalSupplyReturn { totalSupply: supply } =
        contract.totalSupply().call().await?;

    assert_eq!(initial_alice_bob_allowance + ten, alice_bob_allowance);
    assert_eq!(initial_bob_alice_allowance, bob_alice_allowance);
    assert_eq!(initial_alice_balance, alice_balance);
    assert_eq!(initial_bob_balance, bob_balance);
    assert_eq!(initial_supply, supply);

    Ok(())
}

#[e2e::test]
async fn approve_rejects_invalid_spender(alice: Account) -> Result<()> {
    let contract_addr = alice
        .as_deployer()
        .with_default_constructor::<constructorCall>()
        .deploy()
        .await?
        .address()?;
    let contract = Erc20::new(contract_addr, &alice.wallet);
    let alice_addr = alice.address();
    let invalid_spender = Address::ZERO;

    let ten = uint!(10_U256);

    let Erc20::allowanceReturn { allowance: initial_alice_spender_allowance } =
        contract.allowance(alice_addr, invalid_spender).call().await?;
    let Erc20::allowanceReturn { allowance: initial_spender_alice_allowance } =
        contract.allowance(invalid_spender, alice_addr).call().await?;
    let Erc20::balanceOfReturn { balance: initial_alice_balance } =
        contract.balanceOf(alice_addr).call().await?;
    let Erc20::balanceOfReturn { balance: initial_spender_balance } =
        contract.balanceOf(invalid_spender).call().await?;
    let Erc20::totalSupplyReturn { totalSupply: initial_supply } =
        contract.totalSupply().call().await?;

    assert_eq!(U256::ZERO, initial_alice_spender_allowance);
    assert_eq!(U256::ZERO, initial_spender_alice_allowance);

    let err = send!(contract.approve(invalid_spender, ten))
        .expect_err("should not approve for Address::ZERO");

    assert!(err.reverted_with(Erc20::ERC20InvalidSpender {
        spender: invalid_spender
    }));

    let Erc20::allowanceReturn { allowance: alice_spender_allowance } =
        contract.allowance(alice_addr, invalid_spender).call().await?;
    let Erc20::allowanceReturn { allowance: spender_alice_allowance } =
        contract.allowance(invalid_spender, alice_addr).call().await?;
    let Erc20::balanceOfReturn { balance: alice_balance } =
        contract.balanceOf(alice_addr).call().await?;
    let Erc20::balanceOfReturn { balance: spender_balance } =
        contract.balanceOf(invalid_spender).call().await?;
    let Erc20::totalSupplyReturn { totalSupply: supply } =
        contract.totalSupply().call().await?;

    assert_eq!(initial_alice_spender_allowance, alice_spender_allowance);
    assert_eq!(initial_spender_alice_allowance, spender_alice_allowance);
    assert_eq!(initial_alice_balance, alice_balance);
    assert_eq!(initial_spender_balance, spender_balance);
    assert_eq!(initial_supply, supply);

    Ok(())
}

#[e2e::test]
async fn transfers_from(alice: Account, bob: Account) -> Result<()> {
    let contract_addr = alice
        .as_deployer()
        .with_default_constructor::<constructorCall>()
        .deploy()
        .await?
        .address()?;
    let contract_alice = Erc20::new(contract_addr, &alice.wallet);
    let contract_bob = Erc20::new(contract_addr, &bob.wallet);

    let alice_addr = alice.address();
    let bob_addr = bob.address();

    let balance = uint!(10_U256);
    let value = uint!(1_U256);

    let _ = watch!(contract_alice.mint(alice.address(), balance))?;

    let Erc20::balanceOfReturn { balance: initial_alice_balance } =
        contract_alice.balanceOf(alice_addr).call().await?;
    let Erc20::balanceOfReturn { balance: initial_bob_balance } =
        contract_alice.balanceOf(bob_addr).call().await?;
    let Erc20::totalSupplyReturn { totalSupply: initial_supply } =
        contract_alice.totalSupply().call().await?;

    let _ = watch!(contract_alice.approve(bob_addr, balance))?;

    let Erc20::allowanceReturn { allowance: initial_allowance } =
        contract_alice.allowance(alice_addr, bob_addr).call().await?;

    let receipt =
        receipt!(contract_bob.transferFrom(alice_addr, bob_addr, value))?;

    let Erc20::balanceOfReturn { balance: alice_balance } =
        contract_alice.balanceOf(alice_addr).call().await?;
    let Erc20::balanceOfReturn { balance: bob_balance } =
        contract_alice.balanceOf(bob_addr).call().await?;
    let Erc20::totalSupplyReturn { totalSupply: supply } =
        contract_alice.totalSupply().call().await?;
    let Erc20::allowanceReturn { allowance } =
        contract_alice.allowance(alice_addr, bob_addr).call().await?;

    assert!(receipt.emits(Erc20::Transfer {
        from: alice_addr,
        to: bob_addr,
        value
    }));

    assert_eq!(initial_alice_balance - value, alice_balance);
    assert_eq!(initial_bob_balance + value, bob_balance);
    assert_eq!(initial_supply, supply);
    assert_eq!(initial_allowance - value, allowance);

    Ok(())
}

#[e2e::test]
async fn transfer_from_reverts_insufficient_balance(
    alice: Account,
    bob: Account,
) -> Result<()> {
    let contract_addr = alice
        .as_deployer()
        .with_default_constructor::<constructorCall>()
        .deploy()
        .await?
        .address()?;
    let contract_alice = Erc20::new(contract_addr, &alice.wallet);
    let contract_bob = Erc20::new(contract_addr, &bob.wallet);

    let alice_addr = alice.address();
    let bob_addr = bob.address();

    let balance = uint!(1_U256);
    let value = uint!(10_U256);

    let _ = watch!(contract_alice.mint(alice.address(), balance))?;

    let Erc20::balanceOfReturn { balance: initial_alice_balance } =
        contract_alice.balanceOf(alice_addr).call().await?;
    let Erc20::balanceOfReturn { balance: initial_bob_balance } =
        contract_alice.balanceOf(bob_addr).call().await?;
    let Erc20::totalSupplyReturn { totalSupply: initial_supply } =
        contract_alice.totalSupply().call().await?;

    let _ = watch!(contract_alice.approve(bob_addr, value))?;

    let Erc20::allowanceReturn { allowance: initial_allowance } =
        contract_alice.allowance(alice_addr, bob_addr).call().await?;

    let err = send!(contract_bob.transferFrom(alice_addr, bob_addr, value))
        .expect_err("should not transfer when insufficient balance");

    assert!(err.reverted_with(Erc20::ERC20InsufficientBalance {
        sender: alice_addr,
        balance,
        needed: value
    }));

    let Erc20::balanceOfReturn { balance: alice_balance } =
        contract_alice.balanceOf(alice_addr).call().await?;
    let Erc20::balanceOfReturn { balance: bob_balance } =
        contract_alice.balanceOf(bob_addr).call().await?;
    let Erc20::totalSupplyReturn { totalSupply: supply } =
        contract_alice.totalSupply().call().await?;
    let Erc20::allowanceReturn { allowance } =
        contract_alice.allowance(alice_addr, bob_addr).call().await?;

    assert_eq!(initial_alice_balance, alice_balance);
    assert_eq!(initial_bob_balance, bob_balance);
    assert_eq!(initial_supply, supply);
    assert_eq!(initial_allowance, allowance);

    Ok(())
}

#[e2e::test]
async fn transfer_from_rejects_insufficient_allowance(
    alice: Account,
    bob: Account,
) -> Result<()> {
    let contract_addr = alice
        .as_deployer()
        .with_default_constructor::<constructorCall>()
        .deploy()
        .await?
        .address()?;
    let contract_alice = Erc20::new(contract_addr, &alice.wallet);
    let contract_bob = Erc20::new(contract_addr, &bob.wallet);

    let alice_addr = alice.address();
    let bob_addr = bob.address();

    let balance = uint!(10_U256);
    let value = uint!(1_U256);

    let _ = watch!(contract_alice.mint(alice.address(), balance))?;

    let Erc20::balanceOfReturn { balance: initial_alice_balance } =
        contract_alice.balanceOf(alice_addr).call().await?;
    let Erc20::balanceOfReturn { balance: initial_bob_balance } =
        contract_alice.balanceOf(bob_addr).call().await?;
    let Erc20::totalSupplyReturn { totalSupply: initial_supply } =
        contract_alice.totalSupply().call().await?;

    let Erc20::allowanceReturn { allowance: initial_allowance } =
        contract_alice.allowance(alice_addr, bob_addr).call().await?;

    assert_eq!(initial_allowance, U256::ZERO);

    let err = send!(contract_bob.transferFrom(alice_addr, bob_addr, value))
        .expect_err("should not transfer when insufficient allowance");

    assert!(err.reverted_with(Erc20::ERC20InsufficientAllowance {
        spender: bob_addr,
        allowance: U256::ZERO,
        needed: value
    }));

    let Erc20::balanceOfReturn { balance: alice_balance } =
        contract_alice.balanceOf(alice_addr).call().await?;
    let Erc20::balanceOfReturn { balance: bob_balance } =
        contract_alice.balanceOf(bob_addr).call().await?;
    let Erc20::totalSupplyReturn { totalSupply: supply } =
        contract_alice.totalSupply().call().await?;
    let Erc20::allowanceReturn { allowance } =
        contract_alice.allowance(alice_addr, bob_addr).call().await?;

    assert_eq!(initial_alice_balance, alice_balance);
    assert_eq!(initial_bob_balance, bob_balance);
    assert_eq!(initial_supply, supply);
    assert_eq!(initial_allowance, allowance);

    Ok(())
}

#[e2e::test]
async fn transfer_from_rejects_invalid_receiver(
    alice: Account,
    bob: Account,
) -> Result<()> {
    let contract_addr = alice
        .as_deployer()
        .with_default_constructor::<constructorCall>()
        .deploy()
        .await?
        .address()?;
    let contract_alice = Erc20::new(contract_addr, &alice.wallet);
    let contract_bob = Erc20::new(contract_addr, &bob.wallet);

    let alice_addr = alice.address();
    let bob_addr = bob.address();
    let invalid_receiver = Address::ZERO;

    let balance = uint!(10_U256);
    let value = uint!(1_U256);

    let _ = watch!(contract_alice.mint(alice.address(), balance))?;

    let Erc20::balanceOfReturn { balance: initial_alice_balance } =
        contract_alice.balanceOf(alice_addr).call().await?;
    let Erc20::balanceOfReturn { balance: initial_receiver_balance } =
        contract_alice.balanceOf(invalid_receiver).call().await?;
    let Erc20::totalSupplyReturn { totalSupply: initial_supply } =
        contract_alice.totalSupply().call().await?;

    let _ = watch!(contract_alice.approve(bob_addr, balance))?;

    let Erc20::allowanceReturn { allowance: initial_allowance } =
        contract_alice.allowance(alice_addr, bob_addr).call().await?;

    let err =
        send!(contract_bob.transferFrom(alice_addr, invalid_receiver, value))
            .expect_err("should not transfer to Address::ZERO");

    assert!(err.reverted_with(Erc20::ERC20InvalidReceiver {
        receiver: invalid_receiver
    }));

    let Erc20::balanceOfReturn { balance: alice_balance } =
        contract_alice.balanceOf(alice_addr).call().await?;
    let Erc20::balanceOfReturn { balance: receiver_balance } =
        contract_alice.balanceOf(bob_addr).call().await?;
    let Erc20::totalSupplyReturn { totalSupply: supply } =
        contract_alice.totalSupply().call().await?;
    let Erc20::allowanceReturn { allowance } =
        contract_alice.allowance(alice_addr, bob_addr).call().await?;

    assert_eq!(initial_alice_balance, alice_balance);
    assert_eq!(initial_receiver_balance, receiver_balance);
    assert_eq!(initial_supply, supply);
    assert_eq!(initial_allowance, allowance);

    Ok(())
}

// ============================================================================
// Integration Tests: ERC-20 Burnable Extension
// ============================================================================

#[e2e::test]
async fn burns(alice: Account) -> Result<()> {
    let contract_addr = alice
        .as_deployer()
        .with_default_constructor::<constructorCall>()
        .deploy()
        .await?
        .address()?;
    let contract_alice = Erc20::new(contract_addr, &alice.wallet);
    let alice_addr = alice.address();

    let balance = uint!(10_U256);
    let value = uint!(1_U256);

    let _ = watch!(contract_alice.mint(alice.address(), balance))?;

    let Erc20::balanceOfReturn { balance: initial_balance } =
        contract_alice.balanceOf(alice_addr).call().await?;
    let Erc20::totalSupplyReturn { totalSupply: initial_supply } =
        contract_alice.totalSupply().call().await?;

    let receipt = receipt!(contract_alice.burn(value))?;

    let Erc20::balanceOfReturn { balance } =
        contract_alice.balanceOf(alice_addr).call().await?;
    let Erc20::totalSupplyReturn { totalSupply: supply } =
        contract_alice.totalSupply().call().await?;

    assert!(receipt.emits(Erc20::Transfer {
        from: alice_addr,
        to: Address::ZERO,
        value,
    }));

    assert_eq!(initial_balance - value, balance);
    assert_eq!(initial_supply - value, supply);

    Ok(())
}

#[e2e::test]
async fn burn_rejects_insufficient_balance(alice: Account) -> Result<()> {
    let contract_addr = alice
        .as_deployer()
        .with_default_constructor::<constructorCall>()
        .deploy()
        .await?
        .address()?;
    let contract_alice = Erc20::new(contract_addr, &alice.wallet);
    let alice_addr = alice.address();

    let balance = uint!(10_U256);
    let value = uint!(11_U256);

    let _ = watch!(contract_alice.mint(alice.address(), balance))?;

    let Erc20::balanceOfReturn { balance: initial_balance } =
        contract_alice.balanceOf(alice_addr).call().await?;
    let Erc20::totalSupplyReturn { totalSupply: initial_supply } =
        contract_alice.totalSupply().call().await?;

    let err = send!(contract_alice.burn(value))
        .expect_err("should not burn when insufficient balance");
    assert!(err.reverted_with(Erc20::ERC20InsufficientBalance {
        sender: alice_addr,
        balance,
        needed: value
    }));

    let Erc20::balanceOfReturn { balance } =
        contract_alice.balanceOf(alice_addr).call().await?;
    let Erc20::totalSupplyReturn { totalSupply: supply } =
        contract_alice.totalSupply().call().await?;

    assert_eq!(initial_balance, balance);
    assert_eq!(initial_supply, supply);

    Ok(())
}

#[e2e::test]
async fn burns_from(alice: Account, bob: Account) -> Result<()> {
    let contract_addr = alice
        .as_deployer()
        .with_default_constructor::<constructorCall>()
        .deploy()
        .await?
        .address()?;
    let contract_alice = Erc20::new(contract_addr, &alice.wallet);
    let contract_bob = Erc20::new(contract_addr, &bob.wallet);

    let alice_addr = alice.address();
    let bob_addr = bob.address();

    let balance = uint!(10_U256);
    let value = uint!(1_U256);

    let _ = watch!(contract_alice.mint(alice.address(), balance))?;

    let Erc20::balanceOfReturn { balance: initial_alice_balance } =
        contract_alice.balanceOf(alice_addr).call().await?;
    let Erc20::balanceOfReturn { balance: initial_bob_balance } =
        contract_alice.balanceOf(bob_addr).call().await?;
    let Erc20::totalSupplyReturn { totalSupply: initial_supply } =
        contract_alice.totalSupply().call().await?;

    let _ = watch!(contract_alice.approve(bob_addr, balance))?;

    let Erc20::allowanceReturn { allowance: initial_allowance } =
        contract_alice.allowance(alice_addr, bob_addr).call().await?;

    let receipt = receipt!(contract_bob.burnFrom(alice_addr, value))?;

    let Erc20::balanceOfReturn { balance: alice_balance } =
        contract_alice.balanceOf(alice_addr).call().await?;
    let Erc20::balanceOfReturn { balance: bob_balance } =
        contract_alice.balanceOf(bob_addr).call().await?;
    let Erc20::totalSupplyReturn { totalSupply: supply } =
        contract_alice.totalSupply().call().await?;
    let Erc20::allowanceReturn { allowance } =
        contract_alice.allowance(alice_addr, bob_addr).call().await?;

    assert!(receipt.emits(Erc20::Transfer {
        from: alice_addr,
        to: Address::ZERO,
        value,
    }));

    assert_eq!(initial_alice_balance - value, alice_balance);
    assert_eq!(initial_bob_balance, bob_balance);
    assert_eq!(initial_supply - value, supply);
    assert_eq!(initial_allowance - value, allowance);

    Ok(())
}

#[e2e::test]
async fn burn_from_reverts_insufficient_balance(
    alice: Account,
    bob: Account,
) -> Result<()> {
    let contract_addr = alice
        .as_deployer()
        .with_default_constructor::<constructorCall>()
        .deploy()
        .await?
        .address()?;
    let contract_alice = Erc20::new(contract_addr, &alice.wallet);
    let contract_bob = Erc20::new(contract_addr, &bob.wallet);

    let alice_addr = alice.address();
    let bob_addr = bob.address();

    let balance = uint!(1_U256);
    let value = uint!(10_U256);

    let _ = watch!(contract_alice.mint(alice.address(), balance))?;

    let Erc20::balanceOfReturn { balance: initial_alice_balance } =
        contract_alice.balanceOf(alice_addr).call().await?;
    let Erc20::balanceOfReturn { balance: initial_bob_balance } =
        contract_alice.balanceOf(bob_addr).call().await?;
    let Erc20::totalSupplyReturn { totalSupply: initial_supply } =
        contract_alice.totalSupply().call().await?;

    let _ = watch!(contract_alice.approve(bob_addr, value))?;

    let Erc20::allowanceReturn { allowance: initial_allowance } =
        contract_alice.allowance(alice_addr, bob_addr).call().await?;

    let err = send!(contract_bob.burnFrom(alice_addr, value))
        .expect_err("should not burn when insufficient balance");

    assert!(err.reverted_with(Erc20::ERC20InsufficientBalance {
        sender: alice_addr,
        balance,
        needed: value
    }));

    let Erc20::balanceOfReturn { balance: alice_balance } =
        contract_alice.balanceOf(alice_addr).call().await?;
    let Erc20::balanceOfReturn { balance: bob_balance } =
        contract_alice.balanceOf(bob_addr).call().await?;
    let Erc20::totalSupplyReturn { totalSupply: supply } =
        contract_alice.totalSupply().call().await?;
    let Erc20::allowanceReturn { allowance } =
        contract_alice.allowance(alice_addr, bob_addr).call().await?;

    assert_eq!(initial_alice_balance, alice_balance);
    assert_eq!(initial_bob_balance, bob_balance);
    assert_eq!(initial_supply, supply);
    assert_eq!(initial_allowance, allowance);

    Ok(())
}

#[e2e::test]
async fn burn_from_rejects_insufficient_allowance(
    alice: Account,
    bob: Account,
) -> Result<()> {
    let contract_addr = alice
        .as_deployer()
        .with_default_constructor::<constructorCall>()
        .deploy()
        .await?
        .address()?;
    let contract_alice = Erc20::new(contract_addr, &alice.wallet);
    let contract_bob = Erc20::new(contract_addr, &bob.wallet);

    let alice_addr = alice.address();
    let bob_addr = bob.address();

    let balance = uint!(10_U256);
    let value = uint!(1_U256);

    let _ = watch!(contract_alice.mint(alice.address(), balance))?;

    let Erc20::balanceOfReturn { balance: initial_alice_balance } =
        contract_alice.balanceOf(alice_addr).call().await?;
    let Erc20::balanceOfReturn { balance: initial_bob_balance } =
        contract_alice.balanceOf(bob_addr).call().await?;
    let Erc20::totalSupplyReturn { totalSupply: initial_supply } =
        contract_alice.totalSupply().call().await?;

    let Erc20::allowanceReturn { allowance: initial_allowance } =
        contract_alice.allowance(alice_addr, bob_addr).call().await?;

    assert_eq!(initial_allowance, U256::ZERO);

    let err = send!(contract_bob.burnFrom(alice_addr, value))
        .expect_err("should not burn when insufficient allowance");

    assert!(err.reverted_with(Erc20::ERC20InsufficientAllowance {
        spender: bob_addr,
        allowance: U256::ZERO,
        needed: value
    }));

    let Erc20::balanceOfReturn { balance: alice_balance } =
        contract_alice.balanceOf(alice_addr).call().await?;
    let Erc20::balanceOfReturn { balance: bob_balance } =
        contract_alice.balanceOf(bob_addr).call().await?;
    let Erc20::totalSupplyReturn { totalSupply: supply } =
        contract_alice.totalSupply().call().await?;
    let Erc20::allowanceReturn { allowance } =
        contract_alice.allowance(alice_addr, bob_addr).call().await?;

    assert_eq!(initial_alice_balance, alice_balance);
    assert_eq!(initial_bob_balance, bob_balance);
    assert_eq!(initial_supply, supply);
    assert_eq!(initial_allowance, allowance);

    Ok(())
}

// ============================================================================
// Integration Tests: ERC-20 Capped Extension
// ============================================================================

#[e2e::test]
async fn mint_rejects_exceeding_cap(alice: Account) -> Result<()> {
    let contract_addr = alice
        .as_deployer()
        .with_default_constructor::<constructorCall>()
        .deploy()
        .await?
        .address()?;
    let contract_alice = Erc20::new(contract_addr, &alice.wallet);
    let alice_addr = alice.address();

    let one = uint!(1_U256);
    let two = uint!(2_U256);
    let cap = CAP;
    let balance = cap - one;

    let _ = watch!(contract_alice.mint(alice_addr, balance))?;

    let Erc20::balanceOfReturn { balance: initial_balance } =
        contract_alice.balanceOf(alice_addr).call().await?;
    let Erc20::totalSupplyReturn { totalSupply: initial_supply } =
        contract_alice.totalSupply().call().await?;

    let err = send!(contract_alice.mint(alice_addr, two))
        .expect_err("should not mint when exceeding the cap");
    assert!(err.reverted_with(Erc20::ERC20ExceededCap {
        increased_supply: balance + two,
        cap
    }));

    let Erc20::balanceOfReturn { balance } =
        contract_alice.balanceOf(alice_addr).call().await?;
    let Erc20::totalSupplyReturn { totalSupply: supply } =
        contract_alice.totalSupply().call().await?;

    assert_eq!(initial_balance, balance);
    assert_eq!(initial_supply, supply);

    Ok(())
}

#[e2e::test]
async fn mint_rejects_when_cap_reached(alice: Account) -> Result<()> {
    let contract_addr = alice
        .as_deployer()
        .with_default_constructor::<constructorCall>()
        .deploy()
        .await?
        .address()?;
    let contract_alice = Erc20::new(contract_addr, &alice.wallet);
    let alice_addr = alice.address();

    let one = uint!(1_U256);
    let cap = CAP;
    let balance = cap;

    let _ = watch!(contract_alice.mint(alice_addr, balance))?;

    let Erc20::balanceOfReturn { balance: initial_balance } =
        contract_alice.balanceOf(alice_addr).call().await?;
    let Erc20::totalSupplyReturn { totalSupply: initial_supply } =
        contract_alice.totalSupply().call().await?;

    let err = send!(contract_alice.mint(alice_addr, one))
        .expect_err("should not mint when the cap is reached");
    assert!(err.reverted_with(Erc20::ERC20ExceededCap {
        increased_supply: balance + one,
        cap
    }));

    let Erc20::balanceOfReturn { balance } =
        contract_alice.balanceOf(alice_addr).call().await?;
    let Erc20::totalSupplyReturn { totalSupply: supply } =
        contract_alice.totalSupply().call().await?;

    assert_eq!(initial_balance, balance);
    assert_eq!(initial_supply, supply);

    Ok(())
}

#[e2e::test]
async fn should_not_deploy_capped_with_invalid_cap(
    alice: Account,
) -> Result<()> {
    let invalid_cap = U256::ZERO;
    let err = alice
        .as_deployer()
        .with_constructor(ctr(invalid_cap))
        .deploy()
        .await
        .expect_err("should not deploy due to `ERC20InvalidCap`");

    assert!(err.reverted_with(Erc20::ERC20InvalidCap { cap: invalid_cap }));

    Ok(())
}

// ============================================================================
// Integration Tests: ERC-20 Pausable Extension
// ============================================================================

#[e2e::test]
async fn pauses(alice: Account) -> eyre::Result<()> {
    let contract_addr = alice
        .as_deployer()
        .with_default_constructor::<constructorCall>()
        .deploy()
        .await?
        .address()?;
    let contract = Erc20::new(contract_addr, &alice.wallet);

    let receipt = receipt!(contract.pause())?;

    assert!(receipt.emits(Erc20::Paused { account: alice.address() }));

    let paused = contract.paused().call().await?.paused;

    assert!(paused);

    Ok(())
}

#[e2e::test]
async fn pause_reverts_in_paused_state(alice: Account) -> eyre::Result<()> {
    let contract_addr = alice
        .as_deployer()
        .with_default_constructor::<constructorCall>()
        .deploy()
        .await?
        .address()?;

    let contract = Erc20::new(contract_addr, &alice.wallet);

    let _ = watch!(contract.pause())?;

    let err =
        send!(contract.pause()).expect_err("should return `EnforcedPause`");

<<<<<<< HEAD
    assert!(err.reverted_with(Erc20::EnforcedPause {}));
=======
    assert!(paused);
>>>>>>> 6c4c5ece

    Ok(())
}

#[e2e::test]
async fn unpauses(alice: Account) -> eyre::Result<()> {
    let contract_addr = alice
        .as_deployer()
        .with_default_constructor::<constructorCall>()
        .deploy()
        .await?
        .address()?;
    let contract = Erc20::new(contract_addr, &alice.wallet);

    let _ = watch!(contract.pause())?;

    let receipt = receipt!(contract.unpause())?;

    assert!(receipt.emits(Erc20::Unpaused { account: alice.address() }));

    let paused = contract.paused().call().await?.paused;

    assert!(!paused);

    Ok(())
}

#[e2e::test]
async fn unpause_reverts_in_unpaused_state(alice: Account) -> eyre::Result<()> {
    let contract_addr = alice
        .as_deployer()
        .with_default_constructor::<constructorCall>()
        .deploy()
        .await?
        .address()?;

    let contract = Erc20::new(contract_addr, &alice.wallet);

    let paused = contract.paused().call().await?.paused;

    assert!(!paused);

    let err =
        send!(contract.unpause()).expect_err("should return `ExpectedPause`");

<<<<<<< HEAD
    assert!(err.reverted_with(Erc20::ExpectedPause {}));
=======
    assert!(!paused);
>>>>>>> 6c4c5ece

    Ok(())
}

#[e2e::test]
async fn error_when_burn_in_paused_state(alice: Account) -> Result<()> {
    let contract_addr = alice
        .as_deployer()
        .with_default_constructor::<constructorCall>()
        .deploy()
        .await?
        .address()?;
    let contract = Erc20::new(contract_addr, &alice.wallet);
    let alice_addr = alice.address();

    let balance = uint!(10_U256);
    let value = uint!(1_U256);

    let _ = watch!(contract.mint(alice.address(), balance))?;

    let Erc20::balanceOfReturn { balance: initial_balance } =
        contract.balanceOf(alice_addr).call().await?;
    let Erc20::totalSupplyReturn { totalSupply: initial_supply } =
        contract.totalSupply().call().await?;

    let _ = watch!(contract.pause())?;

    let err =
        send!(contract.burn(value)).expect_err("should return `EnforcedPause`");
    assert!(err.reverted_with(Erc20::EnforcedPause {}));

    let Erc20::balanceOfReturn { balance } =
        contract.balanceOf(alice_addr).call().await?;
    let Erc20::totalSupplyReturn { totalSupply: supply } =
        contract.totalSupply().call().await?;

    assert_eq!(initial_balance, balance);
    assert_eq!(initial_supply, supply);

    Ok(())
}

#[e2e::test]
async fn error_when_burn_from_in_paused_state(
    alice: Account,
    bob: Account,
) -> Result<()> {
    let contract_addr = alice
        .as_deployer()
        .with_default_constructor::<constructorCall>()
        .deploy()
        .await?
        .address()?;
    let contract_alice = Erc20::new(contract_addr, &alice.wallet);
    let contract_bob = Erc20::new(contract_addr, &bob.wallet);

    let alice_addr = alice.address();
    let bob_addr = bob.address();

    let balance = uint!(10_U256);
    let value = uint!(1_U256);

    let _ = watch!(contract_alice.mint(alice.address(), balance))?;

    let Erc20::balanceOfReturn { balance: initial_alice_balance } =
        contract_alice.balanceOf(alice_addr).call().await?;
    let Erc20::balanceOfReturn { balance: initial_bob_balance } =
        contract_alice.balanceOf(bob_addr).call().await?;
    let Erc20::totalSupplyReturn { totalSupply: initial_supply } =
        contract_alice.totalSupply().call().await?;

    let _ = watch!(contract_alice.approve(bob_addr, balance))?;

    let Erc20::allowanceReturn { allowance: initial_allowance } =
        contract_alice.allowance(alice_addr, bob_addr).call().await?;

    let _ = watch!(contract_alice.pause())?;

    let err = send!(contract_bob.burnFrom(alice_addr, value))
        .expect_err("should return `EnforcedPause`");
    assert!(err.reverted_with(Erc20::EnforcedPause {}));

    let Erc20::balanceOfReturn { balance: alice_balance } =
        contract_alice.balanceOf(alice_addr).call().await?;
    let Erc20::balanceOfReturn { balance: bob_balance } =
        contract_alice.balanceOf(bob_addr).call().await?;
    let Erc20::totalSupplyReturn { totalSupply: supply } =
        contract_alice.totalSupply().call().await?;
    let Erc20::allowanceReturn { allowance } =
        contract_alice.allowance(alice_addr, bob_addr).call().await?;

    assert_eq!(initial_alice_balance, alice_balance);
    assert_eq!(initial_bob_balance, bob_balance);
    assert_eq!(initial_supply, supply);
    assert_eq!(initial_allowance, allowance);

    Ok(())
}

#[e2e::test]
async fn error_when_mint_in_paused_state(alice: Account) -> Result<()> {
    let contract_addr = alice
        .as_deployer()
        .with_default_constructor::<constructorCall>()
        .deploy()
        .await?
        .address()?;
    let contract = Erc20::new(contract_addr, &alice.wallet);
    let alice_addr = alice.address();

    let Erc20::balanceOfReturn { balance: initial_balance } =
        contract.balanceOf(alice_addr).call().await?;
    let Erc20::totalSupplyReturn { totalSupply: initial_supply } =
        contract.totalSupply().call().await?;

    assert_eq!(U256::ZERO, initial_balance);
    assert_eq!(U256::ZERO, initial_supply);

    let _ = watch!(contract.pause())?;

    let err = send!(contract.mint(alice_addr, uint!(1_U256)))
        .expect_err("should return `EnforcedPause`");
    assert!(err.reverted_with(Erc20::EnforcedPause {}));

    let Erc20::balanceOfReturn { balance } =
        contract.balanceOf(alice_addr).call().await?;
    let Erc20::totalSupplyReturn { totalSupply: total_supply } =
        contract.totalSupply().call().await?;

    assert_eq!(initial_balance, balance);
    assert_eq!(initial_supply, total_supply);
    Ok(())
}

#[e2e::test]
async fn error_when_transfer_in_paused_state(
    alice: Account,
    bob: Account,
) -> Result<()> {
    let contract_addr = alice
        .as_deployer()
        .with_default_constructor::<constructorCall>()
        .deploy()
        .await?
        .address()?;
    let contract_alice = Erc20::new(contract_addr, &alice.wallet);
    let alice_addr = alice.address();
    let bob_addr = bob.address();

    let balance = uint!(10_U256);

    let _ = watch!(contract_alice.mint(alice.address(), balance))?;

    let Erc20::balanceOfReturn { balance: initial_alice_balance } =
        contract_alice.balanceOf(alice_addr).call().await?;
    let Erc20::balanceOfReturn { balance: initial_bob_balance } =
        contract_alice.balanceOf(bob_addr).call().await?;
    let Erc20::totalSupplyReturn { totalSupply: initial_supply } =
        contract_alice.totalSupply().call().await?;

    let _ = watch!(contract_alice.pause())?;

    let err = send!(contract_alice.transfer(bob_addr, uint!(1_U256)))
        .expect_err("should return `EnforcedPause`");
    assert!(err.reverted_with(Erc20::EnforcedPause {}));

    let Erc20::balanceOfReturn { balance: alice_balance } =
        contract_alice.balanceOf(alice_addr).call().await?;
    let Erc20::balanceOfReturn { balance: bob_balance } =
        contract_alice.balanceOf(bob_addr).call().await?;
    let Erc20::totalSupplyReturn { totalSupply: supply } =
        contract_alice.totalSupply().call().await?;

    assert_eq!(initial_alice_balance, alice_balance);
    assert_eq!(initial_bob_balance, bob_balance);
    assert_eq!(initial_supply, supply);

    Ok(())
}

#[e2e::test]
async fn error_when_transfer_from(alice: Account, bob: Account) -> Result<()> {
    let contract_addr = alice
        .as_deployer()
        .with_default_constructor::<constructorCall>()
        .deploy()
        .await?
        .address()?;
    let contract_alice = Erc20::new(contract_addr, &alice.wallet);
    let contract_bob = Erc20::new(contract_addr, &bob.wallet);

    let alice_addr = alice.address();
    let bob_addr = bob.address();

    let balance = uint!(10_U256);

    let _ = watch!(contract_alice.mint(alice.address(), balance))?;

    let Erc20::balanceOfReturn { balance: initial_alice_balance } =
        contract_alice.balanceOf(alice_addr).call().await?;
    let Erc20::balanceOfReturn { balance: initial_bob_balance } =
        contract_alice.balanceOf(bob_addr).call().await?;
    let Erc20::totalSupplyReturn { totalSupply: initial_supply } =
        contract_alice.totalSupply().call().await?;

    let _ = watch!(contract_alice.approve(bob_addr, balance))?;

    let Erc20::allowanceReturn { allowance: initial_allowance } =
        contract_alice.allowance(alice_addr, bob_addr).call().await?;

    let _ = watch!(contract_alice.pause())?;

    let err =
        send!(contract_bob.transferFrom(alice_addr, bob_addr, uint!(1_U256)))
            .expect_err("should return `EnforcedPause`");
    assert!(err.reverted_with(Erc20::EnforcedPause {}));

    let Erc20::balanceOfReturn { balance: alice_balance } =
        contract_alice.balanceOf(alice_addr).call().await?;
    let Erc20::balanceOfReturn { balance: bob_balance } =
        contract_alice.balanceOf(bob_addr).call().await?;
    let Erc20::totalSupplyReturn { totalSupply: supply } =
        contract_alice.totalSupply().call().await?;
    let Erc20::allowanceReturn { allowance } =
        contract_alice.allowance(alice_addr, bob_addr).call().await?;

    assert_eq!(initial_alice_balance, alice_balance);
    assert_eq!(initial_bob_balance, bob_balance);
    assert_eq!(initial_supply, supply);
    assert_eq!(initial_allowance, allowance);

    Ok(())
}

// ============================================================================
// Integration Tests: ERC-165 Support Interface
// ============================================================================

#[e2e::test]
async fn support_interface(alice: Account) -> Result<()> {
    let contract_addr = alice
        .as_deployer()
        .with_default_constructor::<constructorCall>()
        .deploy()
        .await?
        .address()?;
    let contract = Erc20::new(contract_addr, &alice.wallet);
    let invalid_interface_id: u32 = 0xffffffff;
    let Erc20::supportsInterfaceReturn {
        supportsInterface: supports_interface,
    } = contract.supportsInterface(invalid_interface_id.into()).call().await?;

    assert!(!supports_interface);

    let erc20_interface_id: u32 = 0x36372b07;
    let Erc20::supportsInterfaceReturn {
        supportsInterface: supports_interface,
    } = contract.supportsInterface(erc20_interface_id.into()).call().await?;

    assert!(supports_interface);

    let erc165_interface_id: u32 = 0x01ffc9a7;
    let Erc20::supportsInterfaceReturn {
        supportsInterface: supports_interface,
    } = contract.supportsInterface(erc165_interface_id.into()).call().await?;

    assert!(supports_interface);

    let erc20_metadata_interface_id: u32 = 0xa219a025;
    let Erc20::supportsInterfaceReturn {
        supportsInterface: supports_interface,
    } = contract
        .supportsInterface(erc20_metadata_interface_id.into())
        .call()
        .await?;

    assert!(supports_interface);

    Ok(())
}<|MERGE_RESOLUTION|>--- conflicted
+++ resolved
@@ -1082,11 +1082,7 @@
     let err =
         send!(contract.pause()).expect_err("should return `EnforcedPause`");
 
-<<<<<<< HEAD
     assert!(err.reverted_with(Erc20::EnforcedPause {}));
-=======
-    assert!(paused);
->>>>>>> 6c4c5ece
 
     Ok(())
 }
@@ -1132,11 +1128,7 @@
     let err =
         send!(contract.unpause()).expect_err("should return `ExpectedPause`");
 
-<<<<<<< HEAD
     assert!(err.reverted_with(Erc20::ExpectedPause {}));
-=======
-    assert!(!paused);
->>>>>>> 6c4c5ece
 
     Ok(())
 }
