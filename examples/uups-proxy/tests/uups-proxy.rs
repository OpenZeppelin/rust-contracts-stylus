--- conflicted
+++ resolved
@@ -16,7 +16,6 @@
     utils::uups_upgradeable::{self, UPGRADE_INTERFACE_VERSION},
 };
 use stylus_sdk::abi::Bytes;
-use uups_proxy_new_version_example;
 
 mod abi;
 
@@ -30,36 +29,14 @@
     ) -> Result<Receipt>;
 }
 
-<<<<<<< HEAD
 impl Deploy for Account {
     async fn deploy_uups(&self) -> Result<Receipt> {
         self.as_deployer()
             .with_constructor(constructor!(self.address()))
             .deploy()
             .await
-=======
-fn erc1967_ctr(implementation: Address, data: &Bytes) -> Constructor {
-    constructor!(implementation, data.clone())
-}
-
-#[e2e::test]
-async fn constructs(alice: Account, deployer: Account) -> Result<()> {
-    let alice_addr = alice.address();
-
-    let logic_addr = deployer
-        .as_deployer()
-        .with_constructor(ctr(alice_addr))
-        .deploy()
-        .await?
-        .contract_address;
-
-    let data = UUPSProxyErc20Example::initializeCall {
-        selfAddress: logic_addr,
-        owner: alice_addr,
->>>>>>> ba0e3a23
     }
 
-<<<<<<< HEAD
     async fn deploy_uups_new_version(&self) -> Result<Receipt> {
         self.as_deployer()
             .with_example_name("uups-proxy-new-version")
@@ -67,27 +44,6 @@
             .deploy()
             .await
     }
-=======
-    let proxy_addr = alice
-        .as_deployer()
-        .with_example_name("erc1967")
-        .with_constructor(erc1967_ctr(logic_addr, &data.into()))
-        .deploy()
-        .await?
-        .contract_address;
-
-    let proxy_contract = Erc1967Example::new(proxy_addr, &alice.wallet);
-
-    assert_eq!(
-        logic_addr,
-        proxy_contract.implementation().call().await?.implementation
-    );
-
-    assert_eq!(
-        U256::ZERO,
-        proxy_contract.totalSupply().call().await?.totalSupply
-    );
->>>>>>> ba0e3a23
 
     async fn deploy_proxy(
         &self,
@@ -112,26 +68,8 @@
     let proxy_addr =
         alice.deploy_proxy(logic_addr, alice.address()).await?.contract_address;
 
-<<<<<<< HEAD
     let logic = UUPSProxyErc20Example::new(logic_addr, &alice.wallet);
     let proxy = Erc1967Example::new(proxy_addr, &alice.wallet);
-=======
-    let data = UUPSProxyErc20Example::initializeCall {
-        selfAddress: logic_addr,
-        owner: alice_addr,
-    }
-    .abi_encode();
-
-    let proxy_addr = alice
-        .as_deployer()
-        .with_example_name("erc1967")
-        .with_constructor(erc1967_ctr(logic_addr, &data.into()))
-        .deploy()
-        .await?
-        .contract_address;
-
-    let proxy_contract = Erc1967Example::new(proxy_addr, &alice.wallet);
->>>>>>> ba0e3a23
 
     // assert proxy and logic initialized correctly
     assert_eq!(logic_addr, proxy.implementation().call().await?.implementation);
@@ -141,48 +79,7 @@
     );
     assert_eq!(
         UPGRADE_INTERFACE_VERSION,
-<<<<<<< HEAD
         logic.UPGRADE_INTERFACE_VERSION().call().await?.version,
-=======
-        logic_contract.UPGRADE_INTERFACE_VERSION().call().await?._0
-    );
-
-    Ok(())
-}
-
-#[e2e::test]
-async fn fallback(alice: Account, bob: Account) -> Result<()> {
-    let alice_addr = alice.address();
-    let bob_addr = bob.address();
-
-    let logic_addr = bob
-        .as_deployer()
-        .with_constructor(ctr(alice_addr))
-        .deploy()
-        .await?
-        .contract_address;
-
-    let data = UUPSProxyErc20Example::initializeCall {
-        selfAddress: logic_addr,
-        owner: alice_addr,
-    }
-    .abi_encode();
-
-    let proxy_addr = alice
-        .as_deployer()
-        .with_example_name("erc1967")
-        .with_constructor(erc1967_ctr(logic_addr, &data.into()))
-        .deploy()
-        .await?
-        .contract_address;
-
-    let proxy_contract = Erc1967Example::new(proxy_addr, &alice.wallet);
-
-    // verify initial balance is [`U256::ZERO`].
-    assert_eq!(
-        U256::ZERO,
-        proxy_contract.balanceOf(alice_addr).call().await?.balance
->>>>>>> ba0e3a23
     );
     assert_eq!(
         uups_upgradeable::VERSION_NUMBER,
@@ -238,27 +135,7 @@
 
     let new_logic_addr = alice.deploy_uups().await?.contract_address;
 
-<<<<<<< HEAD
     let err = send!(logic.upgradeToAndCall(new_logic_addr, vec![].into()))
-=======
-    let data = UUPSProxyErc20Example::initializeCall {
-        selfAddress: logic_addr,
-        owner: alice_addr,
-    }
-    .abi_encode();
-
-    let proxy_addr = alice
-        .as_deployer()
-        .with_example_name("erc1967")
-        .with_constructor(erc1967_ctr(logic_addr, &data.into()))
-        .deploy()
-        .await?
-        .contract_address;
-
-    let proxy_contract = Erc1967Example::new(proxy_addr, &alice.wallet);
-
-    let err = send!(proxy_contract.transfer(bob_addr, U256::from(1000)))
->>>>>>> ba0e3a23
         .expect_err("should revert");
 
     assert!(err
@@ -280,42 +157,8 @@
 
     let proxy_addr = alice
         .as_deployer()
-<<<<<<< HEAD
         .with_example_name("erc1967-invalid")
         .with_constructor(constructor!(logic_addr, data.clone()))
-=======
-        .with_example_name("erc1967")
-        .with_constructor(erc1967_ctr(logic_v1_addr, &data.into()))
-        .deploy()
-        .await?
-        .contract_address;
-
-    let proxy_contract = Erc1967Example::new(proxy_addr, &bob.wallet);
-
-    // try to upgrade with bob (non-owner) - should fail.
-    let err =
-        send!(proxy_contract.upgradeToAndCall(logic_v2_addr, vec![].into()))
-            .expect_err("should revert on upgrade");
-
-    assert!(err.reverted_with(
-        UUPSProxyErc20Example::OwnableUnauthorizedAccount { account: bob_addr }
-    ));
-
-    Ok(())
-}
-
-#[e2e::test]
-async fn upgrade_via_direct_call_reverts(
-    alice: Account,
-    deployer: Account,
-) -> Result<()> {
-    let alice_addr = alice.address();
-
-    // deploy logic v1.
-    let logic_v1_addr = deployer
-        .as_deployer()
-        .with_constructor(ctr(alice_addr))
->>>>>>> ba0e3a23
         .deploy()
         .await?
         .contract_address;
@@ -367,19 +210,8 @@
 
     let proxy = Erc1967Example::new(proxy_addr, &alice.wallet);
 
-<<<<<<< HEAD
     // verify initial balance is [`U256::ZERO`].
     assert_eq!(U256::ZERO, proxy.balanceOf(alice_addr).call().await?.balance);
-=======
-    // deploy proxy with logic v1, deployed by alice (who will be the owner).
-    let proxy_addr = alice
-        .as_deployer()
-        .with_example_name("erc1967")
-        .with_constructor(erc1967_ctr(logic_v1_addr, &data.into()))
-        .deploy()
-        .await?
-        .contract_address;
->>>>>>> ba0e3a23
 
     assert_eq!(U256::ZERO, proxy.totalSupply().call().await?.totalSupply);
 
@@ -418,18 +250,8 @@
     let logic_addr = alice.deploy_uups().await?.contract_address;
 
     // deploy proxy using logic v1.
-<<<<<<< HEAD
     let proxy_addr =
         alice.deploy_proxy(logic_addr, alice.address()).await?.contract_address;
-=======
-    let proxy_addr = alice
-        .as_deployer()
-        .with_example_name("erc1967")
-        .with_constructor(erc1967_ctr(logic_v1_addr, &init_data.into()))
-        .deploy()
-        .await?
-        .contract_address;
->>>>>>> ba0e3a23
 
     let proxy = Erc1967Example::new(proxy_addr, &alice.wallet);
 
@@ -463,25 +285,8 @@
     // deploy a valid UUPS-compatible logic contract (v1).
     let logic_v1_addr = alice.deploy_uups().await?.contract_address;
 
-<<<<<<< HEAD
     let proxy_addr =
         alice.deploy_proxy(logic_v1_addr, alice_addr).await?.contract_address;
-=======
-    let init_data = UUPSProxyErc20Example::initializeCall {
-        selfAddress: logic_v1_addr,
-        owner: alice_addr,
-    }
-    .abi_encode();
-
-    // deploy proxy using logic v1.
-    let proxy_addr = alice
-        .as_deployer()
-        .with_example_name("erc1967")
-        .with_constructor(erc1967_ctr(logic_v1_addr, &init_data.into()))
-        .deploy()
-        .await?
-        .contract_address;
->>>>>>> ba0e3a23
 
     let proxy = Erc1967Example::new(proxy_addr, &alice.wallet);
 
@@ -513,19 +318,8 @@
 
     let logic_v1_addr = alice.deploy_uups().await?.contract_address;
 
-<<<<<<< HEAD
     let proxy_addr =
         alice.deploy_proxy(logic_v1_addr, alice_addr).await?.contract_address;
-=======
-    // deploy proxy using logic V1.
-    let proxy_addr = alice
-        .as_deployer()
-        .with_example_name("erc1967")
-        .with_constructor(erc1967_ctr(logic_v1_addr, &init_data.into()))
-        .deploy()
-        .await?
-        .contract_address;
->>>>>>> ba0e3a23
 
     // interact with proxy via logic V1.
     let proxy = Erc1967Example::new(proxy_addr, &alice.wallet);
@@ -566,20 +360,7 @@
     let proxy_addr =
         alice.deploy_proxy(logic_addr, alice_addr).await?.contract_address;
 
-<<<<<<< HEAD
-    let proxy = Erc1967Example::new(proxy_addr, &alice.wallet);
-=======
-    // deploy proxy pointing to logic V1.
-    let proxy_addr = alice
-        .as_deployer()
-        .with_example_name("erc1967")
-        .with_constructor(erc1967_ctr(logic_addr, &init_data.into()))
-        .deploy()
-        .await?
-        .contract_address;
-
-    let proxy_contract = Erc1967Example::new(proxy_addr, &alice.wallet);
->>>>>>> ba0e3a23
+    let proxy = Erc1967Example::new(proxy_addr, &alice.wallet);
 
     // sanity check: implementation is correct.
     let current_impl = proxy.implementation().call().await?.implementation;
@@ -610,7 +391,6 @@
     let proxy_addr =
         alice.deploy_proxy(logic_addr, alice_addr).await?.contract_address;
 
-<<<<<<< HEAD
     let proxy = Erc1967Example::new(proxy_addr, &alice.wallet);
     let logic = UUPSProxyErc20Example::new(logic_addr, &alice.wallet);
 
@@ -657,15 +437,6 @@
     let logic_addr = alice.deploy_uups().await?.contract_address;
     let proxy_addr =
         alice.deploy_proxy(logic_addr, alice.address()).await?.contract_address;
-=======
-    let proxy_addr = alice
-        .as_deployer()
-        .with_example_name("erc1967")
-        .with_constructor(erc1967_ctr(logic, &init_data.into()))
-        .deploy()
-        .await?
-        .contract_address;
->>>>>>> ba0e3a23
 
     let proxy = Erc1967Example::new(proxy_addr, &alice.wallet);
 
