#![cfg(feature = "e2e")]

use abi::{Erc1967Example, UUPSProxyErc20Example};
use alloy::{
    primitives::{uint, Address, B256, U256},
    sol_types::SolCall,
};
use alloy_primitives::U32;
use alloy_sol_types::SolError;
use e2e::{
    constructor, receipt, send, watch, Account, EventExt, Receipt, Revert,
};
use eyre::Result;
use openzeppelin_stylus::proxy::{
    erc1967::utils::IMPLEMENTATION_SLOT,
    utils::uups_upgradeable::{self, UPGRADE_INTERFACE_VERSION},
};
use stylus_sdk::abi::Bytes;

mod abi;

trait Deploy {
    async fn deploy_uups(&self) -> Result<Receipt>;
    async fn deploy_uups_new_version(&self) -> Result<Receipt>;
    async fn deploy_proxy(
        &self,
        implementation: Address,
        owner: Address,
    ) -> Result<Receipt>;
}

impl Deploy for Account {
    async fn deploy_uups(&self) -> Result<Receipt> {
        self.as_deployer()
            .with_constructor(constructor!(self.address()))
            .deploy()
            .await
    }

    async fn deploy_uups_new_version(&self) -> Result<Receipt> {
        self.as_deployer()
            .with_example_name("uups-proxy-new-version")
            .with_constructor(constructor!(self.address()))
            .deploy()
            .await
    }

    async fn deploy_proxy(
        &self,
        implementation: Address,
        owner: Address,
    ) -> Result<Receipt> {
        let data: Bytes =
            UUPSProxyErc20Example::initializeCall { owner }.abi_encode().into();

        self.as_deployer()
            .with_example_name("erc1967")
            .with_constructor(constructor!(implementation, data.clone()))
            .deploy()
            .await
    }
}

#[e2e::test]
async fn upgrade_through_valid_proxy_succeeds(alice: Account) -> Result<()> {
    let logic_addr = alice.deploy_uups().await?.contract_address;

    let proxy_addr =
        alice.deploy_proxy(logic_addr, alice.address()).await?.contract_address;

    let logic = UUPSProxyErc20Example::new(logic_addr, &alice.wallet);
    let proxy = Erc1967Example::new(proxy_addr, &alice.wallet);

    // assert proxy and logic initialized correctly
    assert_eq!(logic_addr, proxy.implementation().call().await?.implementation);
    assert_eq!(
        UPGRADE_INTERFACE_VERSION,
        proxy.UPGRADE_INTERFACE_VERSION().call().await?.version,
    );
    assert_eq!(
        UPGRADE_INTERFACE_VERSION,
        logic.UPGRADE_INTERFACE_VERSION().call().await?.version,
    );
    assert_eq!(
        uups_upgradeable::VERSION_NUMBER,
        U32::from(proxy.getVersion().call().await?.version),
    );
    assert_eq!(
        uups_upgradeable::VERSION_NUMBER,
        U32::from(logic.getVersion().call().await?.version),
    );
    // check that state is set correctly
    assert_eq!(alice.address(), proxy.owner().call().await?.owner);

    // deploy the new UUPS contract
    let new_logic_addr =
        alice.deploy_uups_new_version().await?.contract_address;
    let new_logic = UUPSProxyErc20Example::new(new_logic_addr, &alice.wallet);

    // no need to reinitialize the proxy state when upgrading, as old state
    // should be maintained
    let receipt =
        receipt!(proxy.upgradeToAndCall(new_logic_addr, vec![].into()))?;

    assert!(receipt
        .emits(Erc1967Example::Upgraded { implementation: new_logic_addr }));

    assert_eq!(
        new_logic_addr,
        proxy.implementation().call().await?.implementation
    );
    assert_eq!(
        UPGRADE_INTERFACE_VERSION,
        proxy.UPGRADE_INTERFACE_VERSION().call().await?.version,
    );
    assert_eq!(
        uups_proxy_new_version_example::VERSION_NUMBER,
        U32::from(proxy.getVersion().call().await?.version),
    );
    assert_eq!(
        uups_proxy_new_version_example::VERSION_NUMBER,
        U32::from(new_logic.getVersion().call().await?.version),
    );

    // Alice should still be the owner
    assert_eq!(alice.address(), proxy.owner().call().await?.owner);

    Ok(())
}

#[e2e::test]
async fn upgrading_directly_on_uups_reverts(alice: Account) -> Result<()> {
    let logic_addr = alice.deploy_uups().await?.contract_address;
    let logic = UUPSProxyErc20Example::new(logic_addr, &alice.wallet);

    let new_logic_addr = alice.deploy_uups().await?.contract_address;

    let err = send!(logic.upgradeToAndCall(new_logic_addr, vec![].into()))
        .expect_err("should revert");

    assert!(err
        .reverted_with(UUPSProxyErc20Example::UUPSUnauthorizedCallContext {}));

    Ok(())
}

#[e2e::test]
<<<<<<< HEAD
async fn upgrade_to_and_call_succeeds(
    alice: Account,
    deployer: Account,
) -> Result<()> {
    let alice_addr = alice.address();

    // deploy logic v1.
    let logic_v1_addr = deployer
        .as_deployer()
        .with_constructor(ctr(alice_addr))
        .deploy()
        .await?
        .contract_address;

    let data = UUPSProxyErc20Example::initializeCall {
        selfAddress: logic_v1_addr,
        owner: alice_addr,
    }
    .abi_encode();

    // deploy proxy with logic v1.
    let proxy_addr = alice
        .as_deployer()
        .with_example_name("erc1967")
        .with_constructor(erc1967_ctr(logic_v1_addr, data.into()))
        .deploy()
        .await?
        .contract_address;

    let proxy_contract = Erc1967Example::new(proxy_addr, &alice.wallet);

    let implementation =
        proxy_contract.implementation().call().await?.implementation;

    assert_eq!(logic_v1_addr, implementation);

    // deploy logic v2.
    let logic_v2_addr = deployer
        .as_deployer()
        .with_constructor(ctr(alice_addr))
        .deploy()
        .await?
        .contract_address;

    let data = UUPSProxyErc20Example::initializeCall {
        selfAddress: logic_v2_addr,
        owner: alice_addr,
    }
    .abi_encode();

    let receipt =
        receipt!(proxy_contract.upgradeToAndCall(logic_v2_addr, data.into()))?;

    assert!(receipt
        .emits(Erc1967Example::Upgraded { implementation: logic_v2_addr }));

    assert_eq!(
        logic_v2_addr,
        proxy_contract.implementation().call().await?.implementation
    );

    Ok(())
}

#[e2e::test]
async fn upgrade_to_and_call_by_non_owner_fails(
=======
async fn upgrading_via_invalid_erc1967_proxy_reverts(
>>>>>>> 4c8275a1
    alice: Account,
) -> Result<()> {
    let logic_addr = alice.deploy_uups().await?.contract_address;

    let data: Bytes =
        UUPSProxyErc20Example::initializeCall { owner: alice.address() }
            .abi_encode()
            .into();

    let proxy_addr = alice
        .as_deployer()
<<<<<<< HEAD
        .with_example_name("erc1967")
        .with_constructor(erc1967_ctr(logic_v1_addr, data.clone().into()))
        .deploy()
        .await?
        .contract_address;

    let proxy_contract = Erc1967Example::new(proxy_addr, &bob.wallet);

    // try to upgrade with bob (non-owner) - should fail.
    let err =
        send!(proxy_contract.upgradeToAndCall(logic_v2_addr, data.into()))
            .expect_err("should revert on upgrade");

    assert!(err.reverted_with(
        UUPSProxyErc20Example::OwnableUnauthorizedAccount { account: bob_addr }
    ));

    Ok(())
}

#[e2e::test]
async fn upgrade_to_and_call_via_direct_call_reverts(
    alice: Account,
    deployer: Account,
) -> Result<()> {
    let alice_addr = alice.address();

    // deploy logic v1.
    let logic_v1_addr = deployer
        .as_deployer()
        .with_constructor(ctr(alice_addr))
=======
        .with_example_name("erc1967-invalid")
        .with_constructor(constructor!(logic_addr, data.clone()))
>>>>>>> 4c8275a1
        .deploy()
        .await?
        .contract_address;

    let proxy = Erc1967Example::new(proxy_addr, &alice.wallet);

    let new_logic_addr =
        alice.deploy_uups_new_version().await?.contract_address;

    let err = send!(proxy.upgradeToAndCall(new_logic_addr, vec![].into()))
        .expect_err("should revert");

    assert!(err
        .reverted_with(UUPSProxyErc20Example::UUPSUnauthorizedCallContext {}));

    Ok(())
}

#[e2e::test]
async fn set_version_doesnt_revert_if_called_more_than_once(
    alice: Account,
    bob: Account,
) -> Result<()> {
    let logic_addr = alice.deploy_uups().await?.contract_address;

    let proxy_addr =
        alice.deploy_proxy(logic_addr, alice.address()).await?.contract_address;

    let proxy = Erc1967Example::new(proxy_addr, &alice.wallet);

    // internally calls `set_version`
    assert!(watch!(proxy.initialize(bob.address())).is_ok());

    // CAUTION: Bob is now the owner
    assert_eq!(bob.address(), proxy.owner().call().await?.owner);

    Ok(())
}

#[e2e::test]
async fn fallback_works(alice: Account, bob: Account) -> Result<()> {
    let alice_addr = alice.address();
    let bob_addr = bob.address();

    let logic_addr = alice.deploy_uups().await?.contract_address;

    let proxy_addr =
        alice.deploy_proxy(logic_addr, alice_addr).await?.contract_address;

    let proxy = Erc1967Example::new(proxy_addr, &alice.wallet);

    // verify initial balance is [`U256::ZERO`].
    assert_eq!(U256::ZERO, proxy.balanceOf(alice_addr).call().await?.balance);

    assert_eq!(U256::ZERO, proxy.totalSupply().call().await?.totalSupply);

    // mint 1000 tokens.
    let amount = U256::from(1000);
    watch!(proxy.mint(alice_addr, amount))?;

    // check that the balance can be accurately fetched through the proxy.
    assert_eq!(amount, proxy.balanceOf(alice_addr).call().await?.balance);

    // check that the total supply can be accurately fetched through the proxy.
    assert_eq!(amount, proxy.totalSupply().call().await?.totalSupply);

    // check that the balance can be transferred through the proxy.
    let receipt = receipt!(proxy.transfer(bob_addr, amount))?;

    assert!(receipt.emits(Erc1967Example::Transfer {
        from: alice_addr,
        to: bob_addr,
        value: amount,
    }));

    // assert state was properly updated
    assert_eq!(U256::ZERO, proxy.balanceOf(alice_addr).call().await?.balance);

    assert_eq!(amount, proxy.balanceOf(bob_addr).call().await?.balance);

    assert_eq!(amount, proxy.totalSupply().call().await?.totalSupply);

    Ok(())
}

#[e2e::test]
async fn upgrade_to_non_erc1822_reverts(alice: Account) -> Result<()> {
    // deploy a valid UUPS-compatible logic contract (v1).
    let logic_addr = alice.deploy_uups().await?.contract_address;

    // deploy proxy using logic v1.
    let proxy_addr =
        alice.deploy_proxy(logic_addr, alice.address()).await?.contract_address;

    let proxy = Erc1967Example::new(proxy_addr, &alice.wallet);

    // deploy an "invalid" logic contract that does NOT have the proxiable UUID.
    let invalid_logic_addr = alice
        .as_deployer()
        .with_example_name("erc20-permit")
        .deploy()
        .await?
        .contract_address;

    // try upgrading to the invalid implementation.
    let err = send!(proxy.upgradeToAndCall(invalid_logic_addr, vec![].into()))
        .expect_err("upgrade should revert due to no proxiable UUID interface");

    assert!(err.reverted_with(
        UUPSProxyErc20Example::ERC1967InvalidImplementation {
            implementation: invalid_logic_addr
        }
    ));

    Ok(())
}

#[e2e::test]
async fn upgrade_to_invalid_proxiable_uuid_reverts(
    alice: Account,
) -> Result<()> {
    let alice_addr = alice.address();

    // deploy a valid UUPS-compatible logic contract (v1).
    let logic_v1_addr = alice.deploy_uups().await?.contract_address;

    let proxy_addr =
        alice.deploy_proxy(logic_v1_addr, alice_addr).await?.contract_address;

    let proxy = Erc1967Example::new(proxy_addr, &alice.wallet);

    // deploy an "invalid" logic contract that has an invalid proxiable UUID.
    // see: examples/ownable/src/lib.rs
    let invalid_logic_addr = alice
        .as_deployer()
        .with_example_name("ownable")
        .deploy()
        .await?
        .contract_address;

    // try upgrading to the invalid implementation.
    let err = send!(proxy.upgradeToAndCall(invalid_logic_addr, vec![].into()))
        .expect_err("upgrade should revert due to aninvalid proxiable UUID");

    assert!(err.reverted_with(
        UUPSProxyErc20Example::UUPSUnsupportedProxiableUUID {
            slot: B256::ZERO
        }
    ));

    Ok(())
}

#[e2e::test]
async fn upgrade_preserves_storage(alice: Account) -> Result<()> {
    let alice_addr = alice.address();

    let logic_v1_addr = alice.deploy_uups().await?.contract_address;

    let proxy_addr =
        alice.deploy_proxy(logic_v1_addr, alice_addr).await?.contract_address;

    // interact with proxy via logic V1.
    let proxy = Erc1967Example::new(proxy_addr, &alice.wallet);

    // mint tokens pre-upgrade.
    let amount = U256::from(12345);
    watch!(proxy.mint(alice_addr, amount))?;

    let old_balance = proxy.balanceOf(alice_addr).call().await?.balance;
    let old_total_supply = proxy.totalSupply().call().await?.totalSupply;

    assert_eq!(amount, old_balance);
    assert_eq!(amount, old_total_supply);

    // deploy logic V2 (must use same storage layout).
    let logic_v2_addr = alice.deploy_uups_new_version().await?.contract_address;

    // upgrade proxy to logic V2.
    let receipt =
        receipt!(proxy.upgradeToAndCall(logic_v2_addr, vec![].into()))?;

    assert!(receipt
        .emits(Erc1967Example::Upgraded { implementation: logic_v2_addr }));

    // verify storage consistency.
    assert_eq!(old_balance, proxy.balanceOf(alice_addr).call().await?.balance);
    assert_eq!(old_total_supply, proxy.totalSupply().call().await?.totalSupply);

    Ok(())
}

#[e2e::test]
async fn upgrade_to_same_implementation_succeeds(alice: Account) -> Result<()> {
    let alice_addr = alice.address();

    let logic_addr = alice.deploy_uups().await?.contract_address;

    let proxy_addr =
        alice.deploy_proxy(logic_addr, alice_addr).await?.contract_address;

    let proxy = Erc1967Example::new(proxy_addr, &alice.wallet);

    // sanity check: implementation is correct.
    let current_impl = proxy.implementation().call().await?.implementation;
    assert_eq!(current_impl, logic_addr);

    // try re-upgrading to the same implementation.
    let receipt = receipt!(proxy.upgradeToAndCall(logic_addr, vec![].into()))?;

    assert!(
        receipt.emits(Erc1967Example::Upgraded { implementation: logic_addr })
    );

    // confirm implementation didn't change.
    let new_impl = proxy.implementation().call().await?.implementation;
    assert_eq!(new_impl, logic_addr);

    Ok(())
}

#[e2e::test]
async fn upgrade_to_implementation_with_same_version_succeeds(
    alice: Account,
) -> Result<()> {
    let alice_addr = alice.address();

    let logic_addr = alice.deploy_uups().await?.contract_address;

    let proxy_addr =
        alice.deploy_proxy(logic_addr, alice_addr).await?.contract_address;

    let proxy = Erc1967Example::new(proxy_addr, &alice.wallet);
    let logic = UUPSProxyErc20Example::new(logic_addr, &alice.wallet);

    assert_eq!(
        uups_upgradeable::VERSION_NUMBER,
        U32::from(proxy.getVersion().call().await?.version),
    );
    assert_eq!(
        uups_upgradeable::VERSION_NUMBER,
        U32::from(logic.getVersion().call().await?.version),
    );

    // sanity check: implementation is correct.
    let new_logic_addr = alice.deploy_uups().await?.contract_address;
    let new_logic = UUPSProxyErc20Example::new(new_logic_addr, &alice.wallet);

    // try re-upgrading to the same implementation.
    let receipt =
        receipt!(proxy.upgradeToAndCall(new_logic_addr, vec![].into()))?;

    assert!(receipt
        .emits(Erc1967Example::Upgraded { implementation: new_logic_addr }));

    // confirm implementation didn't change.
    let new_impl = proxy.implementation().call().await?.implementation;
    assert_eq!(new_impl, new_logic_addr);

    assert_eq!(
        uups_upgradeable::VERSION_NUMBER,
        U32::from(proxy.getVersion().call().await?.version),
    );
    assert_eq!(
        uups_upgradeable::VERSION_NUMBER,
        U32::from(new_logic.getVersion().call().await?.version),
    );

    Ok(())
}

#[e2e::test]
async fn upgrade_reverts_on_underlying_erc1967_upgrade_failure(
    alice: Account,
) -> Result<()> {
    let logic_addr = alice.deploy_uups().await?.contract_address;
    let proxy_addr =
        alice.deploy_proxy(logic_addr, alice.address()).await?.contract_address;

    let proxy = Erc1967Example::new(proxy_addr, &alice.wallet);

    let new_logic_addr =
        alice.deploy_uups_new_version().await?.contract_address;

    // sending empty data + tx value will force the upgrade to revert
    let err = send!(proxy
        .upgradeToAndCall(new_logic_addr, vec![].into())
        .value(uint!(1_U256)))
    .expect_err("should revert");

    assert!(err.reverted_with(Erc1967Example::ERC1967NonPayable {}));

    Ok(())
}

#[e2e::test]
async fn proxiable_uuid_can_only_be_called_directly_on_uups(
    alice: Account,
) -> Result<()> {
    let logic_addr = alice.deploy_uups().await?.contract_address;

    let logic = UUPSProxyErc20Example::new(logic_addr, &alice.wallet);

    assert_eq!(IMPLEMENTATION_SLOT, logic.proxiableUUID().call().await?.uuid);

    // calling through a proxy should revert
    let proxy_addr =
        alice.deploy_proxy(logic_addr, alice.address()).await?.contract_address;
    let proxy = Erc1967Example::new(proxy_addr, &alice.wallet);

    let err = proxy.proxiableUUID().call().await.expect_err("should revert");

    assert!(err
        .reverted_with(UUPSProxyErc20Example::UUPSUnauthorizedCallContext {}));

    Ok(())
}

#[e2e::test]
async fn set_version_can_only_be_delegate_called(alice: Account) -> Result<()> {
    let logic_addr = alice.deploy_uups().await?.contract_address;

    let logic = UUPSProxyErc20Example::new(logic_addr, &alice.wallet);

    let err = logic.setVersion().call().await.expect_err("should revert");

    assert!(err
        .reverted_with(UUPSProxyErc20Example::UUPSUnauthorizedCallContext {}));

    Ok(())
}

#[e2e::test]
async fn version_cannot_be_decreased(alice: Account) -> Result<()> {
    let logic_addr = alice.deploy_uups_new_version().await?.contract_address;

    let proxy_addr =
        alice.deploy_proxy(logic_addr, alice.address()).await?.contract_address;

    let proxy = Erc1967Example::new(proxy_addr, &alice.wallet);

    let previous_logic_addr = alice.deploy_uups().await?.contract_address;

    let err = send!(proxy.upgradeToAndCall(previous_logic_addr, vec![].into()))
        .expect_err("should revert");

    assert!(err.reverted_with(Erc1967Example::FailedCallWithReason {
        reason: UUPSProxyErc20Example::InvalidVersion {
            current_version: uups_proxy_new_version_example::VERSION_NUMBER
                .to()
        }
        .abi_encode()
        .into()
    }));

    Ok(())
}<|MERGE_RESOLUTION|>--- conflicted
+++ resolved
@@ -145,76 +145,7 @@
 }
 
 #[e2e::test]
-<<<<<<< HEAD
-async fn upgrade_to_and_call_succeeds(
-    alice: Account,
-    deployer: Account,
-) -> Result<()> {
-    let alice_addr = alice.address();
-
-    // deploy logic v1.
-    let logic_v1_addr = deployer
-        .as_deployer()
-        .with_constructor(ctr(alice_addr))
-        .deploy()
-        .await?
-        .contract_address;
-
-    let data = UUPSProxyErc20Example::initializeCall {
-        selfAddress: logic_v1_addr,
-        owner: alice_addr,
-    }
-    .abi_encode();
-
-    // deploy proxy with logic v1.
-    let proxy_addr = alice
-        .as_deployer()
-        .with_example_name("erc1967")
-        .with_constructor(erc1967_ctr(logic_v1_addr, data.into()))
-        .deploy()
-        .await?
-        .contract_address;
-
-    let proxy_contract = Erc1967Example::new(proxy_addr, &alice.wallet);
-
-    let implementation =
-        proxy_contract.implementation().call().await?.implementation;
-
-    assert_eq!(logic_v1_addr, implementation);
-
-    // deploy logic v2.
-    let logic_v2_addr = deployer
-        .as_deployer()
-        .with_constructor(ctr(alice_addr))
-        .deploy()
-        .await?
-        .contract_address;
-
-    let data = UUPSProxyErc20Example::initializeCall {
-        selfAddress: logic_v2_addr,
-        owner: alice_addr,
-    }
-    .abi_encode();
-
-    let receipt =
-        receipt!(proxy_contract.upgradeToAndCall(logic_v2_addr, data.into()))?;
-
-    assert!(receipt
-        .emits(Erc1967Example::Upgraded { implementation: logic_v2_addr }));
-
-    assert_eq!(
-        logic_v2_addr,
-        proxy_contract.implementation().call().await?.implementation
-    );
-
-    Ok(())
-}
-
-#[e2e::test]
-async fn upgrade_to_and_call_by_non_owner_fails(
-=======
 async fn upgrading_via_invalid_erc1967_proxy_reverts(
->>>>>>> 4c8275a1
     alice: Account,
 ) -> Result<()> {
     let logic_addr = alice.deploy_uups().await?.contract_address;
@@ -226,42 +157,8 @@
 
     let proxy_addr = alice
         .as_deployer()
-<<<<<<< HEAD
-        .with_example_name("erc1967")
-        .with_constructor(erc1967_ctr(logic_v1_addr, data.clone().into()))
-        .deploy()
-        .await?
-        .contract_address;
-
-    let proxy_contract = Erc1967Example::new(proxy_addr, &bob.wallet);
-
-    // try to upgrade with bob (non-owner) - should fail.
-    let err =
-        send!(proxy_contract.upgradeToAndCall(logic_v2_addr, data.into()))
-            .expect_err("should revert on upgrade");
-
-    assert!(err.reverted_with(
-        UUPSProxyErc20Example::OwnableUnauthorizedAccount { account: bob_addr }
-    ));
-
-    Ok(())
-}
-
-#[e2e::test]
-async fn upgrade_to_and_call_via_direct_call_reverts(
-    alice: Account,
-    deployer: Account,
-) -> Result<()> {
-    let alice_addr = alice.address();
-
-    // deploy logic v1.
-    let logic_v1_addr = deployer
-        .as_deployer()
-        .with_constructor(ctr(alice_addr))
-=======
         .with_example_name("erc1967-invalid")
         .with_constructor(constructor!(logic_addr, data.clone()))
->>>>>>> 4c8275a1
         .deploy()
         .await?
         .contract_address;
