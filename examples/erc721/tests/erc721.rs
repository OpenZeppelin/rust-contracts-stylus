--- conflicted
+++ resolved
@@ -2,7 +2,6 @@
 
 use alloy::{
     primitives::{Address, U256},
-    rpc::types::eth::TransactionReceipt,
     sol,
     sol_types::SolConstructor,
 };
@@ -82,16 +81,9 @@
     let alice_addr = alice.address();
     let bob_addr = bob.address();
     let token_id = random_token_id();
-<<<<<<< HEAD
     let _ = watch!(contract.mint(alice_addr, token_id))?;
-    let _ = watch!(contract.transferFrom(alice_addr, bob_addr, token_id))?;
-=======
-    let _ = watch!(contract.mint(alice_addr, token_id).from(alice_addr))?;
-
-    let receipt: TransactionReceipt = receipt!(contract
-        .transferFrom(alice_addr, bob_addr, token_id)
-        .from(alice_addr))?;
->>>>>>> 58a71637
+    let receipt =
+        receipt!(contract.transferFrom(alice_addr, bob_addr, token_id))?;
 
     receipt.emits(Erc721::Transfer {
         from: alice_addr,
