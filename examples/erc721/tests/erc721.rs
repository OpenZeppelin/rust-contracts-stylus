#![cfg(feature = "e2e")]

use alloy::{
    primitives::{Address, U256},
    rpc::types::eth::TransactionReceipt,
    sol,
    sol_types::SolConstructor,
};
<<<<<<< HEAD
use e2e::{ErrorExt, User};
=======
use e2e::{receipt, send, watch, Assert, Emits, User};
>>>>>>> 58a71637

use crate::abi::Erc721;

mod abi;

sol!("src/constructor.sol");

const TOKEN_NAME: &str = "Test Token";
const TOKEN_SYMBOL: &str = "NFT";

fn random_token_id() -> U256 {
    let num: u32 = rand::random();
    U256::from(num)
}

async fn deploy(rpc_url: &str, private_key: &str) -> eyre::Result<Address> {
    let args = Erc721Example::constructorCall {
        name_: TOKEN_NAME.to_owned(),
        symbol_: TOKEN_SYMBOL.to_owned(),
    };
    let args = alloy::hex::encode(args.abi_encode());
    e2e::deploy(rpc_url, private_key, Some(args)).await
}

#[e2e::test]
async fn constructs(alice: User) -> eyre::Result<()> {
    let contract_addr = deploy(alice.url(), &alice.pk()).await?;
    let contract = Erc721::new(contract_addr, &alice.signer);

    let name = contract.name().call().await?.name;
    let symbol = contract.symbol().call().await?.symbol;

    assert_eq!(name, TOKEN_NAME.to_owned());
    assert_eq!(symbol, TOKEN_SYMBOL.to_owned());
    Ok(())
}

#[e2e::test]
async fn mints(alice: User) -> eyre::Result<()> {
    let contract_addr = deploy(alice.url(), &alice.pk()).await?;
    let contract = Erc721::new(contract_addr, &alice.signer);

    let alice_addr = alice.address();
    let token_id = random_token_id();
    let _ = watch!(contract.mint(alice_addr, token_id).from(alice_addr))?;
    let owner_of = contract.ownerOf(token_id).call().await?.ownerOf;
    assert_eq!(owner_of, alice_addr);

    let balance = contract.balanceOf(alice_addr).call().await?.balance;
    assert!(balance >= U256::from(1));
    Ok(())
}

#[e2e::test]
async fn errors_when_reusing_token_id(alice: User) -> eyre::Result<()> {
    let contract_addr = deploy(alice.url(), &alice.pk()).await?;
    let contract = Erc721::new(contract_addr, &alice.signer);

    let alice_addr = alice.address();
    let token_id = random_token_id();
    let _ = watch!(contract.mint(alice_addr, token_id))?;
    let err = send!(contract.mint(alice_addr, token_id))
        .expect_err("should not mint a token id twice");
    assert!(err.is(Erc721::ERC721InvalidSender { sender: Address::ZERO }));
    Ok(())
}

#[e2e::test]
async fn transfers(alice: User, bob: User) -> eyre::Result<()> {
    let contract_addr = deploy(alice.url(), &alice.pk()).await?;
    let contract = Erc721::new(contract_addr, &alice.signer);

    let alice_addr = alice.address();
    let bob_addr = bob.address();
    let token_id = random_token_id();
    let _ = watch!(contract.mint(alice_addr, token_id).from(alice_addr))?;

    let receipt: TransactionReceipt = receipt!(contract
        .transferFrom(alice_addr, bob_addr, token_id)
        .from(alice_addr))?;

    receipt.emits(Erc721::Transfer {
        from: alice_addr,
        to: bob_addr,
        tokenId: token_id,
    });

    let Erc721::ownerOfReturn { ownerOf } =
        contract.ownerOf(token_id).call().await?;
    assert_eq!(ownerOf, bob_addr);
    Ok(())
}

#[e2e::test]
async fn errors_when_transfer_nonexistent_token(
    alice: User,
    bob: User,
) -> eyre::Result<()> {
    let contract_addr = deploy(alice.url(), &alice.pk()).await?;
    let contract = Erc721::new(contract_addr, &alice.signer);

    let alice_addr = alice.address();
    let token_id = random_token_id();
    let tx = contract
        .transferFrom(alice_addr, bob.address(), token_id)
        .from(alice_addr);
    let err = send!(tx).expect_err("should not transfer a non-existent token");
    assert!(err.is(Erc721::ERC721NonexistentToken { tokenId: token_id }));
    Ok(())
}

#[e2e::test]
async fn approves_token_transfer(alice: User, bob: User) -> eyre::Result<()> {
    let contract_addr = deploy(alice.url(), &alice.pk()).await?;
    let contract = Erc721::new(contract_addr, &alice.signer);

    let alice_addr = alice.address();
    let bob_addr = bob.address();
    let token_id = random_token_id();
    let _ = watch!(contract.mint(alice_addr, token_id).from(alice_addr))?;
    let _ = watch!(contract.approve(bob_addr, token_id).from(alice_addr))?;

    let contract = Erc721::new(contract_addr, &bob.signer);
    let _ = watch!(contract
        .transferFrom(alice_addr, bob_addr, token_id)
        .from(bob_addr))?;
    let Erc721::ownerOfReturn { ownerOf } =
        contract.ownerOf(token_id).call().await?;
    assert_ne!(ownerOf, alice_addr);
    assert_eq!(ownerOf, bob_addr);
    Ok(())
}

#[e2e::test]
async fn errors_when_transfer_unapproved_token(
    alice: User,
    bob: User,
) -> eyre::Result<()> {
    let contract_addr = deploy(alice.url(), &alice.pk()).await?;
    let contract = Erc721::new(contract_addr, &alice.signer);

    let alice_addr = alice.address();
    let bob_addr = bob.address();
    let token_id = random_token_id();
    let _ = watch!(contract.mint(alice_addr, token_id).from(alice_addr))?;

    let contract = Erc721::new(contract_addr, &bob.signer);
    let tx =
        contract.transferFrom(alice_addr, bob_addr, token_id).from(bob_addr);
    let err = send!(tx).expect_err("should not transfer unapproved token");
    assert!(err.is(Erc721::ERC721InsufficientApproval {
        operator: bob_addr,
        tokenId: token_id,
    }));
    Ok(())
}<|MERGE_RESOLUTION|>--- conflicted
+++ resolved
@@ -6,11 +6,7 @@
     sol,
     sol_types::SolConstructor,
 };
-<<<<<<< HEAD
-use e2e::{ErrorExt, User};
-=======
-use e2e::{receipt, send, watch, Assert, Emits, User};
->>>>>>> 58a71637
+use e2e::{receipt, send, watch, Emits, ErrorExt, User};
 
 use crate::abi::Erc721;
 
