--- conflicted
+++ resolved
@@ -8,18 +8,11 @@
 
 [dependencies]
 contracts = { path = "../../contracts", features = [
-<<<<<<< HEAD
-    "erc721_burnable",
-    "erc721_enumerable",
-    "erc721_metadata",
-    "erc721_pausable",
-    "erc721_uri_storage"
-=======
   "erc721_burnable",
+  "erc721_enumerable",
   "erc721_metadata",
   "erc721_pausable",
   "erc721_uri_storage",
->>>>>>> 71e7782e
 ] }
 alloy-primitives.workspace = true
 stylus-sdk.workspace = true
