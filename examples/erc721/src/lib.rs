#![cfg_attr(not(test), no_main, no_std)]
extern crate alloc;

use alloc::{
    string::{String, ToString},
    vec::Vec,
};

use alloy_primitives::{Address, U256};
use contracts::{
    erc721::{
        extensions::{ERC721Metadata, ERC721UriStorage, IERC721Burnable},
        ERC721,
    },
    utils::Pausable,
};
use stylus_sdk::{
    abi::Bytes,
    prelude::{entrypoint, external, sol_storage},
};

sol_storage! {
    #[entrypoint]
    struct ERC721Example {
        #[borrow]
        ERC721 erc721;
        #[borrow]
        ERC721Metadata metadata;
        #[borrow]
        ERC721UriStorage uri_storage;
        #[borrow]
        Pausable pausable;
    }
}

#[external]
<<<<<<< HEAD
#[inherit(ERC721, ERC721Metadata, ERC721UriStorage)]
impl ERC721Example {
=======
#[inherit(ERC721, ERC721Metadata, ERC721UriStorage, Pausable)]
impl Token {
    // We need to properly initialize all of Token's attributes.
    // For that, we need to call each attribute's constructor if it exists.
    //
    // NOTE: This is a temporary solution for state initialization.
    pub fn constructor(
        &mut self,
        name: String,
        symbol: String,
        base_uri: String,
    ) {
        self.metadata.constructor(name, symbol, base_uri);
    }

>>>>>>> b0fa37d4
    pub fn burn(&mut self, token_id: U256) -> Result<(), Vec<u8>> {
        self.pausable.when_not_paused()?;
        self.erc721.burn(token_id).map_err(|e| e.into())
    }

    // Overrides [`ERC721UriStorage::token_uri`].
    // Returns the Uniform Resource Identifier (URI) for tokenId token.
    pub fn token_uri(&self, token_id: U256) -> String {
        let base = self.metadata.base_uri();
        let token_uri = self.uri_storage.token_uri(token_id);

        // If there is no base URI, return the token URI.
        if base.is_empty() {
            return token_uri;
        }

        let mut uri = base;
        // If both are set, concatenate the baseURI and tokenURI (via
        // string.concat).
        if !token_uri.is_empty() {
            uri.push_str(&token_uri);
        } else {
            uri.push_str(&token_id.to_string());
        }

        uri
    }

    pub fn safe_transfer_from(
        &mut self,
        from: Address,
        to: Address,
        token_id: U256,
    ) -> Result<(), Vec<u8>> {
        self.pausable.when_not_paused()?;
        self.erc721.safe_transfer_from(from, to, token_id).map_err(|e| e.into())
    }

    #[selector(name = "safeTransferFrom")]
    pub fn safe_transfer_from_with_data(
        &mut self,
        from: Address,
        to: Address,
        token_id: U256,
        data: Bytes,
    ) -> Result<(), Vec<u8>> {
        self.pausable.when_not_paused()?;
        self.erc721
            .safe_transfer_from_with_data(from, to, token_id, data)
            .map_err(|e| e.into())
    }

    pub fn transfer_from(
        &mut self,
        from: Address,
        to: Address,
        token_id: U256,
    ) -> Result<(), Vec<u8>> {
        self.pausable.when_not_paused()?;
        self.erc721.transfer_from(from, to, token_id).map_err(|e| e.into())
    }
}<|MERGE_RESOLUTION|>--- conflicted
+++ resolved
@@ -34,26 +34,8 @@
 }
 
 #[external]
-<<<<<<< HEAD
-#[inherit(ERC721, ERC721Metadata, ERC721UriStorage)]
+#[inherit(ERC721, ERC721Metadata, ERC721UriStorage, Pausable)]
 impl ERC721Example {
-=======
-#[inherit(ERC721, ERC721Metadata, ERC721UriStorage, Pausable)]
-impl Token {
-    // We need to properly initialize all of Token's attributes.
-    // For that, we need to call each attribute's constructor if it exists.
-    //
-    // NOTE: This is a temporary solution for state initialization.
-    pub fn constructor(
-        &mut self,
-        name: String,
-        symbol: String,
-        base_uri: String,
-    ) {
-        self.metadata.constructor(name, symbol, base_uri);
-    }
-
->>>>>>> b0fa37d4
     pub fn burn(&mut self, token_id: U256) -> Result<(), Vec<u8>> {
         self.pausable.when_not_paused()?;
         self.erc721.burn(token_id).map_err(|e| e.into())
