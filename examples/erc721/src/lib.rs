--- conflicted
+++ resolved
@@ -35,29 +35,12 @@
 
 #[external]
 #[inherit(ERC721, ERC721Metadata, ERC721UriStorage, Pausable)]
-<<<<<<< HEAD
 impl ERC721Example {
-=======
-impl Token {
-    // We need to properly initialize all of Token's attributes.
-    // For that, we need to call each attribute's constructor if it exists.
-    //
-    // NOTE: This is a temporary solution for state initialization.
-    pub fn constructor(
-        &mut self,
-        name: String,
-        symbol: String,
-        base_uri: String,
-    ) {
-        self.metadata.constructor(name, symbol, base_uri);
-    }
-
     pub fn mint(&mut self, to: Address, token_id: U256) -> Result<(), Vec<u8>> {
         self.pausable.when_not_paused()?;
         self.erc721._mint(to, token_id).map_err(|e| e.into())
     }
 
->>>>>>> d4b05546
     pub fn burn(&mut self, token_id: U256) -> Result<(), Vec<u8>> {
         self.pausable.when_not_paused()?;
         self.erc721.burn(token_id).map_err(|e| e.into())
