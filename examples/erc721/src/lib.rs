#![cfg_attr(not(test), no_main, no_std)]
extern crate alloc;

use alloc::{
    string::{String, ToString},
    vec::Vec,
};

use alloy_primitives::{Address, U256};
use contracts::erc721::{
    extensions::{ERC721Metadata, ERC721UriStorage, IERC721Burnable},
    ERC721,
};
use stylus_sdk::prelude::{entrypoint, external, sol_storage};

sol_storage! {
    #[entrypoint]
    struct Token {
        #[borrow]
        ERC721 erc721;
        #[borrow]
        ERC721Metadata metadata;
        #[borrow]
        ERC721UriStorage uri_storage;
    }
}

#[external]
#[inherit(ERC721, ERC721Metadata, ERC721UriStorage)]
impl Token {
    // We need to properly initialize all of Token's attributes.
    // For that, we need to call each attribute's constructor if it exists.
    //
    // NOTE: This is a temporary solution for state initialization.
    pub fn constructor(
        &mut self,
        name: String,
        symbol: String,
        base_uri: String,
    ) {
        self.metadata.constructor(name, symbol, base_uri);
    }

<<<<<<< HEAD
    pub fn mint(
        &mut self,
        to: Address,
        token_id: U256,
    ) -> Result<(), contracts::erc721::Error> {
        self.erc721._mint(to, token_id)
=======
    pub fn burn(&mut self, token_id: U256) -> Result<(), Vec<u8>> {
        self.erc721.burn(token_id).map_err(|e| e.into())
>>>>>>> caf6e71b
    }

    // Overrides [`ERC721UriStorage::token_uri`].
    // Returns the Uniform Resource Identifier (URI) for tokenId token.
    pub fn token_uri(&self, token_id: U256) -> String {
        let base = self.metadata.base_uri();
        let token_uri = self.uri_storage.token_uri(token_id);

        // If there is no base URI, return the token URI.
        if base.is_empty() {
            return token_uri;
        }

        let mut uri = base;
        // If both are set, concatenate the baseURI and tokenURI (via
        // string.concat).
        if !token_uri.is_empty() {
            uri.push_str(&token_uri);
        } else {
            uri.push_str(&token_id.to_string());
        }

        uri
    }
}<|MERGE_RESOLUTION|>--- conflicted
+++ resolved
@@ -41,17 +41,16 @@
         self.metadata.constructor(name, symbol, base_uri);
     }
 
-<<<<<<< HEAD
     pub fn mint(
         &mut self,
         to: Address,
         token_id: U256,
     ) -> Result<(), contracts::erc721::Error> {
         self.erc721._mint(to, token_id)
-=======
+    }
+
     pub fn burn(&mut self, token_id: U256) -> Result<(), Vec<u8>> {
         self.erc721.burn(token_id).map_err(|e| e.into())
->>>>>>> caf6e71b
     }
 
     // Overrides [`ERC721UriStorage::token_uri`].
