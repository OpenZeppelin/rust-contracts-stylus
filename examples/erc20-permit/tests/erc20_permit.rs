--- conflicted
+++ resolved
@@ -179,13 +179,8 @@
     assert_eq!(initial_nonce + U256::ONE, nonce);
 
     let contract_bob = Erc20Permit::new(contract_addr, &bob.wallet);
-<<<<<<< HEAD
-    let value = balance - uint!(1_U256);
+    let value = balance - U256::ONE;
     let initial_alice_balance =
-=======
-    let value = balance - U256::ONE;
-    let Erc20Permit::balanceOfReturn { balance: initial_alice_balance } =
->>>>>>> 01e6d116
         contract_alice.balanceOf(alice_addr).call().await?;
     let initial_bob_balance = contract_alice.balanceOf(bob_addr).call().await?;
 
