--- conflicted
+++ resolved
@@ -50,11 +50,7 @@
         &mut self,
         to: Address,
         value: U256,
-<<<<<<< HEAD
-    ) -> Result<bool, <Self as IErc20>::Error> {
-=======
     ) -> Result<bool, Self::Error> {
->>>>>>> b83948d3
         Ok(self.erc20.transfer(to, value)?)
     }
 
@@ -66,11 +62,7 @@
         &mut self,
         spender: Address,
         value: U256,
-<<<<<<< HEAD
-    ) -> Result<bool, <Self as IErc20>::Error> {
-=======
     ) -> Result<bool, Self::Error> {
->>>>>>> b83948d3
         Ok(self.erc20.approve(spender, value)?)
     }
 
@@ -79,11 +71,7 @@
         from: Address,
         to: Address,
         value: U256,
-<<<<<<< HEAD
-    ) -> Result<bool, <Self as IErc20>::Error> {
-=======
     ) -> Result<bool, Self::Error> {
->>>>>>> b83948d3
         Ok(self.erc20.transfer_from(from, to, value)?)
     }
 }
@@ -104,11 +92,7 @@
         &mut self,
         account: Address,
         value: U256,
-<<<<<<< HEAD
-    ) -> Result<bool, <Self as IErc20Wrapper>::Error> {
-=======
     ) -> Result<bool, Self::Error> {
->>>>>>> b83948d3
         self.erc20_wrapper.deposit_for(account, value, &mut self.erc20)
     }
 
@@ -116,11 +100,7 @@
         &mut self,
         account: Address,
         value: U256,
-<<<<<<< HEAD
-    ) -> Result<bool, <Self as IErc20Wrapper>::Error> {
-=======
     ) -> Result<bool, Self::Error> {
->>>>>>> b83948d3
         self.erc20_wrapper.withdraw_to(account, value, &mut self.erc20)
     }
 }