--- conflicted
+++ resolved
@@ -2,11 +2,7 @@
 
 use abi::Erc1155;
 use alloy::primitives::U256;
-<<<<<<< HEAD
-use e2e::{constructor, receipt, watch, Account, Constructor, EventExt};
-=======
 use e2e::{receipt, watch, Account, Constructor, EventExt};
->>>>>>> b83948d3
 
 mod abi;
 
@@ -14,14 +10,10 @@
 const BASE_URI: &str = "https://github.com";
 
 fn ctr(uri: &str) -> Constructor {
-<<<<<<< HEAD
-    constructor!(uri.to_string())
-=======
     Constructor {
         signature: "constructor(string)".to_string(),
         args: vec![uri.to_string()],
     }
->>>>>>> b83948d3
 }
 
 // ============================================================================
