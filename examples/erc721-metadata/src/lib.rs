#![cfg_attr(not(test), no_main)]
extern crate alloc;

use alloc::{string::String, vec::Vec};

use alloy_primitives::{Address, FixedBytes, U256};
use openzeppelin_stylus::{
    token::erc721::{
        self,
        extensions::{
            Erc721Metadata as Metadata, Erc721UriStorage as UriStorage,
            IErc721Burnable,
        },
        Erc721,
    },
    utils::introspection::erc165::IErc165,
};
use stylus_sdk::prelude::*;

#[entrypoint]
#[storage]
struct Erc721MetadataExample {
    #[borrow]
    erc721: Erc721,
    #[borrow]
    metadata: Metadata,
    uri_storage: UriStorage,
}

#[public]
#[inherit(Erc721, Metadata)]
impl Erc721MetadataExample {
<<<<<<< HEAD
    #[constructor]
    fn constructor(&mut self, name: String, symbol: String, base_uri: String) {
        self.metadata.constructor(name, symbol);
        self.metadata._base_uri.set_str(base_uri);
    }

    pub fn mint(&mut self, to: Address, token_id: U256) -> Result<(), Vec<u8>> {
        Ok(self.erc721._mint(to, token_id)?)
=======
    fn mint(
        &mut self,
        to: Address,
        token_id: U256,
    ) -> Result<(), erc721::Error> {
        self.erc721._mint(to, token_id)
>>>>>>> 9e840ca5
    }

    fn burn(&mut self, token_id: U256) -> Result<(), erc721::Error> {
        self.erc721.burn(token_id)
    }

    #[selector(name = "tokenURI")]
    fn token_uri(&self, token_id: U256) -> Result<String, erc721::Error> {
        self.uri_storage.token_uri(token_id, &self.erc721, &self.metadata)
    }

    #[selector(name = "setTokenURI")]
    fn set_token_uri(&mut self, token_id: U256, token_uri: String) {
        self.uri_storage._set_token_uri(token_id, token_uri)
    }

    fn supports_interface(interface_id: FixedBytes<4>) -> bool {
        Erc721::supports_interface(interface_id)
            || Metadata::supports_interface(interface_id)
    }
}<|MERGE_RESOLUTION|>--- conflicted
+++ resolved
@@ -7,10 +7,7 @@
 use openzeppelin_stylus::{
     token::erc721::{
         self,
-        extensions::{
-            Erc721Metadata as Metadata, Erc721UriStorage as UriStorage,
-            IErc721Burnable,
-        },
+        extensions::{Erc721Metadata, Erc721UriStorage, IErc721Burnable},
         Erc721,
     },
     utils::introspection::erc165::IErc165,
@@ -23,30 +20,25 @@
     #[borrow]
     erc721: Erc721,
     #[borrow]
-    metadata: Metadata,
-    uri_storage: UriStorage,
+    metadata: Erc721Metadata,
+    uri_storage: Erc721UriStorage,
 }
 
 #[public]
-#[inherit(Erc721, Metadata)]
+#[inherit(Erc721, Erc721Metadata)]
 impl Erc721MetadataExample {
-<<<<<<< HEAD
     #[constructor]
     fn constructor(&mut self, name: String, symbol: String, base_uri: String) {
         self.metadata.constructor(name, symbol);
-        self.metadata._base_uri.set_str(base_uri);
+        self.metadata.base_uri.set_str(base_uri);
     }
 
-    pub fn mint(&mut self, to: Address, token_id: U256) -> Result<(), Vec<u8>> {
-        Ok(self.erc721._mint(to, token_id)?)
-=======
     fn mint(
         &mut self,
         to: Address,
         token_id: U256,
     ) -> Result<(), erc721::Error> {
         self.erc721._mint(to, token_id)
->>>>>>> 9e840ca5
     }
 
     fn burn(&mut self, token_id: U256) -> Result<(), erc721::Error> {
@@ -65,6 +57,6 @@
 
     fn supports_interface(interface_id: FixedBytes<4>) -> bool {
         Erc721::supports_interface(interface_id)
-            || Metadata::supports_interface(interface_id)
+            || Erc721Metadata::supports_interface(interface_id)
     }
 }