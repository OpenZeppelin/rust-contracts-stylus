#![cfg(feature = "e2e")]

use abi::Erc721;
use alloy::{
    primitives::{Address, U256},
    sol,
<<<<<<< HEAD
    sol_types::{SolConstructor, SolType, SolValue},
=======
>>>>>>> f68c8c09
};
use e2e::{receipt, watch, Account, EventExt, ReceiptExt, Revert};

use crate::Erc721MetadataExample::constructorCall;

mod abi;

sol!("src/constructor.sol");

const TOKEN_NAME: &str = "Test Token";
const TOKEN_SYMBOL: &str = "NFT";

fn random_token_id() -> U256 {
    let num: u32 = rand::random();
    U256::from(num)
}

fn ctr(base_uri: &str) -> constructorCall {
    constructorCall {
        name_: TOKEN_NAME.to_owned(),
        symbol_: TOKEN_SYMBOL.to_owned(),
        baseUri_: base_uri.to_owned(),
    }
}

// ============================================================================
// Integration Tests: ERC-721 Metadata Extension
// ============================================================================

#[e2e::test]
async fn constructs(alice: Account) -> eyre::Result<()> {
    let base_uri = "";

    let contract_addr = alice
        .as_deployer()
        .with_constructor(ctr(base_uri))
        .deploy()
        .await?
        .address()?;
    let contract = Erc721::new(contract_addr, &alice.wallet);

    // let Erc721::nameReturn { name } = contract.name().call().await?;
    // let Erc721::symbolReturn { symbol } = contract.symbol().call().await?;
    // let Erc721::baseUriReturn { baseURI } = contract.baseUri().call().await?;
    //
    // assert_eq!(TOKEN_NAME.to_owned(), name);
    // assert_eq!(TOKEN_SYMBOL.to_owned(), symbol);
    // assert_eq!(base_uri.to_owned(), baseURI);
    //
    Ok(())
}

#[e2e::test]
async fn constructs_with_base_uri(alice: Account) -> eyre::Result<()> {
    let base_uri = "https://github.com/OpenZeppelin/rust-contracts-stylus";

    let contract_addr = alice
        .as_deployer()
        .with_constructor(ctr(base_uri))
        .deploy()
        .await?
        .address()?;
    let contract = Erc721::new(contract_addr, &alice.wallet);

    // let Erc721::baseUriReturn { baseURI } = contract.baseUri().call().await?;
    //
    // assert_eq!(base_uri.to_owned(), baseURI);

    Ok(())
}

// ============================================================================
// Integration Tests: ERC-721 URI Storage Extension
// ============================================================================

#[e2e::test]
async fn error_when_checking_token_uri_for_nonexistent_token(
    alice: Account,
) -> eyre::Result<()> {
    let contract_addr = alice
        .as_deployer()
        .with_constructor(ctr(""))
        .deploy()
        .await?
        .address()?;

    let contract = Erc721::new(contract_addr, &alice.wallet);

    let token_id = random_token_id();

    let err = contract
        .tokenURI(token_id)
        .call()
        .await
        .expect_err("should return ERC721NonexistentToken");

    assert!(
        err.reverted_with(Erc721::ERC721NonexistentToken { tokenId: token_id })
    );
    Ok(())
}

#[e2e::test]
async fn return_empty_token_uri_when_without_base_uri_and_token_uri(
    alice: Account,
) -> eyre::Result<()> {
    let contract_addr = alice
        .as_deployer()
        .with_constructor(ctr(""))
        .deploy()
        .await?
        .address()?;

    let contract = Erc721::new(contract_addr, &alice.wallet);

    let token_id = random_token_id();

    let _ = watch!(contract.mint(alice.address(), token_id))?;

    let Erc721::tokenURIReturn { tokenURI } =
        contract.tokenURI(token_id).call().await?;

    let expected = String::from("test string");
    let encoded = expected.abi_encode();

    let decoded: String =
        SolValue::abi_decode(&encoded, true).expect("should decode");
    assert_eq!(expected, decoded);
    assert_eq!("", tokenURI);

    Ok(())
}

#[e2e::test]
async fn return_token_uri_with_base_uri_and_without_token_uri(
    alice: Account,
) -> eyre::Result<()> {
    let base_uri = "https://github.com/OpenZeppelin/rust-contracts-stylus/";

    let contract_addr = alice
        .as_deployer()
        .with_constructor(ctr(base_uri))
        .deploy()
        .await?
        .address()?;

    let contract = Erc721::new(contract_addr, &alice.wallet);

    let token_id = random_token_id();

    let _ = watch!(contract.mint(alice.address(), token_id))?;

    // let Erc721::tokenURIReturn { tokenURI } =
    // contract.tokenURI(token_id).call().await?;
    //
    // assert_eq!(base_uri.to_owned() + &token_id.to_string(), tokenURI);
    Ok(())
}

#[e2e::test]
async fn return_token_uri_with_base_uri_and_token_uri(
    alice: Account,
) -> eyre::Result<()> {
    let base_uri = "https://github.com/OpenZeppelin/rust-contracts-stylus/";

    let contract_addr = alice
        .as_deployer()
        .with_constructor(ctr(base_uri))
        .deploy()
        .await?
        .address()?;

    let contract = Erc721::new(contract_addr, &alice.wallet);

    let token_id = random_token_id();

    let _ = watch!(contract.mint(alice.address(), token_id))?;

    let token_uri = String::from(
        "blob/main/contracts/src/token/erc721/extensions/uri_storage.rs",
    );

    let receipt = receipt!(contract.setTokenURI(token_id, token_uri.clone()))?;

    assert!(receipt.emits(Erc721::MetadataUpdate { tokenId: token_id }));

    // let Erc721::tokenURIReturn { tokenURI } =
    // contract.tokenURI(token_id).call().await?;
    //
    // assert_eq!(base_uri.to_owned() + &token_uri, tokenURI);

    Ok(())
}

#[e2e::test]
async fn set_token_uri_before_mint(alice: Account) -> eyre::Result<()> {
    let base_uri = "https://github.com/OpenZeppelin/rust-contracts-stylus/";

    let contract_addr = alice
        .as_deployer()
        .with_constructor(ctr(base_uri))
        .deploy()
        .await?
        .address()?;

    let contract = Erc721::new(contract_addr, &alice.wallet);

    let token_id = random_token_id();

    let err = contract
        .ownerOf(token_id)
        .call()
        .await
        .expect_err("should return `ERC721NonexistentToken`");

    assert!(
        err.reverted_with(Erc721::ERC721NonexistentToken { tokenId: token_id })
    );

    let token_uri = String::from(
        "blob/main/contracts/src/token/erc721/extensions/uri_storage.rs",
    );

    let receipt = receipt!(contract.setTokenURI(token_id, token_uri.clone()))?;

    assert!(receipt.emits(Erc721::MetadataUpdate { tokenId: token_id }));

    let _ = watch!(contract.mint(alice.address(), token_id))?;

    // let Erc721::tokenURIReturn { tokenURI } =
    // contract.tokenURI(token_id).call().await?;
    //
    // assert_eq!(base_uri.to_owned() + &token_uri, tokenURI);

    Ok(())
}

#[e2e::test]
async fn return_token_uri_after_burn_and_remint(
    alice: Account,
) -> eyre::Result<()> {
    let base_uri = "https://github.com/OpenZeppelin/rust-contracts-stylus/";

    let alice_addr = alice.address();

    let contract_addr = alice
        .as_deployer()
        .with_constructor(ctr(base_uri))
        .deploy()
        .await?
        .address()?;

    let contract = Erc721::new(contract_addr, &alice.wallet);

    let token_id = random_token_id();

    let _ = watch!(contract.mint(alice.address(), token_id))?;

    let receipt = receipt!(contract.burn(token_id))?;

    assert!(receipt.emits(Erc721::Transfer {
        from: alice_addr,
        to: Address::ZERO,
        tokenId: token_id,
    }));

    let err = contract
        .ownerOf(token_id)
        .call()
        .await
        .expect_err("should return `ERC721NonexistentToken`");

    assert!(
        err.reverted_with(Erc721::ERC721NonexistentToken { tokenId: token_id })
    );

    let receipt = receipt!(contract.mint(alice_addr, token_id))?;

    assert!(receipt.emits(Erc721::Transfer {
        from: Address::ZERO,
        to: alice_addr,
        tokenId: token_id
    }));

    let Erc721::ownerOfReturn { ownerOf: owner_of } =
        contract.ownerOf(token_id).call().await?;
    assert_eq!(alice_addr, owner_of);

    // let Erc721::tokenURIReturn { tokenURI } =
    // contract.tokenURI(token_id).call().await?;
    //
    // assert_eq!(base_uri.to_owned() + &token_id.to_string(), tokenURI);
    Ok(())
}<|MERGE_RESOLUTION|>--- conflicted
+++ resolved
@@ -4,10 +4,7 @@
 use alloy::{
     primitives::{Address, U256},
     sol,
-<<<<<<< HEAD
-    sol_types::{SolConstructor, SolType, SolValue},
-=======
->>>>>>> f68c8c09
+    sol_types::SolValue,
 };
 use e2e::{receipt, watch, Account, EventExt, ReceiptExt, Revert};
 
