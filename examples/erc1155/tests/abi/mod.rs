--- conflicted
+++ resolved
@@ -15,11 +15,6 @@
         function mintBatch(address to, uint256[] memory ids, uint256[] memory amounts, bytes memory data) external;
         function burn(address account, uint256 id, uint256 value) external;
         function burnBatch(address account, uint256[] memory ids, uint256[] memory values) external;
-<<<<<<< HEAD
-        function uri(uint256 id) external view returns (string memory uri);
-=======
-
->>>>>>> 6c4c5ece
         function supportsInterface(bytes4 interfaceId) external view returns (bool);
         function paused() external view returns (bool paused);
         function pause() external;
@@ -40,15 +35,10 @@
         event TransferBatch(address indexed operator, address indexed from, address indexed to, uint256[] ids, uint256[] values);
         #[derive(Debug, PartialEq)]
         event ApprovalForAll(address indexed account, address indexed operator, bool approved);
-<<<<<<< HEAD
-        #[derive(Debug, PartialEq)]
         event URI(string value, uint256 indexed id);
         #[derive(Debug, PartialEq)]
         event Paused(address account);
         #[derive(Debug, PartialEq)]
         event Unpaused(address account);
-
-=======
->>>>>>> 6c4c5ece
-}
+    }
 );