--- conflicted
+++ resolved
@@ -13,14 +13,11 @@
         function safeBatchTransferFrom(address from, address to, uint256[] memory ids, uint256[] memory values, bytes memory data) external;
         function mint(address to, uint256 id, uint256 amount, bytes memory data) external;
         function mintBatch(address to, uint256[] memory ids, uint256[] memory amounts, bytes memory data) external;
-<<<<<<< HEAD
+        function burn(address account, uint256 id, uint256 value) external;
+        function burnBatch(address account, uint256[] memory ids, uint256[] memory values) external;
         function uri(uint256 id) external view returns (string memory uri);
 
         function supportsInterface(bytes4 interfaceId) external view returns (bool);
-=======
-        function burn(address account, uint256 id, uint256 value) external;
-        function burnBatch(address account, uint256[] memory ids, uint256[] memory values) external;
->>>>>>> 1244d38c
 
         error ERC1155InvalidArrayLength(uint256 idsLength, uint256 valuesLength);
         error ERC1155InvalidOperator(address operator);
