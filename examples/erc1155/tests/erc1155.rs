--- conflicted
+++ resolved
@@ -23,7 +23,7 @@
 #[e2e::test]
 async fn constructs(alice: Account) -> eyre::Result<()> {
     let contract_addr = alice.as_deployer().deploy().await?.address()?;
-    Erc1155::new(contract_addr, &alice.wallet);
+    let contract = Erc1155::new(contract_addr, &alice.wallet);
 
     let paused = contract.paused().call().await?.paused;
 
@@ -282,22 +282,8 @@
 }
 
 #[e2e::test]
-<<<<<<< HEAD
 async fn mint_batch(alice: Account) -> eyre::Result<()> {
-    let contract_addr = alice
-        .as_deployer()
-        .with_default_constructor::<constructorCall>()
-        .deploy()
-        .await?
-        .address()?;
-=======
-async fn mint_batch(
-    alice: Account,
-    bob: Account,
-    dave: Account,
-) -> eyre::Result<()> {
-    let contract_addr = alice.as_deployer().deploy().await?.address()?;
->>>>>>> 6c4c5ece
+    let contract_addr = alice.as_deployer().deploy().await?.address()?;
     let contract = Erc1155::new(contract_addr, &alice.wallet);
 
     let alice_addr = alice.address();
@@ -1910,12 +1896,7 @@
 
 #[e2e::test]
 async fn pauses(alice: Account) -> eyre::Result<()> {
-    let contract_addr = alice
-        .as_deployer()
-        .with_default_constructor::<constructorCall>()
-        .deploy()
-        .await?
-        .address()?;
+    let contract_addr = alice.as_deployer().deploy().await?.address()?;
 
     let contract = Erc1155::new(contract_addr, &alice.wallet);
 
@@ -1932,12 +1913,7 @@
 
 #[e2e::test]
 async fn pause_reverts_in_paused_state(alice: Account) -> eyre::Result<()> {
-    let contract_addr = alice
-        .as_deployer()
-        .with_default_constructor::<constructorCall>()
-        .deploy()
-        .await?
-        .address()?;
+    let contract_addr = alice.as_deployer().deploy().await?.address()?;
 
     let contract = Erc1155::new(contract_addr, &alice.wallet);
 
@@ -1953,12 +1929,7 @@
 
 #[e2e::test]
 async fn unpauses(alice: Account) -> eyre::Result<()> {
-    let contract_addr = alice
-        .as_deployer()
-        .with_default_constructor::<constructorCall>()
-        .deploy()
-        .await?
-        .address()?;
+    let contract_addr = alice.as_deployer().deploy().await?.address()?;
 
     let contract = Erc1155::new(contract_addr, &alice.wallet);
 
@@ -1977,12 +1948,7 @@
 
 #[e2e::test]
 async fn unpause_reverts_in_unpaused_state(alice: Account) -> eyre::Result<()> {
-    let contract_addr = alice
-        .as_deployer()
-        .with_default_constructor::<constructorCall>()
-        .deploy()
-        .await?
-        .address()?;
+    let contract_addr = alice.as_deployer().deploy().await?.address()?;
 
     let contract = Erc1155::new(contract_addr, &alice.wallet);
 
@@ -2000,12 +1966,7 @@
 
 #[e2e::test]
 async fn mint_reverts_in_paused_state(alice: Account) -> eyre::Result<()> {
-    let contract_addr = alice
-        .as_deployer()
-        .with_default_constructor::<constructorCall>()
-        .deploy()
-        .await?
-        .address()?;
+    let contract_addr = alice.as_deployer().deploy().await?.address()?;
     let contract = Erc1155::new(contract_addr, &alice.wallet);
 
     let alice_addr = alice.address();
@@ -2031,12 +1992,7 @@
 async fn mint_batch_reverts_in_paused_state(
     alice: Account,
 ) -> eyre::Result<()> {
-    let contract_addr = alice
-        .as_deployer()
-        .with_default_constructor::<constructorCall>()
-        .deploy()
-        .await?
-        .address()?;
+    let contract_addr = alice.as_deployer().deploy().await?.address()?;
     let contract = Erc1155::new(contract_addr, &alice.wallet);
 
     let alice_addr = alice.address();
@@ -2060,12 +2016,7 @@
 
 #[e2e::test]
 async fn burn_reverts_in_paused_state(alice: Account) -> eyre::Result<()> {
-    let contract_addr = alice
-        .as_deployer()
-        .with_default_constructor::<constructorCall>()
-        .deploy()
-        .await?
-        .address()?;
+    let contract_addr = alice.as_deployer().deploy().await?.address()?;
     let contract = Erc1155::new(contract_addr, &alice.wallet);
 
     let alice_addr = alice.address();
@@ -2093,12 +2044,7 @@
 async fn burn_batch_reverts_in_paused_state(
     alice: Account,
 ) -> eyre::Result<()> {
-    let contract_addr = alice
-        .as_deployer()
-        .with_default_constructor::<constructorCall>()
-        .deploy()
-        .await?
-        .address()?;
+    let contract_addr = alice.as_deployer().deploy().await?.address()?;
     let contract = Erc1155::new(contract_addr, &alice.wallet);
 
     let alice_addr = alice.address();
@@ -2131,12 +2077,7 @@
     alice: Account,
     bob: Account,
 ) -> eyre::Result<()> {
-    let contract_addr = alice
-        .as_deployer()
-        .with_default_constructor::<constructorCall>()
-        .deploy()
-        .await?
-        .address()?;
+    let contract_addr = alice.as_deployer().deploy().await?.address()?;
     let contract = Erc1155::new(contract_addr, &alice.wallet);
 
     let alice_addr = alice.address();
@@ -2171,12 +2112,7 @@
     alice: Account,
     bob: Account,
 ) -> eyre::Result<()> {
-    let contract_addr = alice
-        .as_deployer()
-        .with_default_constructor::<constructorCall>()
-        .deploy()
-        .await?
-        .address()?;
+    let contract_addr = alice.as_deployer().deploy().await?.address()?;
     let contract_alice = Erc1155::new(contract_addr, &alice.wallet);
 
     let alice_addr = alice.address();
@@ -2212,12 +2148,7 @@
     alice: Account,
     bob: Account,
 ) -> eyre::Result<()> {
-    let contract_addr = alice
-        .as_deployer()
-        .with_default_constructor::<constructorCall>()
-        .deploy()
-        .await?
-        .address()?;
+    let contract_addr = alice.as_deployer().deploy().await?.address()?;
     let contract = Erc1155::new(contract_addr, &alice.wallet);
 
     let alice_addr = alice.address();
