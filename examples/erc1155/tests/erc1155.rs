#![cfg(feature = "e2e")]

use abi::Erc1155;
<<<<<<< HEAD
use alloy::{
    primitives::{uint, Address, U256},
    sol,
};
=======
use alloy::primitives::{fixed_bytes, uint, Address, U256};
>>>>>>> 6c4c5ece
use e2e::{receipt, send, watch, Account, EventExt, ReceiptExt, Revert};
use mock::{receiver, receiver::ERC1155ReceiverMock};

mod abi;
mod mock;

fn random_token_ids(size: usize) -> Vec<U256> {
    (0..size).map(U256::from).collect()
}

fn random_values(size: usize) -> Vec<U256> {
    (1..size + 1).map(U256::from).collect()
}

// ============================================================================
// Integration Tests: ERC-1155 Token
// ============================================================================

#[e2e::test]
async fn constructs(alice: Account) -> eyre::Result<()> {
    let contract_addr = alice.as_deployer().deploy().await?.address()?;
    Erc1155::new(contract_addr, &alice.wallet);

    Ok(())
}

#[e2e::test]
async fn invalid_array_length_error_in_balance_of_batch(
    alice: Account,
    bob: Account,
) -> eyre::Result<()> {
    let contract_addr = alice.as_deployer().deploy().await?.address()?;
    let contract = Erc1155::new(contract_addr, &alice.wallet);

    let token_ids = random_token_ids(3);
    let accounts = vec![alice.address(), bob.address()];

    let err = contract
        .balanceOfBatch(accounts, token_ids)
        .call()
        .await
        .expect_err("should return `ERC1155InvalidArrayLength`");

    assert!(err.reverted_with(Erc1155::ERC1155InvalidArrayLength {
        idsLength: uint!(3_U256),
        valuesLength: uint!(2_U256)
    }));

    Ok(())
}

#[e2e::test]
async fn balance_of_zero_balance(alice: Account) -> eyre::Result<()> {
    let contract_addr = alice.as_deployer().deploy().await?.address()?;
    let contract = Erc1155::new(contract_addr, &alice.wallet);
    let token_ids = random_token_ids(1);

    let Erc1155::balanceOfReturn { balance } =
        contract.balanceOf(alice.address(), token_ids[0]).call().await?;
    assert_eq!(U256::ZERO, balance);

    Ok(())
}

#[e2e::test]
async fn balance_of_batch_zero_balance(
    alice: Account,
    bob: Account,
    dave: Account,
    charlie: Account,
) -> eyre::Result<()> {
    let contract_addr = alice.as_deployer().deploy().await?.address()?;
    let contract = Erc1155::new(contract_addr, &alice.wallet);
    let accounts =
        vec![alice.address(), bob.address(), dave.address(), charlie.address()];
    let token_ids = random_token_ids(4);

    let Erc1155::balanceOfBatchReturn { balances } =
        contract.balanceOfBatch(accounts, token_ids).call().await?;
    assert_eq!(vec![U256::ZERO, U256::ZERO, U256::ZERO, U256::ZERO], balances);

    Ok(())
}

#[e2e::test]
async fn mints(alice: Account) -> eyre::Result<()> {
    let contract_addr = alice.as_deployer().deploy().await?.address()?;
    let contract = Erc1155::new(contract_addr, &alice.wallet);

    let alice_addr = alice.address();
    let token_id = random_token_ids(1)[0];
    let value = random_values(1)[0];

    let receipt = receipt!(contract.mint(
        alice_addr,
        token_id,
        value,
        vec![0, 1, 2, 3].into()
    ))?;

    assert!(receipt.emits(Erc1155::TransferSingle {
        operator: alice_addr,
        from: Address::ZERO,
        to: alice_addr,
        id: token_id,
        value
    }));

    let Erc1155::balanceOfReturn { balance } =
        contract.balanceOf(alice_addr, token_id).call().await?;
    assert_eq!(value, balance);

    Ok(())
}

#[e2e::test]
async fn mints_to_receiver_contract(alice: Account) -> eyre::Result<()> {
    let contract_addr = alice.as_deployer().deploy().await?.address()?;
    let contract = Erc1155::new(contract_addr, &alice.wallet);

    let receiver_addr =
        receiver::deploy(&alice.wallet, ERC1155ReceiverMock::RevertType::None)
            .await?;

    let alice_addr = alice.address();
    let token_id = random_token_ids(1)[0];
    let value = random_values(1)[0];

    let Erc1155::balanceOfReturn { balance: initial_receiver_balance } =
        contract.balanceOf(receiver_addr, token_id).call().await?;

    let receipt =
        receipt!(contract.mint(receiver_addr, token_id, value, vec![].into()))?;

    assert!(receipt.emits(Erc1155::TransferSingle {
        operator: alice_addr,
        from: Address::ZERO,
        to: receiver_addr,
        id: token_id,
        value
    }));

    assert!(receipt.emits(ERC1155ReceiverMock::Received {
        operator: alice_addr,
        from: Address::ZERO,
        id: token_id,
        value,
        data: vec![].into(),
    }));

    let Erc1155::balanceOfReturn { balance: receiver_balance } =
        contract.balanceOf(receiver_addr, token_id).call().await?;
    assert_eq!(initial_receiver_balance + value, receiver_balance);

    Ok(())
}

// FIXME: Update our `reverted_with` implementation such that we can also check
// when the error is a `stylus_sdk::call::Error`.
#[e2e::test]
#[ignore]
async fn errors_when_receiver_reverts_with_reason_in_mint(
    alice: Account,
) -> eyre::Result<()> {
    let contract_addr = alice.as_deployer().deploy().await?.address()?;
    let contract = Erc1155::new(contract_addr, &alice.wallet);

    let receiver_address = receiver::deploy(
        &alice.wallet,
        ERC1155ReceiverMock::RevertType::RevertWithMessage,
    )
    .await?;

    let token_id = random_token_ids(1)[0];
    let value = random_values(1)[0];

    let _err = send!(contract.mint(
        receiver_address,
        token_id,
        value,
        vec![0, 1, 2, 3].into()
    ))
    .expect_err("should not mint when receiver errors with reason");

    // assert!(err.reverted_with(stylus_sdk::call::Error::Revert(
    //     b"ERC1155ReceiverMock: reverting on receive".to_vec()
    // )));
    Ok(())
}

#[e2e::test]
async fn errors_when_receiver_reverts_without_reason_in_mint(
    alice: Account,
) -> eyre::Result<()> {
    let contract_addr = alice.as_deployer().deploy().await?.address()?;
    let contract = Erc1155::new(contract_addr, &alice.wallet);

    let receiver_address = receiver::deploy(
        &alice.wallet,
        ERC1155ReceiverMock::RevertType::RevertWithoutMessage,
    )
    .await?;

    let token_id = random_token_ids(1)[0];
    let value = random_values(1)[0];

    let err = send!(contract.mint(
        receiver_address,
        token_id,
        value,
        vec![0, 1, 2, 3].into()
    ))
    .expect_err("should not mint when receiver reverts");

    assert!(err.reverted_with(Erc1155::ERC1155InvalidReceiver {
        receiver: receiver_address
    }));

    Ok(())
}

// FIXME: Update our `reverted_with` implementation such that we can also check
// when the error is a `stylus_sdk::call::Error`.
#[e2e::test]
#[ignore]
async fn errors_when_receiver_panics_in_mint(
    alice: Account,
) -> eyre::Result<()> {
    let contract_addr = alice.as_deployer().deploy().await?.address()?;
    let contract = Erc1155::new(contract_addr, &alice.wallet);

    let receiver_address =
        receiver::deploy(&alice.wallet, ERC1155ReceiverMock::RevertType::Panic)
            .await?;

    let alice_addr = alice.address();
    let token_id = random_token_ids(1)[0];
    let value = random_values(1)[0];

    let err = send!(contract.mint(
        alice_addr,
        token_id,
        value,
        vec![0, 1, 2, 3].into()
    ))
    .expect_err("should not mint when receiver panics");

    assert!(err.reverted_with(Erc1155::ERC1155InvalidReceiver {
        receiver: receiver_address
    }));

    Ok(())
}

#[e2e::test]
async fn errors_when_invalid_receiver_contract_in_mint(
    alice: Account,
) -> eyre::Result<()> {
    let contract_addr = alice.as_deployer().deploy().await?.address()?;
    let contract = Erc1155::new(contract_addr, &alice.wallet);

    let token_id = random_token_ids(1)[0];
    let value = random_values(1)[0];

    let _err = send!(contract.mint(
        contract_addr,
        token_id,
        value,
        vec![0, 1, 2, 3].into()
    ))
    .expect_err("should not mint when invalid receiver contract");

    Ok(())
}

#[e2e::test]
async fn mint_batch(
    alice: Account,
    bob: Account,
    dave: Account,
) -> eyre::Result<()> {
    let contract_addr = alice.as_deployer().deploy().await?.address()?;
    let contract = Erc1155::new(contract_addr, &alice.wallet);

    let alice_addr = alice.address();
    let bob_addr = bob.address();
    let dave_addr = dave.address();
    let token_ids = random_token_ids(3);
    let values = random_values(3);

    let accounts = vec![alice_addr, bob_addr, dave_addr];

    for account in accounts {
        let receipt = receipt!(contract.mintBatch(
            account,
            token_ids.clone(),
            values.clone(),
            vec![0, 1, 2, 3].into()
        ))?;

        assert!(receipt.emits(Erc1155::TransferBatch {
            operator: alice_addr,
            from: Address::ZERO,
            to: account,
            ids: token_ids.clone(),
            values: values.clone()
        }));

        for (token_id, value) in token_ids.iter().zip(values.iter()) {
            let Erc1155::balanceOfReturn { balance } =
                contract.balanceOf(account, *token_id).call().await?;
            assert_eq!(*value, balance);
        }

        let Erc1155::balanceOfBatchReturn { balances } = contract
            .balanceOfBatch(vec![account, account, account], token_ids.clone())
            .call()
            .await?;

        assert_eq!(values, balances);
    }
    Ok(())
}

#[e2e::test]
async fn mint_batch_transfer_to_receiver_contract(
    alice: Account,
) -> eyre::Result<()> {
    let contract_addr = alice.as_deployer().deploy().await?.address()?;
    let contract = Erc1155::new(contract_addr, &alice.wallet);

    let receiver_addr =
        receiver::deploy(&alice.wallet, ERC1155ReceiverMock::RevertType::None)
            .await?;

    let alice_addr = alice.address();
    let token_ids = random_token_ids(2);
    let values = random_values(2);

    let Erc1155::balanceOfBatchReturn { balances: initial_receiver_balances } =
        contract
            .balanceOfBatch(
                vec![receiver_addr, receiver_addr],
                token_ids.clone(),
            )
            .call()
            .await?;

    let receipt = receipt!(contract.mintBatch(
        receiver_addr,
        token_ids.clone(),
        values.clone(),
        vec![].into()
    ))?;

    assert!(receipt.emits(Erc1155::TransferBatch {
        operator: alice_addr,
        from: Address::ZERO,
        to: receiver_addr,
        ids: token_ids.clone(),
        values: values.clone()
    }));

    assert!(receipt.emits(ERC1155ReceiverMock::BatchReceived {
        operator: alice_addr,
        from: Address::ZERO,
        ids: token_ids.clone(),
        values: values.clone(),
        data: vec![].into(),
    }));

    let Erc1155::balanceOfBatchReturn { balances: receiver_balances } =
        contract
            .balanceOfBatch(
                vec![receiver_addr, receiver_addr],
                token_ids.clone(),
            )
            .call()
            .await?;

    for (idx, value) in values.iter().enumerate() {
        assert_eq!(
            initial_receiver_balances[idx] + value,
            receiver_balances[idx]
        );
    }

    Ok(())
}

// FIXME: Update our `reverted_with` implementation such that we can also check
// when the error is a `stylus_sdk::call::Error`.
#[e2e::test]
#[ignore]
async fn errors_when_receiver_reverts_with_reason_in_batch_mint(
    alice: Account,
) -> eyre::Result<()> {
    let contract_addr = alice.as_deployer().deploy().await?.address()?;
    let contract = Erc1155::new(contract_addr, &alice.wallet);

    let receiver_address = receiver::deploy(
        &alice.wallet,
        ERC1155ReceiverMock::RevertType::RevertWithMessage,
    )
    .await?;

    let token_ids = random_token_ids(2);
    let values = random_values(2);

    let _err = watch!(contract.mintBatch(
        receiver_address,
        token_ids.clone(),
        values.clone(),
        vec![].into()
    ))
    .expect_err("should not mint batch when receiver errors with reason");

    // assert!(err.reverted_with(stylus_sdk::call::Error::Revert(
    //     b"ERC1155ReceiverMock: reverting on receive".to_vec()
    // )));
    Ok(())
}

#[e2e::test]
async fn errors_when_receiver_reverts_without_reason_in_batch_mint(
    alice: Account,
) -> eyre::Result<()> {
    let contract_addr = alice.as_deployer().deploy().await?.address()?;
    let contract = Erc1155::new(contract_addr, &alice.wallet);

    let receiver_address = receiver::deploy(
        &alice.wallet,
        ERC1155ReceiverMock::RevertType::RevertWithoutMessage,
    )
    .await?;

    let token_ids = random_token_ids(2);
    let values = random_values(2);

    let err = send!(contract.mintBatch(
        receiver_address,
        token_ids.clone(),
        values.clone(),
        vec![].into()
    ))
    .expect_err("should not mint batch when receiver reverts");

    assert!(err.reverted_with(Erc1155::ERC1155InvalidReceiver {
        receiver: receiver_address
    }));

    Ok(())
}

// FIXME: Update our `reverted_with` implementation such that we can also check
// when the error is a `stylus_sdk::call::Error`.
#[e2e::test]
#[ignore]
async fn errors_when_receiver_panics_in_batch_mint(
    alice: Account,
) -> eyre::Result<()> {
    let contract_addr = alice.as_deployer().deploy().await?.address()?;
    let contract = Erc1155::new(contract_addr, &alice.wallet);

    let receiver_address =
        receiver::deploy(&alice.wallet, ERC1155ReceiverMock::RevertType::Panic)
            .await?;

    let token_ids = random_token_ids(2);
    let values = random_values(2);

    let err = send!(contract.mintBatch(
        receiver_address,
        token_ids.clone(),
        values.clone(),
        vec![].into()
    ))
    .expect_err("should not mint batch when receiver panics");

    assert!(err.reverted_with(Erc1155::ERC1155InvalidReceiver {
        receiver: receiver_address
    }));

    Ok(())
}

#[e2e::test]
async fn errors_when_invalid_receiver_contract_in_batch_mint(
    alice: Account,
) -> eyre::Result<()> {
    let contract_addr = alice.as_deployer().deploy().await?.address()?;
    let contract = Erc1155::new(contract_addr, &alice.wallet);

    let token_ids = random_token_ids(2);
    let values = random_values(2);

    let _err = send!(contract.mintBatch(
        contract_addr,
        token_ids.clone(),
        values.clone(),
        vec![].into()
    ))
    .expect_err("should not mint batch when invalid receiver contract");

    Ok(())
}

#[e2e::test]
async fn error_invalid_array_length_in_batch_mint(
    alice: Account,
    bob: Account,
) -> eyre::Result<()> {
    let contract_addr = alice.as_deployer().deploy().await?.address()?;
    let contract_alice = Erc1155::new(contract_addr, &alice.wallet);

    let bob_addr = bob.address();
    let token_ids = random_token_ids(2);
    let values = random_values(2);

    let err = send!(contract_alice.mintBatch(
        bob_addr,
        vec![token_ids[0]],
        values,
        vec![].into()
    ))
    .expect_err("should return `ERC1155InvalidArrayLength`");

    assert!(err.reverted_with(Erc1155::ERC1155InvalidArrayLength {
        idsLength: uint!(1_U256),
        valuesLength: uint!(2_U256)
    }));

    Ok(())
}

#[e2e::test]
async fn set_approval_for_all(
    alice: Account,
    bob: Account,
) -> eyre::Result<()> {
    let contract_addr = alice.as_deployer().deploy().await?.address()?;
    let contract = Erc1155::new(contract_addr, &alice.wallet);

    let alice_addr = alice.address();
    let bob_addr = bob.address();

    let approved_value = true;
    let receipt =
        receipt!(contract.setApprovalForAll(bob_addr, approved_value))?;

    assert!(receipt.emits(Erc1155::ApprovalForAll {
        account: alice_addr,
        operator: bob_addr,
        approved: approved_value,
    }));

    let Erc1155::isApprovedForAllReturn { approved } =
        contract.isApprovedForAll(alice_addr, bob_addr).call().await?;
    assert_eq!(approved_value, approved);

    let approved_value = false;
    let receipt =
        receipt!(contract.setApprovalForAll(bob_addr, approved_value))?;

    assert!(receipt.emits(Erc1155::ApprovalForAll {
        account: alice_addr,
        operator: bob_addr,
        approved: approved_value,
    }));

    let Erc1155::isApprovedForAllReturn { approved } =
        contract.isApprovedForAll(alice_addr, bob_addr).call().await?;
    assert_eq!(approved_value, approved);

    Ok(())
}

#[e2e::test]
async fn error_when_invalid_operator_approval_for_all(
    alice: Account,
) -> eyre::Result<()> {
    let contract_addr = alice.as_deployer().deploy().await?.address()?;
    let contract = Erc1155::new(contract_addr, &alice.wallet);

    let invalid_operator = Address::ZERO;

    let err = send!(contract.setApprovalForAll(invalid_operator, true))
        .expect_err("should return `ERC1155InvalidOperator`");

    assert!(err.reverted_with(Erc1155::ERC1155InvalidOperator {
        operator: invalid_operator
    }));

    Ok(())
}

#[e2e::test]
async fn is_approved_for_all_zero_address(alice: Account) -> eyre::Result<()> {
    let contract_addr = alice.as_deployer().deploy().await?.address()?;
    let contract = Erc1155::new(contract_addr, &alice.wallet);

    let invalid_operator = Address::ZERO;

    let Erc1155::isApprovedForAllReturn { approved } = contract
        .isApprovedForAll(alice.address(), invalid_operator)
        .call()
        .await?;

    assert!(!approved);

    Ok(())
}

#[e2e::test]
async fn safe_transfer_from(alice: Account, bob: Account) -> eyre::Result<()> {
    let contract_addr = alice.as_deployer().deploy().await?.address()?;
    let contract = Erc1155::new(contract_addr, &alice.wallet);

    let alice_addr = alice.address();
    let bob_addr = bob.address();
    let token_id = random_token_ids(1)[0];
    let value = random_values(1)[0];
    let _ = watch!(contract.mint(
        alice_addr,
        token_id,
        value,
        vec![0, 1, 2, 3].into()
    ));

    let Erc1155::balanceOfReturn { balance: initial_alice_balance } =
        contract.balanceOf(alice_addr, token_id).call().await?;
    let Erc1155::balanceOfReturn { balance: initial_bob_balance } =
        contract.balanceOf(bob_addr, token_id).call().await?;

    let receipt = receipt!(contract.safeTransferFrom(
        alice_addr,
        bob_addr,
        token_id,
        value,
        vec![].into()
    ))?;

    assert!(receipt.emits(Erc1155::TransferSingle {
        operator: alice_addr,
        from: alice_addr,
        to: bob_addr,
        id: token_id,
        value
    }));

    let Erc1155::balanceOfReturn { balance: alice_balance } =
        contract.balanceOf(alice_addr, token_id).call().await?;
    assert_eq!(initial_alice_balance - value, alice_balance);

    let Erc1155::balanceOfReturn { balance: bob_balance } =
        contract.balanceOf(bob_addr, token_id).call().await?;
    assert_eq!(initial_bob_balance + value, bob_balance);

    Ok(())
}

#[e2e::test]
async fn safe_transfer_from_with_approval(
    alice: Account,
    bob: Account,
) -> eyre::Result<()> {
    let contract_addr = alice.as_deployer().deploy().await?.address()?;
    let contract_alice = Erc1155::new(contract_addr, &alice.wallet);
    let contract_bob = Erc1155::new(contract_addr, &bob.wallet);

    let alice_addr = alice.address();
    let bob_addr = bob.address();
    let token_id = random_token_ids(1)[0];
    let value = random_values(1)[0];

    let _ = watch!(contract_bob.mint(
        bob_addr,
        token_id,
        value,
        vec![0, 1, 2, 3].into()
    ));

    let _ = watch!(contract_bob.setApprovalForAll(alice_addr, true));

    let Erc1155::balanceOfReturn { balance: initial_alice_balance } =
        contract_alice.balanceOf(alice_addr, token_id).call().await?;
    let Erc1155::balanceOfReturn { balance: initial_bob_balance } =
        contract_alice.balanceOf(bob_addr, token_id).call().await?;

    let receipt = receipt!(contract_alice.safeTransferFrom(
        bob_addr,
        alice_addr,
        token_id,
        value,
        vec![].into()
    ))?;

    assert!(receipt.emits(Erc1155::TransferSingle {
        operator: alice_addr,
        from: bob_addr,
        to: alice_addr,
        id: token_id,
        value
    }));

    let Erc1155::balanceOfReturn { balance: alice_balance } =
        contract_alice.balanceOf(alice_addr, token_id).call().await?;
    assert_eq!(initial_alice_balance + value, alice_balance);

    let Erc1155::balanceOfReturn { balance: bob_balance } =
        contract_alice.balanceOf(bob_addr, token_id).call().await?;
    assert_eq!(initial_bob_balance - value, bob_balance);

    Ok(())
}

#[e2e::test]
async fn safe_transfer_to_receiver_contract(
    alice: Account,
) -> eyre::Result<()> {
    let contract_addr = alice.as_deployer().deploy().await?.address()?;
    let contract = Erc1155::new(contract_addr, &alice.wallet);

    let receiver_addr =
        receiver::deploy(&alice.wallet, ERC1155ReceiverMock::RevertType::None)
            .await?;

    let alice_addr = alice.address();
    let token_id = random_token_ids(1)[0];
    let value = random_values(1)[0];

    let _ = watch!(contract.mint(
        alice_addr,
        token_id,
        value,
        vec![0, 1, 2, 3].into()
    ));

    let Erc1155::balanceOfReturn { balance: initial_alice_balance } =
        contract.balanceOf(alice_addr, token_id).call().await?;
    let Erc1155::balanceOfReturn { balance: initial_receiver_balance } =
        contract.balanceOf(receiver_addr, token_id).call().await?;

    let receipt = receipt!(contract.safeTransferFrom(
        alice_addr,
        receiver_addr,
        token_id,
        value,
        vec![].into()
    ))?;

    assert!(receipt.emits(Erc1155::TransferSingle {
        operator: alice_addr,
        from: alice_addr,
        to: receiver_addr,
        id: token_id,
        value
    }));

    assert!(receipt.emits(ERC1155ReceiverMock::Received {
        operator: alice_addr,
        from: alice_addr,
        id: token_id,
        value,
        data: vec![].into(),
    }));

    let Erc1155::balanceOfReturn { balance: alice_balance } =
        contract.balanceOf(alice_addr, token_id).call().await?;
    assert_eq!(initial_alice_balance - value, alice_balance);

    let Erc1155::balanceOfReturn { balance: receiver_balance } =
        contract.balanceOf(receiver_addr, token_id).call().await?;
    assert_eq!(initial_receiver_balance + value, receiver_balance);

    Ok(())
}

// FIXME: Update our `reverted_with` implementation such that we can also check
// when the error is a `stylus_sdk::call::Error`.
#[e2e::test]
#[ignore]
async fn errors_when_receiver_reverts_with_reason(
    alice: Account,
) -> eyre::Result<()> {
    let contract_addr = alice.as_deployer().deploy().await?.address()?;
    let contract = Erc1155::new(contract_addr, &alice.wallet);

    let receiver_address = receiver::deploy(
        &alice.wallet,
        ERC1155ReceiverMock::RevertType::RevertWithMessage,
    )
    .await?;

    let alice_addr = alice.address();
    let token_id = random_token_ids(1)[0];
    let value = random_values(1)[0];

    let _ = watch!(contract.mint(
        alice_addr,
        token_id,
        value,
        vec![0, 1, 2, 3].into()
    ))?;

    let _err = send!(contract.safeTransferFrom(
        alice_addr,
        receiver_address,
        token_id,
        value,
        vec![].into()
    ))
    .expect_err("should not transfer when receiver errors with reason");

    // assert!(err.reverted_with(stylus_sdk::call::Error::Revert(
    //     b"ERC1155ReceiverMock: reverting on receive".to_vec()
    // )));
    Ok(())
}

#[e2e::test]
async fn errors_when_receiver_reverts_without_reason(
    alice: Account,
) -> eyre::Result<()> {
    let contract_addr = alice.as_deployer().deploy().await?.address()?;
    let contract = Erc1155::new(contract_addr, &alice.wallet);

    let receiver_address = receiver::deploy(
        &alice.wallet,
        ERC1155ReceiverMock::RevertType::RevertWithoutMessage,
    )
    .await?;

    let alice_addr = alice.address();
    let token_id = random_token_ids(1)[0];
    let value = random_values(1)[0];

    let _ = watch!(contract.mint(
        alice_addr,
        token_id,
        value,
        vec![0, 1, 2, 3].into()
    ))?;

    let err = send!(contract.safeTransferFrom(
        alice_addr,
        receiver_address,
        token_id,
        value,
        vec![].into()
    ))
    .expect_err("should not transfer when receiver reverts");

    assert!(err.reverted_with(Erc1155::ERC1155InvalidReceiver {
        receiver: receiver_address
    }));

    Ok(())
}

// FIXME: Update our `reverted_with` implementation such that we can also check
// when the error is a `stylus_sdk::call::Error`.
#[e2e::test]
#[ignore]
async fn errors_when_receiver_panics(alice: Account) -> eyre::Result<()> {
    let contract_addr = alice.as_deployer().deploy().await?.address()?;
    let contract = Erc1155::new(contract_addr, &alice.wallet);

    let receiver_address =
        receiver::deploy(&alice.wallet, ERC1155ReceiverMock::RevertType::Panic)
            .await?;

    let alice_addr = alice.address();
    let token_id = random_token_ids(1)[0];
    let value = random_values(1)[0];

    let _ = watch!(contract.mint(
        alice_addr,
        token_id,
        value,
        vec![0, 1, 2, 3].into()
    ))?;

    let err = send!(contract.safeTransferFrom(
        alice_addr,
        receiver_address,
        token_id,
        value,
        vec![].into()
    ))
    .expect_err("should not transfer when receiver panics");

    assert!(err.reverted_with(Erc1155::ERC1155InvalidReceiver {
        receiver: receiver_address
    }));

    Ok(())
}

#[e2e::test]
async fn errors_when_invalid_receiver_contract(
    alice: Account,
) -> eyre::Result<()> {
    let contract_addr = alice.as_deployer().deploy().await?.address()?;
    let contract = Erc1155::new(contract_addr, &alice.wallet);

    let alice_addr = alice.address();
    let token_id = random_token_ids(1)[0];
    let value = random_values(1)[0];

    let _ = watch!(contract.mint(
        alice_addr,
        token_id,
        value,
        vec![0, 1, 2, 3].into()
    ))?;

    let _err = send!(contract.safeTransferFrom(
        alice_addr,
        contract_addr,
        token_id,
        value,
        vec![].into()
    ))
    .expect_err("should not transfer when invalid receiver contract");

    Ok(())
}

#[e2e::test]
async fn error_when_invalid_receiver_safe_transfer_from(
    alice: Account,
) -> eyre::Result<()> {
    let contract_addr = alice.as_deployer().deploy().await?.address()?;
    let contract = Erc1155::new(contract_addr, &alice.wallet);

    let alice_addr = alice.address();
    let invalid_receiver = Address::ZERO;
    let token_id = random_token_ids(1)[0];
    let value = random_values(1)[0];
    let _ = watch!(contract.mint(alice_addr, token_id, value, vec![].into()));

    let err = send!(contract.safeTransferFrom(
        alice_addr,
        invalid_receiver,
        token_id,
        value,
        vec![].into()
    ))
    .expect_err("should return `ERC1155InvalidReceiver`");

    assert!(err.reverted_with(Erc1155::ERC1155InvalidReceiver {
        receiver: invalid_receiver
    }));

    Ok(())
}

#[e2e::test]
async fn error_when_missing_approval_safe_transfer_from(
    alice: Account,
    bob: Account,
    dave: Account,
) -> eyre::Result<()> {
    let contract_addr = alice.as_deployer().deploy().await?.address()?;
    let contract = Erc1155::new(contract_addr, &alice.wallet);

    let alice_addr = alice.address();
    let bob_addr = bob.address();
    let dave_addr = dave.address();
    let token_id = random_token_ids(1)[0];
    let value = random_values(1)[0];
    let _ = watch!(contract.mint(bob_addr, token_id, value, vec![].into()));

    let err = send!(contract.safeTransferFrom(
        bob_addr,
        dave_addr,
        token_id,
        value,
        vec![].into()
    ))
    .expect_err("should return `ERC1155MissingApprovalForAll`");

    assert!(err.reverted_with(Erc1155::ERC1155MissingApprovalForAll {
        operator: alice_addr,
        owner: bob_addr
    }));

    Ok(())
}

#[e2e::test]
async fn error_when_insufficient_balance_safe_transfer_from(
    alice: Account,
    bob: Account,
    dave: Account,
) -> eyre::Result<()> {
    let contract_addr = alice.as_deployer().deploy().await?.address()?;
    let contract_alice = Erc1155::new(contract_addr, &alice.wallet);
    let contract_bob = Erc1155::new(contract_addr, &bob.wallet);

    let alice_addr = alice.address();
    let bob_addr = bob.address();
    let dave_addr = dave.address();
    let token_id = random_token_ids(1)[0];
    let value = random_values(1)[0];

    let _ =
        watch!(contract_alice.mint(bob_addr, token_id, value, vec![].into()));
    let _ = watch!(contract_bob.setApprovalForAll(alice_addr, true));

    let err = send!(contract_alice.safeTransferFrom(
        bob_addr,
        dave_addr,
        token_id,
        value + uint!(1_U256),
        vec![].into()
    ))
    .expect_err("should return `ERC1155InsufficientBalance`");

    assert!(err.reverted_with(Erc1155::ERC1155InsufficientBalance {
        sender: bob_addr,
        balance: value,
        needed: value + uint!(1_U256),
        tokenId: token_id
    }));

    Ok(())
}

#[e2e::test]
async fn safe_batch_transfer_from(
    alice: Account,
    bob: Account,
) -> eyre::Result<()> {
    let contract_addr = alice.as_deployer().deploy().await?.address()?;
    let contract_alice = Erc1155::new(contract_addr, &alice.wallet);

    let alice_addr = alice.address();
    let bob_addr = bob.address();
    let token_ids = random_token_ids(2);
    let values = random_values(2);

    let _ = watch!(contract_alice.mintBatch(
        alice_addr,
        token_ids.clone(),
        values.clone(),
        vec![].into()
    ));

    let Erc1155::balanceOfBatchReturn { balances: initial_alice_balances } =
        contract_alice
            .balanceOfBatch(vec![alice_addr, alice_addr], token_ids.clone())
            .call()
            .await?;

    let Erc1155::balanceOfBatchReturn { balances: initial_bob_balances } =
        contract_alice
            .balanceOfBatch(vec![bob_addr, bob_addr], token_ids.clone())
            .call()
            .await?;

    let receipt = receipt!(contract_alice.safeBatchTransferFrom(
        alice_addr,
        bob_addr,
        token_ids.clone(),
        values.clone(),
        vec![].into()
    ))?;

    assert!(receipt.emits(Erc1155::TransferBatch {
        operator: alice_addr,
        from: alice_addr,
        to: bob_addr,
        ids: token_ids.clone(),
        values: values.clone()
    }));

    let Erc1155::balanceOfBatchReturn { balances: alice_balances } =
        contract_alice
            .balanceOfBatch(vec![alice_addr, alice_addr], token_ids.clone())
            .call()
            .await?;

    let Erc1155::balanceOfBatchReturn { balances: bob_balances } =
        contract_alice
            .balanceOfBatch(vec![bob_addr, bob_addr], token_ids.clone())
            .call()
            .await?;

    for (idx, value) in values.iter().enumerate() {
        assert_eq!(initial_alice_balances[idx] - value, alice_balances[idx]);
        assert_eq!(initial_bob_balances[idx] + value, bob_balances[idx]);
    }

    Ok(())
}

#[e2e::test]
async fn safe_batch_transfer_to_receiver_contract(
    alice: Account,
) -> eyre::Result<()> {
    let contract_addr = alice.as_deployer().deploy().await?.address()?;
    let contract = Erc1155::new(contract_addr, &alice.wallet);

    let receiver_addr =
        receiver::deploy(&alice.wallet, ERC1155ReceiverMock::RevertType::None)
            .await?;

    let alice_addr = alice.address();
    let token_ids = random_token_ids(2);
    let values = random_values(2);

    let _ = watch!(contract.mintBatch(
        alice_addr,
        token_ids.clone(),
        values.clone(),
        vec![].into()
    ));

    let Erc1155::balanceOfBatchReturn { balances: initial_alice_balances } =
        contract
            .balanceOfBatch(vec![alice_addr, alice_addr], token_ids.clone())
            .call()
            .await?;

    let Erc1155::balanceOfBatchReturn { balances: initial_receiver_balances } =
        contract
            .balanceOfBatch(
                vec![receiver_addr, receiver_addr],
                token_ids.clone(),
            )
            .call()
            .await?;

    let receipt = receipt!(contract.safeBatchTransferFrom(
        alice_addr,
        receiver_addr,
        token_ids.clone(),
        values.clone(),
        vec![].into()
    ))?;

    assert!(receipt.emits(Erc1155::TransferBatch {
        operator: alice_addr,
        from: alice_addr,
        to: receiver_addr,
        ids: token_ids.clone(),
        values: values.clone()
    }));

    assert!(receipt.emits(ERC1155ReceiverMock::BatchReceived {
        operator: alice_addr,
        from: alice_addr,
        ids: token_ids.clone(),
        values: values.clone(),
        data: vec![].into(),
    }));

    let Erc1155::balanceOfBatchReturn { balances: alice_balances } = contract
        .balanceOfBatch(vec![alice_addr, alice_addr], token_ids.clone())
        .call()
        .await?;

    let Erc1155::balanceOfBatchReturn { balances: receiver_balances } =
        contract
            .balanceOfBatch(
                vec![receiver_addr, receiver_addr],
                token_ids.clone(),
            )
            .call()
            .await?;

    for (idx, value) in values.iter().enumerate() {
        assert_eq!(initial_alice_balances[idx] - value, alice_balances[idx]);
        assert_eq!(
            initial_receiver_balances[idx] + value,
            receiver_balances[idx]
        );
    }

    Ok(())
}

// FIXME: Update our `reverted_with` implementation such that we can also check
// when the error is a `stylus_sdk::call::Error`.
#[e2e::test]
#[ignore]
async fn errors_when_receiver_reverts_with_reason_in_batch_transfer(
    alice: Account,
) -> eyre::Result<()> {
    let contract_addr = alice.as_deployer().deploy().await?.address()?;
    let contract = Erc1155::new(contract_addr, &alice.wallet);

    let receiver_address = receiver::deploy(
        &alice.wallet,
        ERC1155ReceiverMock::RevertType::RevertWithMessage,
    )
    .await?;

    let alice_addr = alice.address();
    let token_ids = random_token_ids(2);
    let values = random_values(2);

    let _ = watch!(contract.mintBatch(
        alice_addr,
        token_ids.clone(),
        values.clone(),
        vec![].into()
    ));

    let _err = send!(contract.safeBatchTransferFrom(
        alice_addr,
        receiver_address,
        token_ids,
        values,
        vec![].into()
    ))
    .expect_err("should not transfer when receiver errors with reason");

    // assert!(err.reverted_with(stylus_sdk::call::Error::Revert(
    //     b"ERC1155ReceiverMock: reverting on receive".to_vec()
    // )));
    Ok(())
}

#[e2e::test]
async fn errors_when_receiver_reverts_without_reason_in_batch_transfer(
    alice: Account,
) -> eyre::Result<()> {
    let contract_addr = alice.as_deployer().deploy().await?.address()?;
    let contract = Erc1155::new(contract_addr, &alice.wallet);

    let receiver_address = receiver::deploy(
        &alice.wallet,
        ERC1155ReceiverMock::RevertType::RevertWithoutMessage,
    )
    .await?;

    let alice_addr = alice.address();
    let token_ids = random_token_ids(2);
    let values = random_values(2);

    let _ = watch!(contract.mintBatch(
        alice_addr,
        token_ids.clone(),
        values.clone(),
        vec![].into()
    ));

    let err = send!(contract.safeBatchTransferFrom(
        alice_addr,
        receiver_address,
        token_ids,
        values,
        vec![].into()
    ))
    .expect_err("should not transfer when receiver reverts");

    assert!(err.reverted_with(Erc1155::ERC1155InvalidReceiver {
        receiver: receiver_address
    }));

    Ok(())
}

// FIXME: Update our `reverted_with` implementation such that we can also check
// when the error is a `stylus_sdk::call::Error`.
#[e2e::test]
#[ignore]
async fn errors_when_receiver_panics_in_batch_transfer(
    alice: Account,
) -> eyre::Result<()> {
    let contract_addr = alice.as_deployer().deploy().await?.address()?;
    let contract = Erc1155::new(contract_addr, &alice.wallet);

    let receiver_address =
        receiver::deploy(&alice.wallet, ERC1155ReceiverMock::RevertType::Panic)
            .await?;

    let alice_addr = alice.address();
    let token_ids = random_token_ids(2);
    let values = random_values(2);

    let _ = watch!(contract.mintBatch(
        alice_addr,
        token_ids.clone(),
        values.clone(),
        vec![].into()
    ));

    let err = send!(contract.safeBatchTransferFrom(
        alice_addr,
        receiver_address,
        token_ids,
        values,
        vec![].into()
    ))
    .expect_err("should not transfer when receiver panics");

    assert!(err.reverted_with(Erc1155::ERC1155InvalidReceiver {
        receiver: receiver_address
    }));

    Ok(())
}

#[e2e::test]
async fn errors_when_invalid_receiver_contract_in_batch_transfer(
    alice: Account,
) -> eyre::Result<()> {
    let contract_addr = alice.as_deployer().deploy().await?.address()?;
    let contract = Erc1155::new(contract_addr, &alice.wallet);

    let alice_addr = alice.address();
    let token_ids = random_token_ids(2);
    let values = random_values(2);

    let _ = watch!(contract.mintBatch(
        alice_addr,
        token_ids.clone(),
        values.clone(),
        vec![].into()
    ));

    let _err = send!(contract.safeBatchTransferFrom(
        alice_addr,
        contract_addr,
        token_ids,
        values,
        vec![].into()
    ))
    .expect_err("should not transfer when invalid receiver contract");

    Ok(())
}

#[e2e::test]
async fn safe_batch_transfer_from_with_approval(
    alice: Account,
    bob: Account,
    dave: Account,
) -> eyre::Result<()> {
    let contract_addr = alice.as_deployer().deploy().await?.address()?;
    let contract_alice = Erc1155::new(contract_addr, &alice.wallet);
    let contract_bob = Erc1155::new(contract_addr, &bob.wallet);

    let alice_addr = alice.address();
    let bob_addr = bob.address();
    let dave_addr = dave.address();
    let token_ids = random_token_ids(2);
    let values = random_values(2);

    let _ = watch!(contract_alice.mintBatch(
        bob_addr,
        token_ids.clone(),
        values.clone(),
        vec![].into()
    ));

    let _ = watch!(contract_bob.setApprovalForAll(alice_addr, true));

    let Erc1155::balanceOfBatchReturn { balances: initial_dave_balances } =
        contract_alice
            .balanceOfBatch(vec![dave_addr, dave_addr], token_ids.clone())
            .call()
            .await?;

    let Erc1155::balanceOfBatchReturn { balances: initial_bob_balances } =
        contract_alice
            .balanceOfBatch(vec![bob_addr, bob_addr], token_ids.clone())
            .call()
            .await?;

    let receipt = receipt!(contract_alice.safeBatchTransferFrom(
        bob_addr,
        dave_addr,
        token_ids.clone(),
        values.clone(),
        vec![].into()
    ))?;

    assert!(receipt.emits(Erc1155::TransferBatch {
        operator: alice_addr,
        from: bob_addr,
        to: dave_addr,
        ids: token_ids.clone(),
        values: values.clone()
    }));

    let Erc1155::balanceOfBatchReturn { balances: bob_balances } =
        contract_alice
            .balanceOfBatch(vec![bob_addr, bob_addr], token_ids.clone())
            .call()
            .await?;

    let Erc1155::balanceOfBatchReturn { balances: dave_balances } =
        contract_alice
            .balanceOfBatch(vec![dave_addr, dave_addr], token_ids.clone())
            .call()
            .await?;

    for (idx, value) in values.iter().enumerate() {
        assert_eq!(initial_bob_balances[idx] - value, bob_balances[idx]);
        assert_eq!(initial_dave_balances[idx] + value, dave_balances[idx]);
    }

    Ok(())
}

#[e2e::test]
async fn error_when_invalid_receiver_safe_batch_transfer_from(
    alice: Account,
) -> eyre::Result<()> {
    let contract_addr = alice.as_deployer().deploy().await?.address()?;
    let contract = Erc1155::new(contract_addr, &alice.wallet);

    let alice_addr = alice.address();
    let invalid_receiver = Address::ZERO;
    let token_ids = random_token_ids(2);
    let values = random_values(2);

    let _ = watch!(contract.mintBatch(
        alice_addr,
        token_ids.clone(),
        values.clone(),
        vec![].into()
    ));

    let err = send!(contract.safeBatchTransferFrom(
        alice_addr,
        invalid_receiver,
        token_ids.clone(),
        values.clone(),
        vec![].into()
    ))
    .expect_err("should return `ERC1155InvalidReceiver`");

    assert!(err.reverted_with(Erc1155::ERC1155InvalidReceiver {
        receiver: invalid_receiver
    }));

    Ok(())
}

#[e2e::test]
async fn error_invalid_array_length_in_safe_batch_transfer_from(
    alice: Account,
    bob: Account,
) -> eyre::Result<()> {
    let contract_addr = alice.as_deployer().deploy().await?.address()?;
    let contract_alice = Erc1155::new(contract_addr, &alice.wallet);

    let alice_addr = alice.address();
    let bob_addr = bob.address();
    let token_ids = random_token_ids(2);
    let values = random_values(2);

    let _ = watch!(contract_alice.mintBatch(
        alice_addr,
        token_ids.clone(),
        values.clone(),
        vec![].into()
    ));

    let err = send!(contract_alice.safeBatchTransferFrom(
        alice_addr,
        bob_addr,
        vec![token_ids[0]],
        values.clone(),
        vec![].into()
    ))
    .expect_err("should return `ERC1155InvalidArrayLength`");

    assert!(err.reverted_with(Erc1155::ERC1155InvalidArrayLength {
        idsLength: uint!(1_U256),
        valuesLength: uint!(2_U256)
    }));

    Ok(())
}

#[e2e::test]
async fn error_when_missing_approval_safe_batch_transfer_from(
    alice: Account,
    bob: Account,
    dave: Account,
) -> eyre::Result<()> {
    let contract_addr = alice.as_deployer().deploy().await?.address()?;
    let contract = Erc1155::new(contract_addr, &alice.wallet);

    let alice_addr = alice.address();
    let bob_addr = bob.address();
    let dave_addr = dave.address();
    let token_ids = random_token_ids(4);
    let values = random_values(4);

    let _ = watch!(contract.mintBatch(
        bob_addr,
        token_ids.clone(),
        values.clone(),
        vec![].into()
    ));

    let err = send!(contract.safeBatchTransferFrom(
        bob_addr,
        dave_addr,
        token_ids.clone(),
        values.clone(),
        vec![].into()
    ))
    .expect_err("should return `ERC1155MissingApprovalForAll`");

    assert!(err.reverted_with(Erc1155::ERC1155MissingApprovalForAll {
        operator: alice_addr,
        owner: bob_addr
    }));

    Ok(())
}

#[e2e::test]
async fn error_when_insufficient_balance_safe_batch_transfer_from(
    alice: Account,
    bob: Account,
    dave: Account,
) -> eyre::Result<()> {
    let contract_addr = alice.as_deployer().deploy().await?.address()?;
    let contract_alice = Erc1155::new(contract_addr, &alice.wallet);
    let contract_bob = Erc1155::new(contract_addr, &bob.wallet);

    let alice_addr = alice.address();
    let bob_addr = bob.address();
    let dave_addr = dave.address();
    let token_ids = random_token_ids(2);
    let values = random_values(2);

    let _ = watch!(contract_alice.mintBatch(
        bob_addr,
        token_ids.clone(),
        values.clone(),
        vec![].into()
    ));
    let _ = watch!(contract_bob.setApprovalForAll(alice_addr, true));

    let err = send!(contract_alice.safeBatchTransferFrom(
        bob_addr,
        dave_addr,
        token_ids.clone(),
        vec![values[0] + uint!(1_U256), values[1]],
        vec![].into()
    ))
    .expect_err("should return `ERC1155InsufficientBalance`");

    assert!(err.reverted_with(Erc1155::ERC1155InsufficientBalance {
        sender: bob_addr,
        balance: values[0],
        needed: values[0] + uint!(1_U256),
        tokenId: token_ids[0]
    }));

    Ok(())
}

// ============================================================================
// Integration Tests: ERC-1155 Burnable Extension
// ============================================================================

#[e2e::test]
async fn burns(alice: Account) -> eyre::Result<()> {
    let contract_addr = alice.as_deployer().deploy().await?.address()?;
    let contract = Erc1155::new(contract_addr, &alice.wallet);

    let alice_addr = alice.address();
    let token_ids = random_token_ids(1);
    let values = random_values(1);

    let _ = watch!(contract.mint(
        alice_addr,
        token_ids[0],
        values[0],
        vec![].into()
    ));

    let initial_balance =
        contract.balanceOf(alice_addr, token_ids[0]).call().await?.balance;
    assert_eq!(values[0], initial_balance);

    let receipt = receipt!(contract.burn(alice_addr, token_ids[0], values[0]))?;

    assert!(receipt.emits(Erc1155::TransferSingle {
        operator: alice_addr,
        from: alice_addr,
        to: Address::ZERO,
        id: token_ids[0],
        value: values[0],
    }));

    let balance =
        contract.balanceOf(alice_addr, token_ids[0]).call().await?.balance;
    assert_eq!(U256::ZERO, balance);

    Ok(())
}

#[e2e::test]
async fn burns_with_approval(alice: Account, bob: Account) -> eyre::Result<()> {
    let contract_addr = alice.as_deployer().deploy().await?.address()?;
    let contract = Erc1155::new(contract_addr, &alice.wallet);
    let contract_bob = Erc1155::new(contract_addr, &bob.wallet);

    let alice_addr = alice.address();
    let bob_addr = bob.address();
    let token_ids = random_token_ids(1);
    let values = random_values(1);

    let _ =
        watch!(contract.mint(bob_addr, token_ids[0], values[0], vec![].into()));

    let initial_balance =
        contract.balanceOf(bob_addr, token_ids[0]).call().await?.balance;
    assert_eq!(values[0], initial_balance);

    let _ = watch!(contract_bob.setApprovalForAll(alice_addr, true));

    let receipt = receipt!(contract.burn(bob_addr, token_ids[0], values[0]))?;

    assert!(receipt.emits(Erc1155::TransferSingle {
        operator: alice_addr,
        from: bob_addr,
        to: Address::ZERO,
        id: token_ids[0],
        value: values[0],
    }));

    let balance =
        contract.balanceOf(bob_addr, token_ids[0]).call().await?.balance;
    assert_eq!(U256::ZERO, balance);

    Ok(())
}

#[e2e::test]
async fn error_when_missing_approval_burn(
    alice: Account,
    bob: Account,
) -> eyre::Result<()> {
    let contract_addr = alice.as_deployer().deploy().await?.address()?;
    let contract = Erc1155::new(contract_addr, &alice.wallet);

    let alice_addr = alice.address();
    let bob_addr = bob.address();
    let token_ids = random_token_ids(1);
    let values = random_values(1);

    let _ =
        watch!(contract.mint(bob_addr, token_ids[0], values[0], vec![].into()));

    let err = send!(contract.burn(bob_addr, token_ids[0], values[0]))
        .expect_err("should return `ERC1155MissingApprovalForAll`");

    assert!(err.reverted_with(Erc1155::ERC1155MissingApprovalForAll {
        operator: alice_addr,
        owner: bob_addr
    }));

    Ok(())
}

#[e2e::test]
async fn error_when_insufficient_balance_burn(
    alice: Account,
) -> eyre::Result<()> {
    let contract_addr = alice.as_deployer().deploy().await?.address()?;
    let contract = Erc1155::new(contract_addr, &alice.wallet);

    let alice_addr = alice.address();
    let token_id = random_token_ids(1)[0];
    let value = random_values(1)[0];
    let to_burn = value + uint!(1_U256);

    let _ = watch!(contract.mint(alice_addr, token_id, value, vec![].into()));

    let err = send!(contract.burn(alice_addr, token_id, to_burn))
        .expect_err("should return `ERC1155InsufficientBalance`");

    assert!(err.reverted_with(Erc1155::ERC1155InsufficientBalance {
        sender: alice_addr,
        balance: value,
        needed: to_burn,
        tokenId: token_id
    }));

    Ok(())
}

#[e2e::test]
async fn burns_batch(alice: Account) -> eyre::Result<()> {
    let contract_addr = alice.as_deployer().deploy().await?.address()?;
    let contract = Erc1155::new(contract_addr, &alice.wallet);

    let alice_addr = alice.address();
    let token_ids = random_token_ids(4);
    let values = random_values(4);

    let _ = watch!(contract.mintBatch(
        alice_addr,
        token_ids.clone(),
        values.clone(),
        vec![].into()
    ));

    for (&id, &value) in token_ids.iter().zip(values.iter()) {
        let balance = contract.balanceOf(alice_addr, id).call().await?.balance;
        assert_eq!(value, balance);
    }

    let receipt = receipt!(contract.burnBatch(
        alice_addr,
        token_ids.clone(),
        values.clone()
    ))?;

    assert!(receipt.emits(Erc1155::TransferBatch {
        operator: alice_addr,
        from: alice_addr,
        to: Address::ZERO,
        ids: token_ids.clone(),
        values,
    }));

    for id in token_ids {
        let balance = contract.balanceOf(alice_addr, id).call().await?.balance;
        assert_eq!(U256::ZERO, balance);
    }

    Ok(())
}

#[e2e::test]
async fn burns_batch_with_approval(
    alice: Account,
    bob: Account,
) -> eyre::Result<()> {
    let contract_addr = alice.as_deployer().deploy().await?.address()?;
    let contract = Erc1155::new(contract_addr, &alice.wallet);
    let contract_bob = Erc1155::new(contract_addr, &bob.wallet);

    let alice_addr = alice.address();
    let bob_addr = bob.address();
    let token_ids = random_token_ids(4);
    let values = random_values(4);

    let _ = watch!(contract.mintBatch(
        bob_addr,
        token_ids.clone(),
        values.clone(),
        vec![].into()
    ));

    for (&id, &value) in token_ids.iter().zip(values.iter()) {
        let balance = contract.balanceOf(bob_addr, id).call().await?.balance;
        assert_eq!(value, balance);
    }

    let _ = watch!(contract_bob.setApprovalForAll(alice_addr, true));

    let receipt = receipt!(contract.burnBatch(
        bob_addr,
        token_ids.clone(),
        values.clone()
    ))?;

    assert!(receipt.emits(Erc1155::TransferBatch {
        operator: alice_addr,
        from: bob_addr,
        to: Address::ZERO,
        ids: token_ids.clone(),
        values,
    }));

    for id in token_ids {
        let balance = contract.balanceOf(bob_addr, id).call().await?.balance;
        assert_eq!(U256::ZERO, balance);
    }

    Ok(())
}

#[e2e::test]
async fn error_when_missing_approval_burn_batch(
    alice: Account,
    bob: Account,
) -> eyre::Result<()> {
    let contract_addr = alice.as_deployer().deploy().await?.address()?;
    let contract = Erc1155::new(contract_addr, &alice.wallet);

    let alice_addr = alice.address();
    let bob_addr = bob.address();
    let token_ids = random_token_ids(2);
    let values = random_values(2);

    let _ = watch!(contract.mintBatch(
        bob_addr,
        token_ids.clone(),
        values.clone(),
        vec![].into()
    ));

    let err = send!(contract.burnBatch(bob_addr, token_ids, values))
        .expect_err("should return `ERC1155MissingApprovalForAll`");

    assert!(err.reverted_with(Erc1155::ERC1155MissingApprovalForAll {
        operator: alice_addr,
        owner: bob_addr
    }));

    Ok(())
}

#[e2e::test]
async fn error_when_insufficient_balance_burn_batch(
    alice: Account,
) -> eyre::Result<()> {
    let contract_addr = alice.as_deployer().deploy().await?.address()?;
    let contract = Erc1155::new(contract_addr, &alice.wallet);

    let alice_addr = alice.address();
    let token_ids = random_token_ids(2);
    let values = random_values(2);
    let to_burn: Vec<U256> = values.iter().map(|v| v + uint!(1_U256)).collect();

    let _ = watch!(contract.mintBatch(
        alice_addr,
        token_ids.clone(),
        values.clone(),
        vec![].into()
    ));

    let err = send!(contract.burnBatch(
        alice_addr,
        token_ids.clone(),
        to_burn.clone()
    ))
    .expect_err("should return `ERC1155InsufficientBalance`");

    assert!(err.reverted_with(Erc1155::ERC1155InsufficientBalance {
        sender: alice_addr,
        balance: values[0],
        needed: to_burn[0],
        tokenId: token_ids[0]
    }));

    Ok(())
}

// ============================================================================
// Integration Tests: ERC-165 Support Interface
// ============================================================================

#[e2e::test]
async fn support_interface(alice: Account) -> eyre::Result<()> {
    let contract_addr = alice.as_deployer().deploy().await?.address()?;
    let contract = Erc1155::new(contract_addr, &alice.wallet);
    let invalid_interface_id: u32 = 0xffffffff;
    let supports_interface = contract
        .supportsInterface(invalid_interface_id.into())
        .call()
        .await?
        ._0;

    assert!(!supports_interface);

    let erc1155_interface_id: u32 = 0xd9b67a26;
    let supports_interface = contract
        .supportsInterface(erc1155_interface_id.into())
        .call()
        .await?
        ._0;

    assert!(supports_interface);

    let erc165_interface_id: u32 = 0x01ffc9a7;
    let supports_interface =
        contract.supportsInterface(erc165_interface_id.into()).call().await?._0;

    assert!(supports_interface);

    Ok(())
}<|MERGE_RESOLUTION|>--- conflicted
+++ resolved
@@ -1,14 +1,7 @@
 #![cfg(feature = "e2e")]
 
 use abi::Erc1155;
-<<<<<<< HEAD
-use alloy::{
-    primitives::{uint, Address, U256},
-    sol,
-};
-=======
-use alloy::primitives::{fixed_bytes, uint, Address, U256};
->>>>>>> 6c4c5ece
+use alloy::primitives::{uint, Address, U256};
 use e2e::{receipt, send, watch, Account, EventExt, ReceiptExt, Revert};
 use mock::{receiver, receiver::ERC1155ReceiverMock};
 
