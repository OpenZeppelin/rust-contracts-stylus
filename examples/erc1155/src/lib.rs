--- conflicted
+++ resolved
@@ -5,16 +5,8 @@
 
 use alloy_primitives::{Address, FixedBytes, U256};
 use openzeppelin_stylus::{
-<<<<<<< HEAD
-    token::erc1155::{
-        extensions::{Erc1155MetadataUri, IErc1155Burnable},
-        Erc1155, IErc1155,
-    },
+    token::erc1155::{extensions::IErc1155Burnable, Erc1155, IErc1155},
     utils::{introspection::erc165::IErc165, Pausable},
-=======
-    token::erc1155::{extensions::IErc1155Burnable, Erc1155},
-    utils::introspection::erc165::IErc165,
->>>>>>> 6c4c5ece
 };
 use stylus_sdk::{
     abi::Bytes,
@@ -26,22 +18,13 @@
     struct Erc1155Example {
         #[borrow]
         Erc1155 erc1155;
-<<<<<<< HEAD
-        #[borrow]
-        Erc1155MetadataUri metadata_uri;
         #[borrow]
         Pausable pausable;
-=======
->>>>>>> 6c4c5ece
     }
 }
 
 #[public]
-<<<<<<< HEAD
-#[inherit(Erc1155, Erc1155MetadataUri, Pausable)]
-=======
-#[inherit(Erc1155)]
->>>>>>> 6c4c5ece
+#[inherit(Erc1155, Pausable)]
 impl Erc1155Example {
     fn mint(
         &mut self,
@@ -67,25 +50,7 @@
         Ok(())
     }
 
-<<<<<<< HEAD
-    pub fn burn(
-=======
-    fn set_operator_approvals(
-        &mut self,
-        owner: Address,
-        operator: Address,
-        approved: bool,
-    ) -> Result<(), Vec<u8>> {
-        self.erc1155
-            ._operator_approvals
-            .setter(owner)
-            .setter(operator)
-            .set(approved);
-        Ok(())
-    }
-
     fn burn(
->>>>>>> 6c4c5ece
         &mut self,
         account: Address,
         token_id: U256,
@@ -96,7 +61,7 @@
         Ok(())
     }
 
-    pub fn burn_batch(
+    fn burn_batch(
         &mut self,
         account: Address,
         token_ids: Vec<U256>,
@@ -107,8 +72,7 @@
         Ok(())
     }
 
-<<<<<<< HEAD
-    pub fn safe_transfer_from(
+    fn safe_transfer_from(
         &mut self,
         from: Address,
         to: Address,
@@ -121,7 +85,7 @@
         Ok(())
     }
 
-    pub fn safe_batch_transfer_from(
+    fn safe_batch_transfer_from(
         &mut self,
         from: Address,
         to: Address,
@@ -134,18 +98,15 @@
         Ok(())
     }
 
-    pub fn supports_interface(interface_id: FixedBytes<4>) -> bool {
-=======
     fn supports_interface(interface_id: FixedBytes<4>) -> bool {
->>>>>>> 6c4c5ece
         Erc1155::supports_interface(interface_id)
     }
 
-    pub fn pause(&mut self) -> Result<(), Vec<u8>> {
+    fn pause(&mut self) -> Result<(), Vec<u8>> {
         self.pausable.pause().map_err(|e| e.into())
     }
 
-    pub fn unpause(&mut self) -> Result<(), Vec<u8>> {
+    fn unpause(&mut self) -> Result<(), Vec<u8>> {
         self.pausable.unpause().map_err(|e| e.into())
     }
 }