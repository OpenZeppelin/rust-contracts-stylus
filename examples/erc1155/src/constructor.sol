// SPDX-License-Identifier: MIT
pragma solidity ^0.8.24;

contract Erc1155Example {
<<<<<<< HEAD
    mapping(address => mapping(uint256 => uint256)) private _balanceOf;
    mapping(address => mapping(address => bool)) private _isApprovedForAll;

    string private _uri;

    constructor(string memory uri_) {
        _uri = uri_;
    }
=======
    mapping(address => mapping(uint256 => uint256)) private _balances;
    mapping(address => mapping(address => bool)) private _operatorApprovals;
>>>>>>> 60bb9849
}<|MERGE_RESOLUTION|>--- conflicted
+++ resolved
@@ -2,17 +2,6 @@
 pragma solidity ^0.8.24;
 
 contract Erc1155Example {
-<<<<<<< HEAD
-    mapping(address => mapping(uint256 => uint256)) private _balanceOf;
-    mapping(address => mapping(address => bool)) private _isApprovedForAll;
-
-    string private _uri;
-
-    constructor(string memory uri_) {
-        _uri = uri_;
-    }
-=======
     mapping(address => mapping(uint256 => uint256)) private _balances;
     mapping(address => mapping(address => bool)) private _operatorApprovals;
->>>>>>> 60bb9849
 }