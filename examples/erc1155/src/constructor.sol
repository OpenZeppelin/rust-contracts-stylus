// SPDX-License-Identifier: MIT
pragma solidity ^0.8.24;

contract Erc1155Example {
<<<<<<< HEAD
    mapping(address => mapping(uint256 => uint256)) private _balanceOf;
    mapping(address => mapping(address => bool)) private _isApprovedForAll;

    string private _uri;
    bool private _paused;

    constructor(string memory uri_) {
        _uri = uri_;
        _paused = false;
    }
=======
    mapping(address => mapping(uint256 => uint256)) private _balances;
    mapping(address => mapping(address => bool)) private _operatorApprovals;
>>>>>>> 6c4c5ece
}<|MERGE_RESOLUTION|>--- conflicted
+++ resolved
@@ -2,19 +2,12 @@
 pragma solidity ^0.8.24;
 
 contract Erc1155Example {
-<<<<<<< HEAD
-    mapping(address => mapping(uint256 => uint256)) private _balanceOf;
-    mapping(address => mapping(address => bool)) private _isApprovedForAll;
+    mapping(address => mapping(uint256 => uint256)) private _balances;
+    mapping(address => mapping(address => bool)) private _operatorApprovals;
 
-    string private _uri;
     bool private _paused;
 
-    constructor(string memory uri_) {
-        _uri = uri_;
+    constructor() {
         _paused = false;
     }
-=======
-    mapping(address => mapping(uint256 => uint256)) private _balances;
-    mapping(address => mapping(address => bool)) private _operatorApprovals;
->>>>>>> 6c4c5ece
 }