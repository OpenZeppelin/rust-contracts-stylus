#![cfg(feature = "e2e")]

use abi::{Ownable, Ownable::OwnershipTransferred};
use alloy::{
    primitives::Address,
    rpc::types::TransactionReceipt,
    sol,
<<<<<<< HEAD
    sol_types::{SolConstructor, SolError},
=======
    sol_types::{SolConstructor, SolEvent},
>>>>>>> 42378c8c
};
use e2e::{receipt, send, Account, EventExt, ReceiptExt, Revert};
use eyre::Result;

mod abi;

sol!("src/constructor.sol");

async fn deploy(
    account: &Account,
    owner: Address,
) -> eyre::Result<TransactionReceipt> {
    let args = OwnableExample::constructorCall { initialOwner: owner };
    let args = alloy::hex::encode(args.abi_encode());
    e2e::deploy(account.url(), &account.pk(), Some(args)).await
}

// ============================================================================
// Integration Tests: Ownable
// ============================================================================

#[e2e::test]
async fn constructs(alice: Account) -> Result<()> {
    let alice_addr = alice.address();
    let receipt = deploy(&alice, alice_addr).await?;
    let contract = Ownable::new(receipt.address()?, &alice.wallet);

    assert!(receipt.emits(OwnershipTransferred {
        previousOwner: Address::ZERO,
        newOwner: alice_addr,
    }));

    let Ownable::ownerReturn { owner } = contract.owner().call().await?;
    assert_eq!(owner, alice_addr);

    Ok(())
}

#[e2e::test]
async fn rejects_zero_address_initial_owner(alice: Account) -> Result<()> {
    let err = deploy(&alice, Address::ZERO)
        .await
        .expect_err("should not deploy due to `OwnableInvalidOwner`");

    assert!(err
        .reverted_with(Ownable::OwnableInvalidOwner { owner: Address::ZERO }));
    Ok(())
}

#[e2e::test]
async fn transfers_ownership(alice: Account, bob: Account) -> Result<()> {
    let alice_addr = alice.address();
    let bob_addr = bob.address();

    let contract_addr = deploy(&alice, alice_addr).await?.address()?;
    let contract = Ownable::new(contract_addr, &alice.wallet);

    let receipt = receipt!(contract.transferOwnership(bob_addr))?;
    assert!(receipt.emits(OwnershipTransferred {
        previousOwner: alice_addr,
        newOwner: bob_addr,
    }));

    let Ownable::ownerReturn { owner } = contract.owner().call().await?;
    assert_eq!(owner, bob_addr);

    Ok(())
}

#[e2e::test]
async fn prevents_non_owners_from_transferring(
    alice: Account,
    bob: Account,
) -> Result<()> {
    let alice_addr = alice.address();
    let bob_addr = bob.address();

    let contract_addr = deploy(&alice, bob_addr).await?.address()?;
    let contract = Ownable::new(contract_addr, &alice.wallet);

    let err = send!(contract.transferOwnership(bob_addr))
        .expect_err("should not transfer when not owned");
    err.reverted_with(Ownable::OwnableUnauthorizedAccount {
        account: alice_addr,
    });

    Ok(())
}

#[e2e::test]
async fn guards_against_stuck_state(alice: Account) -> Result<()> {
    let alice_addr = alice.address();
    let contract_addr = deploy(&alice, alice_addr).await?.address()?;
    let contract = Ownable::new(contract_addr, &alice.wallet);

    let err = send!(contract.transferOwnership(Address::ZERO))
        .expect_err("should not transfer to Address::ZERO");
    err.reverted_with(Ownable::OwnableInvalidOwner { owner: Address::ZERO });

    let Ownable::ownerReturn { owner } = contract.owner().call().await?;
    assert_eq!(owner, alice_addr);

    Ok(())
}

#[e2e::test]
async fn loses_ownership_after_renouncement(alice: Account) -> Result<()> {
    let alice_addr = alice.address();
    let contract_addr = deploy(&alice, alice_addr).await?.address()?;
    let contract = Ownable::new(contract_addr, &alice.wallet);

    let receipt = receipt!(contract.renounceOwnership())?;
    assert!(receipt.emits(OwnershipTransferred {
        previousOwner: alice_addr,
        newOwner: Address::ZERO,
    }));

    let Ownable::ownerReturn { owner } = contract.owner().call().await?;
    assert_eq!(owner, Address::ZERO);

    Ok(())
}

#[e2e::test]
async fn prevents_non_owners_from_renouncement(
    alice: Account,
    bob: Account,
) -> Result<()> {
    let alice_addr = alice.address();
    let bob_addr = bob.address();

    let contract_addr = deploy(&alice, alice_addr).await?.address()?;
    let contract = Ownable::new(contract_addr, &bob.wallet);

    let err = send!(contract.renounceOwnership())
        .expect_err("should prevent non-owner from renouncing");
    err.reverted_with(Ownable::OwnableUnauthorizedAccount {
        account: bob_addr,
    });

    let Ownable::ownerReturn { owner } = contract.owner().call().await?;
    assert_eq!(owner, alice_addr);

    Ok(())
}<|MERGE_RESOLUTION|>--- conflicted
+++ resolved
@@ -2,14 +2,8 @@
 
 use abi::{Ownable, Ownable::OwnershipTransferred};
 use alloy::{
-    primitives::Address,
-    rpc::types::TransactionReceipt,
-    sol,
-<<<<<<< HEAD
-    sol_types::{SolConstructor, SolError},
-=======
-    sol_types::{SolConstructor, SolEvent},
->>>>>>> 42378c8c
+    primitives::Address, rpc::types::TransactionReceipt, sol,
+    sol_types::SolConstructor,
 };
 use e2e::{receipt, send, Account, EventExt, ReceiptExt, Revert};
 use eyre::Result;
