#![cfg(feature = "e2e")]

use abi::{Ownable, Ownable::OwnershipTransferred};
use alloy::{
<<<<<<< HEAD
    network::ReceiptResponse,
    primitives::Address,
    providers::Provider,
    sol,
    sol_types::{SolConstructor, SolError, SolEvent},
};
use e2e::{deploy, receipt, send, Account, EventExt, ReceiptExt, Revert};
use eyre::{ContextCompat, Result};
=======
    primitives::Address, rpc::types::TransactionReceipt, sol,
    sol_types::SolConstructor,
};
use e2e::{receipt, send, Account, EventExt, ReceiptExt, Revert};
use eyre::Result;
>>>>>>> 111b166f

use crate::OwnableExample::constructorCall;

mod abi;

sol!("src/constructor.sol");

<<<<<<< HEAD
fn constructor(owner: Address) -> Option<constructorCall> {
    Some(constructorCall { initialOwner: owner })
=======
async fn deploy(
    account: &Account,
    owner: Address,
) -> eyre::Result<TransactionReceipt> {
    let args = OwnableExample::constructorCall { initialOwner: owner };
    let args = alloy::hex::encode(args.abi_encode());
    e2e::deploy(account.url(), &account.pk(), Some(args)).await
>>>>>>> 111b166f
}

// ============================================================================
// Integration Tests: Ownable
// ============================================================================

#[e2e::test]
async fn constructs(alice: Account) -> Result<()> {
    let alice_addr = alice.address();
<<<<<<< HEAD
    let contract_addr =
        deploy(&alice, constructor(alice_addr)).await?.address()?;
    let contract = Ownable::new(contract_addr, &alice.wallet);

    let Ownable::ownerReturn { owner } = contract.owner().call().await?;
    assert_eq!(owner, alice_addr);

    Ok(())
}

#[e2e::test]
async fn emits_ownership_transfer_during_construction(
    alice: Account,
) -> Result<()> {
    let alice_addr = alice.address();

    let receipt = deploy(&alice, constructor(alice_addr)).await?;

=======
    let receipt = deploy(&alice, alice_addr).await?;
    let contract = Ownable::new(receipt.address()?, &alice.wallet);

>>>>>>> 111b166f
    assert!(receipt.emits(OwnershipTransferred {
        previousOwner: Address::ZERO,
        newOwner: alice_addr,
    }));
<<<<<<< HEAD
=======

    let Ownable::ownerReturn { owner } = contract.owner().call().await?;
    assert_eq!(owner, alice_addr);

>>>>>>> 111b166f
    Ok(())
}

#[e2e::test]
async fn rejects_zero_address_initial_owner(alice: Account) -> Result<()> {
    let err = deploy(&alice, constructor(Address::ZERO))
        .await
        .expect_err("should not deploy due to `OwnableInvalidOwner`");
<<<<<<< HEAD
    assert!(err
        .reverted_with(Ownable::OwnableInvalidOwner { owner: Address::ZERO }));

=======

    assert!(err
        .reverted_with(Ownable::OwnableInvalidOwner { owner: Address::ZERO }));
>>>>>>> 111b166f
    Ok(())
}

#[e2e::test]
async fn transfers_ownership(alice: Account, bob: Account) -> Result<()> {
    let alice_addr = alice.address();
    let bob_addr = bob.address();

<<<<<<< HEAD
    let contract_addr =
        deploy(&alice, constructor(alice_addr)).await?.address()?;
=======
    let contract_addr = deploy(&alice, alice_addr).await?.address()?;
>>>>>>> 111b166f
    let contract = Ownable::new(contract_addr, &alice.wallet);

    let receipt = receipt!(contract.transferOwnership(bob_addr))?;
    assert!(receipt.emits(OwnershipTransferred {
        previousOwner: alice_addr,
        newOwner: bob_addr,
    }));

    let Ownable::ownerReturn { owner } = contract.owner().call().await?;
    assert_eq!(owner, bob_addr);

    Ok(())
}

#[e2e::test]
async fn prevents_non_owners_from_transferring(
    alice: Account,
    bob: Account,
) -> Result<()> {
    let alice_addr = alice.address();
    let bob_addr = bob.address();

<<<<<<< HEAD
    let contract_addr =
        deploy(&alice, constructor(bob_addr)).await?.address()?;
=======
    let contract_addr = deploy(&alice, bob_addr).await?.address()?;
>>>>>>> 111b166f
    let contract = Ownable::new(contract_addr, &alice.wallet);

    let err = send!(contract.transferOwnership(bob_addr))
        .expect_err("should not transfer when not owned");
    err.reverted_with(Ownable::OwnableUnauthorizedAccount {
        account: alice_addr,
    });

    Ok(())
}

#[e2e::test]
async fn guards_against_stuck_state(alice: Account) -> Result<()> {
    let alice_addr = alice.address();
<<<<<<< HEAD
    let contract_addr =
        deploy(&alice, constructor(alice_addr)).await?.address()?;
=======
    let contract_addr = deploy(&alice, alice_addr).await?.address()?;
>>>>>>> 111b166f
    let contract = Ownable::new(contract_addr, &alice.wallet);

    let err = send!(contract.transferOwnership(Address::ZERO))
        .expect_err("should not transfer to Address::ZERO");
    err.reverted_with(Ownable::OwnableInvalidOwner { owner: Address::ZERO });

    let Ownable::ownerReturn { owner } = contract.owner().call().await?;
    assert_eq!(owner, alice_addr);

    Ok(())
}

#[e2e::test]
async fn loses_ownership_after_renouncement(alice: Account) -> Result<()> {
    let alice_addr = alice.address();
<<<<<<< HEAD
    let contract_addr =
        deploy(&alice, constructor(alice_addr)).await?.address()?;
=======
    let contract_addr = deploy(&alice, alice_addr).await?.address()?;
>>>>>>> 111b166f
    let contract = Ownable::new(contract_addr, &alice.wallet);

    let receipt = receipt!(contract.renounceOwnership())?;
    assert!(receipt.emits(OwnershipTransferred {
        previousOwner: alice_addr,
        newOwner: Address::ZERO,
    }));

    let Ownable::ownerReturn { owner } = contract.owner().call().await?;
    assert_eq!(owner, Address::ZERO);

    Ok(())
}

#[e2e::test]
async fn prevents_non_owners_from_renouncement(
    alice: Account,
    bob: Account,
) -> Result<()> {
    let alice_addr = alice.address();
    let bob_addr = bob.address();

<<<<<<< HEAD
    let contract_addr =
        deploy(&alice, constructor(alice_addr)).await?.address()?;
=======
    let contract_addr = deploy(&alice, alice_addr).await?.address()?;
>>>>>>> 111b166f
    let contract = Ownable::new(contract_addr, &bob.wallet);

    let err = send!(contract.renounceOwnership())
        .expect_err("should prevent non-owner from renouncing");
    err.reverted_with(Ownable::OwnableUnauthorizedAccount {
        account: bob_addr,
    });

    let Ownable::ownerReturn { owner } = contract.owner().call().await?;
    assert_eq!(owner, alice_addr);

    Ok(())
}<|MERGE_RESOLUTION|>--- conflicted
+++ resolved
@@ -2,7 +2,6 @@
 
 use abi::{Ownable, Ownable::OwnershipTransferred};
 use alloy::{
-<<<<<<< HEAD
     network::ReceiptResponse,
     primitives::Address,
     providers::Provider,
@@ -11,13 +10,6 @@
 };
 use e2e::{deploy, receipt, send, Account, EventExt, ReceiptExt, Revert};
 use eyre::{ContextCompat, Result};
-=======
-    primitives::Address, rpc::types::TransactionReceipt, sol,
-    sol_types::SolConstructor,
-};
-use e2e::{receipt, send, Account, EventExt, ReceiptExt, Revert};
-use eyre::Result;
->>>>>>> 111b166f
 
 use crate::OwnableExample::constructorCall;
 
@@ -25,18 +17,8 @@
 
 sol!("src/constructor.sol");
 
-<<<<<<< HEAD
 fn constructor(owner: Address) -> Option<constructorCall> {
     Some(constructorCall { initialOwner: owner })
-=======
-async fn deploy(
-    account: &Account,
-    owner: Address,
-) -> eyre::Result<TransactionReceipt> {
-    let args = OwnableExample::constructorCall { initialOwner: owner };
-    let args = alloy::hex::encode(args.abi_encode());
-    e2e::deploy(account.url(), &account.pk(), Some(args)).await
->>>>>>> 111b166f
 }
 
 // ============================================================================
@@ -46,58 +28,28 @@
 #[e2e::test]
 async fn constructs(alice: Account) -> Result<()> {
     let alice_addr = alice.address();
-<<<<<<< HEAD
-    let contract_addr =
-        deploy(&alice, constructor(alice_addr)).await?.address()?;
-    let contract = Ownable::new(contract_addr, &alice.wallet);
-
-    let Ownable::ownerReturn { owner } = contract.owner().call().await?;
-    assert_eq!(owner, alice_addr);
-
-    Ok(())
-}
-
-#[e2e::test]
-async fn emits_ownership_transfer_during_construction(
-    alice: Account,
-) -> Result<()> {
-    let alice_addr = alice.address();
-
     let receipt = deploy(&alice, constructor(alice_addr)).await?;
-
-=======
-    let receipt = deploy(&alice, alice_addr).await?;
     let contract = Ownable::new(receipt.address()?, &alice.wallet);
 
->>>>>>> 111b166f
     assert!(receipt.emits(OwnershipTransferred {
         previousOwner: Address::ZERO,
         newOwner: alice_addr,
     }));
-<<<<<<< HEAD
-=======
 
     let Ownable::ownerReturn { owner } = contract.owner().call().await?;
     assert_eq!(owner, alice_addr);
-
->>>>>>> 111b166f
     Ok(())
 }
+
 
 #[e2e::test]
 async fn rejects_zero_address_initial_owner(alice: Account) -> Result<()> {
     let err = deploy(&alice, constructor(Address::ZERO))
         .await
         .expect_err("should not deploy due to `OwnableInvalidOwner`");
-<<<<<<< HEAD
-    assert!(err
-        .reverted_with(Ownable::OwnableInvalidOwner { owner: Address::ZERO }));
-
-=======
 
     assert!(err
         .reverted_with(Ownable::OwnableInvalidOwner { owner: Address::ZERO }));
->>>>>>> 111b166f
     Ok(())
 }
 
@@ -106,12 +58,8 @@
     let alice_addr = alice.address();
     let bob_addr = bob.address();
 
-<<<<<<< HEAD
     let contract_addr =
         deploy(&alice, constructor(alice_addr)).await?.address()?;
-=======
-    let contract_addr = deploy(&alice, alice_addr).await?.address()?;
->>>>>>> 111b166f
     let contract = Ownable::new(contract_addr, &alice.wallet);
 
     let receipt = receipt!(contract.transferOwnership(bob_addr))?;
@@ -134,12 +82,8 @@
     let alice_addr = alice.address();
     let bob_addr = bob.address();
 
-<<<<<<< HEAD
     let contract_addr =
         deploy(&alice, constructor(bob_addr)).await?.address()?;
-=======
-    let contract_addr = deploy(&alice, bob_addr).await?.address()?;
->>>>>>> 111b166f
     let contract = Ownable::new(contract_addr, &alice.wallet);
 
     let err = send!(contract.transferOwnership(bob_addr))
@@ -154,12 +98,8 @@
 #[e2e::test]
 async fn guards_against_stuck_state(alice: Account) -> Result<()> {
     let alice_addr = alice.address();
-<<<<<<< HEAD
     let contract_addr =
         deploy(&alice, constructor(alice_addr)).await?.address()?;
-=======
-    let contract_addr = deploy(&alice, alice_addr).await?.address()?;
->>>>>>> 111b166f
     let contract = Ownable::new(contract_addr, &alice.wallet);
 
     let err = send!(contract.transferOwnership(Address::ZERO))
@@ -175,12 +115,8 @@
 #[e2e::test]
 async fn loses_ownership_after_renouncement(alice: Account) -> Result<()> {
     let alice_addr = alice.address();
-<<<<<<< HEAD
     let contract_addr =
         deploy(&alice, constructor(alice_addr)).await?.address()?;
-=======
-    let contract_addr = deploy(&alice, alice_addr).await?.address()?;
->>>>>>> 111b166f
     let contract = Ownable::new(contract_addr, &alice.wallet);
 
     let receipt = receipt!(contract.renounceOwnership())?;
@@ -203,12 +139,8 @@
     let alice_addr = alice.address();
     let bob_addr = bob.address();
 
-<<<<<<< HEAD
     let contract_addr =
         deploy(&alice, constructor(alice_addr)).await?.address()?;
-=======
-    let contract_addr = deploy(&alice, alice_addr).await?.address()?;
->>>>>>> 111b166f
     let contract = Ownable::new(contract_addr, &bob.wallet);
 
     let err = send!(contract.renounceOwnership())
