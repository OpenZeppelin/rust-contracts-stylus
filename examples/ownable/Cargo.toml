[package]
name = "ownable-example"
edition.workspace = true
license.workspace = true
repository.workspace = true
publish = false
version = "0.0.0"

[dependencies]
openzeppelin-stylus = { path = "../../contracts", features = [
  "ownable",
  "erc20",
] }
alloy-primitives.workspace = true
stylus-sdk.workspace = true
stylus-proc.workspace = true
mini-alloc.workspace = true

[dev-dependencies]
alloy.workspace = true
e2e = { path = "../../lib/e2e" }
tokio = { version = "1.12.0", features = ["full"] }
eyre = "0.6.8"

[lib]
crate-type = ["lib", "cdylib"]
<<<<<<< HEAD

[features]
default = []
e2e = []

[lints]
workspace = true
=======
>>>>>>> 32ec365f
<|MERGE_RESOLUTION|>--- conflicted
+++ resolved
@@ -24,13 +24,7 @@
 
 [lib]
 crate-type = ["lib", "cdylib"]
-<<<<<<< HEAD
 
 [features]
 default = []
-e2e = []
-
-[lints]
-workspace = true
-=======
->>>>>>> 32ec365f
+e2e = []