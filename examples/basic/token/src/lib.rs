--- conflicted
+++ resolved
@@ -24,11 +24,7 @@
 }
 
 #[public]
-<<<<<<< HEAD
-#[implements(IErc20<Error = erc20::Error>, IErc20Metadata)]
-=======
 #[implements(IErc20<Error = erc20::Error>, IErc20Metadata, IErc165)]
->>>>>>> d5309c96
 impl Erc20Example {
     #[constructor]
     fn constructor(&mut self, name: String, symbol: String) {
