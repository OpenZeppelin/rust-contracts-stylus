--- conflicted
+++ resolved
@@ -100,9 +100,6 @@
     }
 
     #[e2e::test]
-<<<<<<< HEAD
-    async fn safe_transfer_from_succeeds_with_no_return_value(
-=======
     async fn returns_true_on_try_safe_transfer(
         alice: Account,
         bob: Account,
@@ -152,8 +149,7 @@
     }
 
     #[e2e::test]
-    async fn does_not_revert_on_transfer_from(
->>>>>>> 231d4f1a
+    async fn safe_transfer_from_succeeds_with_no_return_value(
         alice: Account,
         bob: Account,
     ) -> eyre::Result<()> {
