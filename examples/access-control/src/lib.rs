--- conflicted
+++ resolved
@@ -98,11 +98,7 @@
         &mut self,
         to: Address,
         value: U256,
-<<<<<<< HEAD
-    ) -> Result<bool, <Self as IErc20>::Error> {
-=======
     ) -> Result<bool, Self::Error> {
->>>>>>> b83948d3
         Ok(self.erc20.transfer(to, value)?)
     }
 
@@ -114,11 +110,7 @@
         &mut self,
         spender: Address,
         value: U256,
-<<<<<<< HEAD
-    ) -> Result<bool, <Self as IErc20>::Error> {
-=======
     ) -> Result<bool, Self::Error> {
->>>>>>> b83948d3
         Ok(self.erc20.approve(spender, value)?)
     }
 
@@ -127,11 +119,7 @@
         from: Address,
         to: Address,
         value: U256,
-<<<<<<< HEAD
-    ) -> Result<bool, <Self as IErc20>::Error> {
-=======
     ) -> Result<bool, Self::Error> {
->>>>>>> b83948d3
         self.access.only_role(TRANSFER_ROLE.into())?;
         let transfer_result = self.erc20.transfer_from(from, to, value)?;
         Ok(transfer_result)
@@ -146,14 +134,7 @@
         self.access.has_role(role, account)
     }
 
-<<<<<<< HEAD
-    fn only_role(
-        &self,
-        role: B256,
-    ) -> Result<(), <Self as IAccessControl>::Error> {
-=======
     fn only_role(&self, role: B256) -> Result<(), Self::Error> {
->>>>>>> b83948d3
         Ok(self.access.only_role(role)?)
     }
 
@@ -165,11 +146,7 @@
         &mut self,
         role: B256,
         account: Address,
-<<<<<<< HEAD
-    ) -> Result<(), <Self as IAccessControl>::Error> {
-=======
     ) -> Result<(), Self::Error> {
->>>>>>> b83948d3
         Ok(self.access.grant_role(role, account)?)
     }
 
@@ -177,11 +154,7 @@
         &mut self,
         role: B256,
         account: Address,
-<<<<<<< HEAD
-    ) -> Result<(), <Self as IAccessControl>::Error> {
-=======
     ) -> Result<(), Self::Error> {
->>>>>>> b83948d3
         Ok(self.access.revoke_role(role, account)?)
     }
 
@@ -189,11 +162,7 @@
         &mut self,
         role: B256,
         confirmation: Address,
-<<<<<<< HEAD
-    ) -> Result<(), <Self as IAccessControl>::Error> {
-=======
     ) -> Result<(), Self::Error> {
->>>>>>> b83948d3
         Ok(self.access.renounce_role(role, confirmation)?)
     }
 }