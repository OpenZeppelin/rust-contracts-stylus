--- conflicted
+++ resolved
@@ -110,13 +110,9 @@
         to: Address,
         value: U256,
     ) -> Result<bool, Self::Error> {
-<<<<<<< HEAD
-        Ok(self.erc20.transfer_from(from, to, value)?)
-=======
         self.access.only_role(TRANSFER_ROLE.into())?;
         let transfer_result = self.erc20.transfer_from(from, to, value)?;
         Ok(transfer_result)
->>>>>>> ecb639b0
     }
 }
 
