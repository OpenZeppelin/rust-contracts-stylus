--- conflicted
+++ resolved
@@ -54,66 +54,27 @@
 
 #[entrypoint]
 #[storage]
-<<<<<<< HEAD
-struct Example {
-=======
 struct AccessControlExample {
->>>>>>> b83948d3
     erc20: Erc20,
     access: AccessControl,
 }
 
-const MINTER_ROLE: [u8; 32] =
-    keccak_const::Keccak256::new().update(b"MINTER_ROLE").finalize();
+const TRANSFER_ROLE: [u8; 32] =
+    keccak_const::Keccak256::new().update(b"TRANSFER_ROLE").finalize();
 
 #[public]
 #[implements(IErc20<Error = Error>, IAccessControl<Error = Error>)]
-<<<<<<< HEAD
-impl Example {
-    fn mint(&mut self, to: Address, amount: U256) -> Result<(), Error> {
-        self.access.only_role(MINTER_ROLE.into())?;
-        self.erc20._mint(to, amount)?;
-        Ok(())
-=======
 impl AccessControlExample {
     #[constructor]
     fn constructor(&mut self, admin: Address) {
         self.access
             ._grant_role(AccessControl::DEFAULT_ADMIN_ROLE.into(), admin);
->>>>>>> b83948d3
-    }
-}
-
-#[public]
-impl IErc20 for Example {
-    type Error = Error;
-
-    fn total_supply(&self) -> U256 {
-        self.erc20.total_supply()
     }
 
-    fn balance_of(&self, account: Address) -> U256 {
-        self.erc20.balance_of(account)
-    }
-
-    fn transfer(
-        &mut self,
-        to: Address,
-        value: U256,
-    ) -> Result<bool, Self::Error> {
-        Ok(self.erc20.transfer(to, value)?)
-    }
-
-    fn allowance(&self, owner: Address, spender: Address) -> U256 {
-        self.erc20.allowance(owner, spender)
-    }
-
-    fn approve(
-        &mut self,
-        spender: Address,
-        value: U256,
-    ) -> Result<bool, Self::Error> {
-        Ok(self.erc20.approve(spender, value)?)
+    fn make_admin(&mut self, account: Address) -> Result<(), Error> {
+        self.access.only_role(AccessControl::DEFAULT_ADMIN_ROLE.into())?;
+        self.access.grant_role(TRANSFER_ROLE.into(), account)?;
+        Ok(())
     }
 
     // WARNING: This should not be part of the public API, it's here for testing
@@ -168,11 +129,7 @@
 }
 
 #[public]
-<<<<<<< HEAD
-impl IAccessControl for Example {
-=======
 impl IAccessControl for AccessControlExample {
->>>>>>> b83948d3
     type Error = Error;
 
     fn has_role(&self, role: B256, account: Address) -> bool {
