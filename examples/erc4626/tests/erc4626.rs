#![cfg(feature = "e2e")]

use abi::Erc4626;
use alloy::{
    primitives::{uint, Address, U256},
    sol,
};
use e2e::{
    receipt, send, watch, Account, EventExt, Panic, PanicCode, ReceiptExt,
    Revert,
};
use eyre::Result;
use mock::{erc20, erc20::ERC20Mock};
use openzeppelin_stylus::utils::math::alloy::{Math, Rounding};

use crate::Erc4626Example::constructorCall;

const ERC4626_NAME: &str = "Erc4626 Token";
const ERC4626_SYMBOL: &str = "ETT";

mod abi;
mod mock;

sol!("src/constructor.sol");

macro_rules! total_supply {
    ($contract:expr) => {
        $contract.totalSupply().call().await?.totalSupply
    };
}

macro_rules! decimals_offset {
    () => {
        U256::ZERO
    };
}

macro_rules! calculate_shares {
    ($contract:expr, $assets:expr, $tokens:expr, $rounding:expr) => {{
        let total_supply = total_supply!($contract);
        $assets.mul_div(
            total_supply
                + U256::from(10)
                    .checked_pow(decimals_offset!())
                    .expect("should not overflow"),
            $tokens + U256::from(1),
            $rounding,
        )
    }};
}

macro_rules! calculate_assets {
    ($contract:expr, $shares:expr, $tokens:expr, $rounding:expr) => {{
        let total_supply = total_supply!($contract);
        $shares.mul_div(
            $tokens.checked_add(uint!(1_U256)).expect("should not overflow"),
            total_supply
                + U256::from(10)
                    .checked_pow(decimals_offset!())
                    .expect("should not overflow"),
            $rounding,
        )
    }};
}

fn ctr(asset: Address) -> constructorCall {
    constructorCall {
        asset_: asset,
        name_: ERC4626_NAME.to_owned(),
        symbol_: ERC4626_SYMBOL.to_owned(),
    }
}

async fn deploy(
    account: &Account,
    initial_tokens: U256,
) -> Result<(Address, Address)> {
    let asset_addr = erc20::deploy(&account.wallet).await?;

    let contract_addr = account
        .as_deployer()
        .with_constructor(ctr(asset_addr))
        .deploy()
        .await?
        .address()?;

    // Mint initial tokens to the vault
    if initial_tokens > U256::ZERO {
        let asset = ERC20Mock::new(asset_addr, &account.wallet);
        _ = watch!(asset.mint(contract_addr, initial_tokens))?;
    }

    Ok((contract_addr, asset_addr))
}

mod constructor {
    use super::*;
    #[e2e::test]
    async fn success(alice: Account) -> Result<()> {
        let asset_address = erc20::deploy(&alice.wallet).await?;
        let contract_addr = alice
            .as_deployer()
            .with_constructor(ctr(asset_address))
            .deploy()
            .await?
            .address()?;

        let contract = Erc4626::new(contract_addr, &alice.wallet);

        let name = contract.name().call().await?.name;
        assert_eq!(name, ERC4626_NAME.to_owned());

        let symbol = contract.symbol().call().await?.symbol;
        assert_eq!(symbol, ERC4626_SYMBOL.to_owned());

        let decimals = contract.decimals().call().await?.decimals;
        assert_eq!(decimals, 18);

        let asset = contract.asset().call().await?.asset;
        assert_eq!(asset, asset_address);

        Ok(())
    }
}

mod total_assets {
    use super::*;
    #[e2e::test]
    async fn reports_zero_total_assets_when_empty(
        alice: Account,
    ) -> Result<()> {
        let (contract_addr, _) = deploy(&alice, U256::ZERO).await?;
        let contract = Erc4626::new(contract_addr, &alice.wallet);

        let total = contract.totalAssets().call().await?.totalAssets;
        assert_eq!(U256::ZERO, total);

        Ok(())
    }

    #[e2e::test]
    async fn reports_correct_total_assets_after_deposit(
        alice: Account,
    ) -> Result<()> {
        let initial_deposit = uint!(1000_U256);
        let (contract_addr, _) = deploy(&alice, initial_deposit).await?;
        let contract = Erc4626::new(contract_addr, &alice.wallet);

        let total = contract.totalAssets().call().await?.totalAssets;
        assert_eq!(initial_deposit, total);

        Ok(())
    }

    #[e2e::test]
    async fn updates_after_external_transfer(alice: Account) -> Result<()> {
        let initial_deposit = uint!(1000_U256);
        let additional_amount = uint!(500_U256);
        let (contract_addr, asset_addr) =
            deploy(&alice, initial_deposit).await?;

        let contract = Erc4626::new(contract_addr, &alice.wallet);
        let asset = ERC20Mock::new(asset_addr, &alice.wallet);

        // Transfer additional tokens directly to the vault
        _ = watch!(asset.mint(contract_addr, additional_amount))?;

        let total = contract.totalAssets().call().await?.totalAssets;
        assert_eq!(initial_deposit + additional_amount, total);

        Ok(())
    }

    #[e2e::test]
    async fn handles_max_uint256_balance(alice: Account) -> Result<()> {
        let (contract_addr, _) = deploy(&alice, U256::MAX).await?;
        let contract = Erc4626::new(contract_addr, &alice.wallet);

        let total = contract.totalAssets().call().await?.totalAssets;
        assert_eq!(U256::MAX, total);

        Ok(())
    }

    #[e2e::test]
    async fn reverts_for_zero_address_asset(alice: Account) -> Result<()> {
        // Deploy with zero address as asset
        let contract_addr = alice
            .as_deployer()
            .with_constructor(ctr(Address::ZERO))
            .deploy()
            .await?
            .address()?;
        let contract = Erc4626::new(contract_addr, &alice.wallet);

        let err = contract
            .totalAssets()
            .call()
            .await
            .expect_err("should return `InvalidAsset`");

        assert!(
            err.reverted_with(Erc4626::InvalidAsset { asset: Address::ZERO })
        );

        Ok(())
    }

    #[e2e::test]
    async fn reverts_for_invalid_asset(alice: Account) -> Result<()> {
        // Deploy with zero address as asset
        let contract_addr = alice
            .as_deployer()
            .with_constructor(ctr(alice.address()))
            .deploy()
            .await?
            .address()?;
        let contract = Erc4626::new(contract_addr, &alice.wallet);

        let err = contract
            .totalAssets()
            .call()
            .await
            .expect_err("should return `InvalidAsset`");

        assert!(
            err.reverted_with(Erc4626::InvalidAsset { asset: alice.address() })
        );

        Ok(())
    }

    #[e2e::test]
    async fn reflects_balance_after_withdrawal(alice: Account) -> Result<()> {
        let initial_deposit = uint!(1000_U256);
        let withdrawal = uint!(400_U256);
        let (contract_addr, asset_addr) =
            deploy(&alice, initial_deposit).await?;

<<<<<<< HEAD
#[e2e::test]
async fn convert_to_shares_converts_zero_assets_to_zero_shares(
    alice: Account,
) -> Result<()> {
    let (contract_addr, _) = deploy(&alice, uint!(1000_U256)).await?;
    let contract = Erc4626::new(contract_addr, &alice.wallet);

    let shares = contract.convertToShares(U256::ZERO).call().await?.shares;
    assert_eq!(U256::ZERO, shares);

    Ok(())
}

#[e2e::test]
async fn convert_to_shares_returns_zero_shares_for_asset_amount_less_then_vault_assets(
    alice: Account,
) -> Result<()> {
    let initial_assets = uint!(1000_U256);
    let assets_to_convert = uint!(100_U256);
    let (contract_addr, _) = deploy(&alice, initial_assets).await?;
    let contract = Erc4626::new(contract_addr, &alice.wallet);

    let shares =
        contract.convertToShares(assets_to_convert).call().await?.shares;

    assert_eq!(U256::ZERO, shares);

    Ok(())
}

#[e2e::test]
async fn convert_to_shares_returns_shares_proportional_to_deposit_when_vault_is_empty(
    alice: Account,
) -> Result<()> {
    let assets_to_convert = uint!(101_U256);
    let (contract_addr, _) = deploy(&alice, U256::ZERO).await?;
    let contract = Erc4626::new(contract_addr, &alice.wallet);

    let shares =
        contract.convertToShares(assets_to_convert).call().await?.shares;

    assert_eq!(assets_to_convert, shares);

    Ok(())
}

#[e2e::test]
async fn convert_to_shares_returns_shares_proportional_to_deposit_when_vault_has_assets(
    alice: Account,
) -> Result<()> {
    let initial_assets = uint!(100_U256);
    let assets_to_convert = uint!(101_U256);
    let (contract_addr, _) = deploy(&alice, initial_assets).await?;
    let contract = Erc4626::new(contract_addr, &alice.wallet);

    let expected_shares = uint!(1_U256);
    let shares =
        contract.convertToShares(assets_to_convert).call().await?.shares;

    // Should receive same amount of shares due to 1:1 ratio
    assert_eq!(expected_shares, shares);

    Ok(())
}

#[e2e::test]
async fn convert_to_shares_reverts_when_invalid_asset(
    alice: Account,
) -> Result<()> {
    let invalid_asset = alice.address();
    let contract_addr = alice
        .as_deployer()
        .with_constructor(ctr(invalid_asset))
        .deploy()
        .await?
        .address()?;
=======
        let contract = Erc4626::new(contract_addr, &alice.wallet);
        let asset = ERC20Mock::new(asset_addr, &alice.wallet);
>>>>>>> 27326a95

        let alice_addr = alice.address();

        // Simulate withdrawal by transferring tokens out
        _ = watch!(asset.regular_approve(
            contract_addr,
            alice_addr,
            withdrawal
        ))?;
        _ = watch!(asset.transferFrom(contract_addr, alice_addr, withdrawal))?;

        let total = contract.totalAssets().call().await?.totalAssets;
        assert_eq!(initial_deposit - withdrawal, total);

        Ok(())
    }
}

mod convert_to_shares {
    use super::*;
    #[e2e::test]
    async fn reverts_when_invalid_asset(alice: Account) -> Result<()> {
        let invalid_asset = alice.address();
        let contract_addr = alice
            .as_deployer()
            .with_constructor(ctr(invalid_asset))
            .deploy()
            .await?
            .address()?;

        let contract = Erc4626::new(contract_addr, &alice.wallet);

        let err = contract
            .convertToShares(uint!(10_U256))
            .call()
            .await
            .expect_err("should return `InvalidAsset`");

        assert!(
            err.reverted_with(Erc4626::InvalidAsset { asset: invalid_asset })
        );

        Ok(())
    }

    #[e2e::test]
    async fn reverts_when_result_overflows(alice: Account) -> Result<()> {
        let (contract_addr, _asset_addr) = deploy(&alice, U256::MAX).await?;
        let contract = Erc4626::new(contract_addr, &alice.wallet);

        let err = contract
            .convertToShares(U256::MAX)
            .call()
            .await
            .expect_err("should panics due to `Overflow`");

        assert!(err.panicked_with(PanicCode::ArithmeticOverflow));
        Ok(())
    }

    #[e2e::test]
    async fn success(alice: Account) -> Result<()> {
        let tokens = uint!(100_U256);

        let (contract_addr, _asset_addr) = deploy(&alice, tokens).await?;
        let contract = Erc4626::new(contract_addr, &alice.wallet);

        let assets = uint!(69_U256);
        let expected_shares =
            calculate_shares!(contract, assets, tokens, Rounding::Floor);
        let shares = contract.convertToShares(assets).call().await?.shares;

        assert_eq!(shares, expected_shares);

        Ok(())
    }
}
mod convert_to_assets {
    use super::*;
    #[e2e::test]
    async fn reverts_when_invalid_asset(alice: Account) -> Result<()> {
        let invalid_asset = alice.address();
        let contract_addr = alice
            .as_deployer()
            .with_constructor(ctr(invalid_asset))
            .deploy()
            .await?
            .address()?;

        let contract = Erc4626::new(contract_addr, &alice.wallet);

        let err = contract
            .convertToAssets(uint!(10_U256))
            .call()
            .await
            .expect_err("should return `InvalidAsset`");

        assert!(
            err.reverted_with(Erc4626::InvalidAsset { asset: invalid_asset })
        );

        Ok(())
    }

    // TODO: convert_to_assets overflows E2E test

    #[e2e::test]
    async fn success(alice: Account) -> Result<()> {
        let tokens = uint!(100_U256);

        let (contract_addr, _asset_addr) = deploy(&alice, tokens).await?;
        let contract = Erc4626::new(contract_addr, &alice.wallet);

        let shares = uint!(69_U256);
        let assets = contract.convertToAssets(shares).call().await?.assets;
        let expected_assets =
            calculate_assets!(contract, shares, tokens, Rounding::Floor);

        assert_eq!(assets, expected_assets);
        Ok(())
    }
}

mod max_deposit {
    use super::*;
    #[e2e::test]
    async fn success(alice: Account) -> Result<()> {
        let (contract_addr, _asset_addr) = deploy(&alice, U256::ZERO).await?;
        let contract = Erc4626::new(contract_addr, &alice.wallet);

        let max_deposit =
            contract.maxDeposit(alice.address()).call().await?.maxDeposit;
        assert_eq!(max_deposit, U256::MAX);

        Ok(())
    }
}

mod preview_deposit {
    use super::*;
    #[e2e::test]
    async fn reverts_when_invalid_asset(alice: Account) -> Result<()> {
        let invalid_asset = alice.address();
        let contract_addr = alice
            .as_deployer()
            .with_constructor(ctr(invalid_asset))
            .deploy()
            .await?
            .address()?;

        let contract = Erc4626::new(contract_addr, &alice.wallet);

        let err = contract
            .previewDeposit(uint!(10_U256))
            .call()
            .await
            .expect_err("should return `InvalidAsset`");

        assert!(
            err.reverted_with(Erc4626::InvalidAsset { asset: invalid_asset })
        );

        Ok(())
    }

    #[e2e::test]
    async fn reverts_when_result_overflows(alice: Account) -> Result<()> {
        let (contract_addr, _asset_addr) = deploy(&alice, U256::MAX).await?;
        let contract = Erc4626::new(contract_addr, &alice.wallet);

        let err = contract
            .previewDeposit(U256::MAX)
            .call()
            .await
            .expect_err("should panics due to `Overflow`");

        assert!(err.panicked_with(PanicCode::ArithmeticOverflow));
        Ok(())
    }

    #[e2e::test]
    async fn success(alice: Account) -> Result<()> {
        let tokens = uint!(100_U256);

        let (contract_addr, _asset_addr) = deploy(&alice, tokens).await?;
        let contract = Erc4626::new(contract_addr, &alice.wallet);

        let assets = uint!(69_U256);

        let expected_deposit =
            calculate_shares!(contract, assets, tokens, Rounding::Floor);
        let preview_deposit =
            contract.previewDeposit(assets).call().await?.deposit;

        assert_eq!(preview_deposit, expected_deposit);
        Ok(())
    }
}

mod deposit {
    use super::*;
    #[e2e::test]
    async fn reverts_when_invalid_asset(alice: Account) -> Result<()> {
        let invalid_asset = alice.address();
        let contract_addr = alice
            .as_deployer()
            .with_constructor(ctr(invalid_asset))
            .deploy()
            .await?
            .address()?;
        let contract = Erc4626::new(contract_addr, &alice.wallet);

        let err = send!(contract.deposit(uint!(10_U256), alice.address()))
            .expect_err("should return `InvalidAsset`");

        assert!(
            err.reverted_with(Erc4626::InvalidAsset { asset: invalid_asset })
        );
        Ok(())
    }

    // TODO: deposit ExceededMaxDeposit E2E test

    // TODO: deposit InvalidReceiver E2E test

    // TODO: deposit SafeErc20FailedOperation E2E test

    #[e2e::test]
    async fn reverts_when_result_overflows(
        alice: Account,
        bob: Account,
    ) -> Result<()> {
        let (contract_addr, _asset_addr) = deploy(&alice, U256::MAX).await?;
        let contract = Erc4626::new(contract_addr, &alice.wallet);

        let err = send!(contract.deposit(U256::MAX, bob.address()))
            .expect_err("should panics due to `Overflow`");

        assert!(err.panicked_with(PanicCode::ArithmeticOverflow));
        Ok(())
    }

    #[e2e::test]
    async fn success(alice: Account, bob: Account) -> Result<()> {
        let alice_address = alice.address();
        let tokens = uint!(100_U256);

        let (contract_addr, asset_addr) = deploy(&alice, tokens).await?;
        let contract = Erc4626::new(contract_addr, &alice.wallet);
        let erc20_alice = ERC20Mock::new(asset_addr, &alice.wallet);

        let _ = watch!(erc20_alice.mint(alice_address, tokens))?;

        let assets = uint!(69_U256);
        let expected_deposit =
            calculate_shares!(contract, assets, tokens, Rounding::Floor);

        let initial_alice_token_balance =
            erc20_alice.balanceOf(alice_address).call().await?._0;

        let initial_vault_token_balance =
            erc20_alice.balanceOf(contract_addr).call().await?._0;

        let initial_bob_shares_balance =
            contract.balanceOf(bob.address()).call().await?.balance;

        let initial_supply = contract.totalSupply().call().await?.totalSupply;

        let _ = watch!(erc20_alice.approve(contract_addr, assets))?;

        let receipt = receipt!(contract.deposit(assets, bob.address()))?;

        assert!(receipt.emits(Erc4626::Deposit {
            sender: alice_address,
            owner: bob.address(),
            assets,
            shares: expected_deposit
        }));

        let bob_shares_balance =
            contract.balanceOf(bob.address()).call().await?.balance;
        assert_eq!(
            initial_bob_shares_balance + expected_deposit,
            bob_shares_balance
        );

        let supply = contract.totalSupply().call().await?.totalSupply;
        assert_eq!(initial_supply + expected_deposit, supply);

        let alice_token_balance =
            erc20_alice.balanceOf(alice_address).call().await?._0;
        assert_eq!(initial_alice_token_balance - assets, alice_token_balance);

        let vault_token_balance =
            erc20_alice.balanceOf(contract_addr).call().await?._0;
        assert_eq!(initial_vault_token_balance + assets, vault_token_balance);

        Ok(())
    }
}
mod max_mint {
    use super::*;
    #[e2e::test]
    async fn success(alice: Account) -> Result<()> {
        let (contract_addr, _asset_addr) = deploy(&alice, U256::ZERO).await?;
        let contract = Erc4626::new(contract_addr, &alice.wallet);

        let max_mint = contract.maxMint(alice.address()).call().await?.maxMint;
        assert_eq!(max_mint, U256::MAX);

        Ok(())
    }
}

mod preview_mint {
    use super::*;
    #[e2e::test]
    async fn reverts_when_invalid_asset(alice: Account) -> Result<()> {
        let invalid_asset = alice.address();
        let contract_addr = alice
            .as_deployer()
            .with_constructor(ctr(invalid_asset))
            .deploy()
            .await?
            .address()?;

        let contract = Erc4626::new(contract_addr, &alice.wallet);

        let err = contract
            .previewMint(uint!(10_U256))
            .call()
            .await
            .expect_err("should return `InvalidAsset`");

        assert!(
            err.reverted_with(Erc4626::InvalidAsset { asset: invalid_asset })
        );

        Ok(())
    }

    // TODO: preview_mint overflows E2E test

    #[e2e::test]
    async fn success(alice: Account) -> Result<()> {
        let tokens = uint!(100_U256);

        let (contract_addr, _asset_addr) = deploy(&alice, tokens).await?;
        let contract = Erc4626::new(contract_addr, &alice.wallet);

        let shares = uint!(69_U256);
        let expected_mint =
            calculate_assets!(contract, shares, tokens, Rounding::Ceil);

        let mint = contract.previewMint(shares).call().await?.mint;

        assert_eq!(mint, expected_mint);
        Ok(())
    }
}

mod mint {
    use super::*;
    #[e2e::test]
    async fn reverts_when_invalid_asset(alice: Account) -> Result<()> {
        let invalid_asset = alice.address();
        let contract_addr = alice
            .as_deployer()
            .with_constructor(ctr(invalid_asset))
            .deploy()
            .await?
            .address()?;
        let contract = Erc4626::new(contract_addr, &alice.wallet);

        let err = send!(contract.mint(uint!(10_U256), alice.address()))
            .expect_err("should return `InvalidAsset`");

        assert!(
            err.reverted_with(Erc4626::InvalidAsset { asset: invalid_asset })
        );
        Ok(())
    }

    // TODO: mint ExceededMaxMint E2E test

    // TODO: mint InvalidReceiver E2E test

    // TODO: mint SafeErc20FailedOperation E2E test

    // TODO: mint ERC20InsufficientBalance E2E test

    // TODO: mint overflows E2E test

    // TODO: mint success E2E test
}

mod max_withdraw {
    use super::*;
    #[e2e::test]
    async fn reverts_when_invalid_asset(alice: Account) -> Result<()> {
        let invalid_asset = alice.address();
        let contract_addr = alice
            .as_deployer()
            .with_constructor(ctr(invalid_asset))
            .deploy()
            .await?
            .address()?;

        let contract = Erc4626::new(contract_addr, &alice.wallet);

        let err = contract
            .maxWithdraw(alice.address())
            .call()
            .await
            .expect_err("should return `InvalidAsset`");

        assert!(
            err.reverted_with(Erc4626::InvalidAsset { asset: invalid_asset })
        );

        Ok(())
    }

    // TODO: max_withdraw overflows E2E test

    // TODO: max_withdraw success E2E test
}

mod preview_withdraw {
    use super::*;
    #[e2e::test]
    async fn reverts_when_invalid_asset(alice: Account) -> Result<()> {
        let invalid_asset = alice.address();
        let contract_addr = alice
            .as_deployer()
            .with_constructor(ctr(invalid_asset))
            .deploy()
            .await?
            .address()?;

        let contract = Erc4626::new(contract_addr, &alice.wallet);

        let err = contract
            .previewWithdraw(uint!(10_U256))
            .call()
            .await
            .expect_err("should return `InvalidAsset`");

        assert!(
            err.reverted_with(Erc4626::InvalidAsset { asset: invalid_asset })
        );

        Ok(())
    }

    // TODO: preview_withdraw overflows E2E test

    // TODO: preview_withdraw success E2E test
}

mod withdraw {
    use super::*;
    #[e2e::test]
    async fn reverts_when_invalid_asset(
        alice: Account,
        bob: Account,
    ) -> Result<()> {
        let invalid_asset = alice.address();
        let contract_addr = alice
            .as_deployer()
            .with_constructor(ctr(invalid_asset))
            .deploy()
            .await?
            .address()?;
        let contract = Erc4626::new(contract_addr, &alice.wallet);

        let err = send!(contract.withdraw(
            uint!(10_U256),
            alice.address(),
            bob.address()
        ))
        .expect_err("should return `InvalidAsset`");

        assert!(
            err.reverted_with(Erc4626::InvalidAsset { asset: invalid_asset })
        );
        Ok(())
    }

    // TODO: withdraw ExceededMaxWithdraw E2E test

    // TODO: withdraw InsufficientAllowance E2E test

    // TODO: withdraw InvalidSender E2E test

    // TODO: withdraw InsufficientBalance E2E test

    // TODO: withdraw SafeErc20FailedOperation E2E test

    // TODO: withdraw overflows E2E test

    // TODO: withdraw success E2E test
}

mod max_redeem {
    use super::*;
    #[e2e::test]
    async fn zero_balance_success(alice: Account) -> Result<()> {
        let (contract_addr, _asset_addr) = deploy(&alice, U256::ZERO).await?;
        let contract = Erc4626::new(contract_addr, &alice.wallet);

        let max_redeem =
            contract.maxRedeem(alice.address()).call().await?.maxRedeem;
        assert_eq!(max_redeem, U256::ZERO);

        Ok(())
    }

    // TODO: max_redeem balance higher than U256::ZERO E2E test
}

mod preview_redeem {
    use super::*;
    #[e2e::test]
    async fn reverts_when_invalid_asset(alice: Account) -> Result<()> {
        let invalid_asset = alice.address();
        let contract_addr = alice
            .as_deployer()
            .with_constructor(ctr(invalid_asset))
            .deploy()
            .await?
            .address()?;

        let contract = Erc4626::new(contract_addr, &alice.wallet);

        let err = contract
            .previewRedeem(uint!(10_U256))
            .call()
            .await
            .expect_err("should return `InvalidAsset`");

        assert!(
            err.reverted_with(Erc4626::InvalidAsset { asset: invalid_asset })
        );

        Ok(())
    }

    // TODO: preview_redeem overflows E2E test

    // TODO: preview_redeem success E2E test
}

mod redeem {
    use super::*;
    #[e2e::test]
    async fn reverts_when_exceeded_max_redeem_zero_balance(
        alice: Account,
        bob: Account,
    ) -> Result<()> {
        let (contract_addr, _asset_addr) = deploy(&alice, U256::ZERO).await?;
        let contract = Erc4626::new(contract_addr, &alice.wallet);

        let shares = uint!(10_U256);
        let err =
            send!(contract.redeem(shares, bob.address(), alice.address()))
                .expect_err("should return `ERC4626ExceededMaxRedeem`");

        assert!(err.reverted_with(Erc4626::ERC4626ExceededMaxRedeem {
            owner: alice.address(),
            shares,
            max: U256::ZERO,
        }));
        Ok(())
    }

    // TODO: redeem InvaidAsset E2E test

    // TODO: redeem ExceededMaxRedeem E2E test

    // TODO: redeem InsufficientAllowance E2E test

    // TODO: redeem InvalidSender E2E test

    // TODO: redeem InsufficientBalance E2E test

    // TODO: redeem SafeErc20FailedOperation E2E test

    // TODO: redeem overflows E2E test

    // TODO: redeem success E2E test
}<|MERGE_RESOLUTION|>--- conflicted
+++ resolved
@@ -237,87 +237,8 @@
         let (contract_addr, asset_addr) =
             deploy(&alice, initial_deposit).await?;
 
-<<<<<<< HEAD
-#[e2e::test]
-async fn convert_to_shares_converts_zero_assets_to_zero_shares(
-    alice: Account,
-) -> Result<()> {
-    let (contract_addr, _) = deploy(&alice, uint!(1000_U256)).await?;
-    let contract = Erc4626::new(contract_addr, &alice.wallet);
-
-    let shares = contract.convertToShares(U256::ZERO).call().await?.shares;
-    assert_eq!(U256::ZERO, shares);
-
-    Ok(())
-}
-
-#[e2e::test]
-async fn convert_to_shares_returns_zero_shares_for_asset_amount_less_then_vault_assets(
-    alice: Account,
-) -> Result<()> {
-    let initial_assets = uint!(1000_U256);
-    let assets_to_convert = uint!(100_U256);
-    let (contract_addr, _) = deploy(&alice, initial_assets).await?;
-    let contract = Erc4626::new(contract_addr, &alice.wallet);
-
-    let shares =
-        contract.convertToShares(assets_to_convert).call().await?.shares;
-
-    assert_eq!(U256::ZERO, shares);
-
-    Ok(())
-}
-
-#[e2e::test]
-async fn convert_to_shares_returns_shares_proportional_to_deposit_when_vault_is_empty(
-    alice: Account,
-) -> Result<()> {
-    let assets_to_convert = uint!(101_U256);
-    let (contract_addr, _) = deploy(&alice, U256::ZERO).await?;
-    let contract = Erc4626::new(contract_addr, &alice.wallet);
-
-    let shares =
-        contract.convertToShares(assets_to_convert).call().await?.shares;
-
-    assert_eq!(assets_to_convert, shares);
-
-    Ok(())
-}
-
-#[e2e::test]
-async fn convert_to_shares_returns_shares_proportional_to_deposit_when_vault_has_assets(
-    alice: Account,
-) -> Result<()> {
-    let initial_assets = uint!(100_U256);
-    let assets_to_convert = uint!(101_U256);
-    let (contract_addr, _) = deploy(&alice, initial_assets).await?;
-    let contract = Erc4626::new(contract_addr, &alice.wallet);
-
-    let expected_shares = uint!(1_U256);
-    let shares =
-        contract.convertToShares(assets_to_convert).call().await?.shares;
-
-    // Should receive same amount of shares due to 1:1 ratio
-    assert_eq!(expected_shares, shares);
-
-    Ok(())
-}
-
-#[e2e::test]
-async fn convert_to_shares_reverts_when_invalid_asset(
-    alice: Account,
-) -> Result<()> {
-    let invalid_asset = alice.address();
-    let contract_addr = alice
-        .as_deployer()
-        .with_constructor(ctr(invalid_asset))
-        .deploy()
-        .await?
-        .address()?;
-=======
         let contract = Erc4626::new(contract_addr, &alice.wallet);
         let asset = ERC20Mock::new(asset_addr, &alice.wallet);
->>>>>>> 27326a95
 
         let alice_addr = alice.address();
 
@@ -338,6 +259,71 @@
 
 mod convert_to_shares {
     use super::*;
+
+    #[e2e::test]
+    async fn convert_to_shares_converts_zero_assets_to_zero_shares(
+        alice: Account,
+    ) -> Result<()> {
+        let (contract_addr, _) = deploy(&alice, uint!(1000_U256)).await?;
+        let contract = Erc4626::new(contract_addr, &alice.wallet);
+
+        let shares = contract.convertToShares(U256::ZERO).call().await?.shares;
+        assert_eq!(U256::ZERO, shares);
+
+        Ok(())
+    }
+
+    #[e2e::test]
+    async fn convert_to_shares_returns_zero_shares_for_asset_amount_less_then_vault_assets(
+        alice: Account,
+    ) -> Result<()> {
+        let initial_assets = uint!(1000_U256);
+        let assets_to_convert = uint!(100_U256);
+        let (contract_addr, _) = deploy(&alice, initial_assets).await?;
+        let contract = Erc4626::new(contract_addr, &alice.wallet);
+
+        let shares =
+            contract.convertToShares(assets_to_convert).call().await?.shares;
+
+        assert_eq!(U256::ZERO, shares);
+
+        Ok(())
+    }
+
+    #[e2e::test]
+    async fn convert_to_shares_returns_shares_equal_to_deposit_when_vault_is_empty(
+        alice: Account,
+    ) -> Result<()> {
+        let assets_to_convert = uint!(101_U256);
+        let (contract_addr, _) = deploy(&alice, U256::ZERO).await?;
+        let contract = Erc4626::new(contract_addr, &alice.wallet);
+
+        let shares =
+            contract.convertToShares(assets_to_convert).call().await?.shares;
+
+        assert_eq!(assets_to_convert, shares);
+
+        Ok(())
+    }
+
+    #[e2e::test]
+    async fn convert_to_shares_returns_shares_proportional_to_deposit_when_vault_has_assets(
+        alice: Account,
+    ) -> Result<()> {
+        let initial_assets = uint!(100_U256);
+        let assets_to_convert = uint!(101_U256);
+        let (contract_addr, _) = deploy(&alice, initial_assets).await?;
+        let contract = Erc4626::new(contract_addr, &alice.wallet);
+
+        let expected_shares = uint!(1_U256);
+        let shares =
+            contract.convertToShares(assets_to_convert).call().await?.shares;
+
+        assert_eq!(expected_shares, shares);
+
+        Ok(())
+    }
+
     #[e2e::test]
     async fn reverts_when_invalid_asset(alice: Account) -> Result<()> {
         let invalid_asset = alice.address();
@@ -377,24 +363,8 @@
         assert!(err.panicked_with(PanicCode::ArithmeticOverflow));
         Ok(())
     }
-
-    #[e2e::test]
-    async fn success(alice: Account) -> Result<()> {
-        let tokens = uint!(100_U256);
-
-        let (contract_addr, _asset_addr) = deploy(&alice, tokens).await?;
-        let contract = Erc4626::new(contract_addr, &alice.wallet);
-
-        let assets = uint!(69_U256);
-        let expected_shares =
-            calculate_shares!(contract, assets, tokens, Rounding::Floor);
-        let shares = contract.convertToShares(assets).call().await?.shares;
-
-        assert_eq!(shares, expected_shares);
-
-        Ok(())
-    }
-}
+}
+
 mod convert_to_assets {
     use super::*;
     #[e2e::test]
