--- conflicted
+++ resolved
@@ -270,14 +270,8 @@
         let (contract_addr, _) = deploy(&alice, initial_assets).await?;
         let contract = Erc4626::new(contract_addr, &alice.wallet);
 
-<<<<<<< HEAD
-        let expected_shares = uint!(1_U256);
+        let expected_shares = U256::ONE;
         let shares = contract.convertToShares(assets_to_convert).call().await?;
-=======
-        let expected_shares = U256::ONE;
-        let shares =
-            contract.convertToShares(assets_to_convert).call().await?.shares;
->>>>>>> 01e6d116
 
         assert_eq!(expected_shares, shares);
 
@@ -534,14 +528,8 @@
         let (contract_addr, _) = deploy(&alice, initial_assets).await?;
         let contract = Erc4626::new(contract_addr, &alice.wallet);
 
-<<<<<<< HEAD
-        let expected_shares = uint!(1_U256);
+        let expected_shares = U256::ONE;
         let shares = contract.previewDeposit(assets_to_convert).call().await?;
-=======
-        let expected_shares = U256::ONE;
-        let shares =
-            contract.previewDeposit(assets_to_convert).call().await?.shares;
->>>>>>> 01e6d116
 
         assert_eq!(expected_shares, shares);
 
@@ -1418,14 +1406,8 @@
         let (contract_addr, _) = deploy(&alice, initial_assets).await?;
         let contract = Erc4626::new(contract_addr, &alice.wallet);
 
-<<<<<<< HEAD
-        let expected_shares = uint!(1_U256);
+        let expected_shares = U256::ONE;
         let shares = contract.previewWithdraw(assets_to_convert).call().await?;
-=======
-        let expected_shares = U256::ONE;
-        let shares =
-            contract.previewWithdraw(assets_to_convert).call().await?.shares;
->>>>>>> 01e6d116
 
         assert_eq!(expected_shares, shares);
 
@@ -2050,12 +2032,7 @@
         watch!(contract.mint(shares, alice.address()))?;
 
         // Record initial conversion rate
-        let initial_rate =
-<<<<<<< HEAD
-            contract.convertToAssets(uint!(1_U256)).call().await?;
-=======
-            contract.convertToAssets(U256::ONE).call().await?.assets;
->>>>>>> 01e6d116
+        let initial_rate = contract.convertToAssets(U256::ONE).call().await?;
 
         // Perform partial withdrawal
         watch!(contract.withdraw(
@@ -2065,12 +2042,7 @@
         ))?;
 
         // Verify conversion rate remains the same
-<<<<<<< HEAD
-        let final_rate = contract.convertToAssets(uint!(1_U256)).call().await?;
-=======
-        let final_rate =
-            contract.convertToAssets(U256::ONE).call().await?.assets;
->>>>>>> 01e6d116
+        let final_rate = contract.convertToAssets(U256::ONE).call().await?;
         assert_eq!(initial_rate, final_rate);
 
         Ok(())
