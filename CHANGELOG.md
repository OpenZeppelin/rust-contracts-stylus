# Changelog

All notable changes to this project will be documented in this file.

The format is based on [Keep a Changelog](https://keepachangelog.com/en/1.1.0/),
and this project adheres to [Semantic Versioning](https://semver.org/spec/v2.0.0.html).

## [Unreleased]

### Added
<<<<<<< HEAD
- `Erc20Wrapper` "Token Wrapping contract". #498
- `Erc2981` contract. #508
- Implement `Deref<Target = Erc1155>` for `Erc1155Supply` and `Deref<Target = Erc721>` for `Erc721Consecutive`. #569
- Implement `Deref<Target = Ownable>` for `Ownable2Step` and `Deref<Target = Erc20>` for `Erc20Permit`. #552
=======

-
>>>>>>> 97fd57be

### Changed

-

### Changed (Breaking)

-

### Fixed

-

## [v0.2.0-alpha.4] - 2025-03-06

### Added

- `Erc2981` contract. #508
- Implement `Deref<Target = Erc1155>` for `Erc1155Supply` and `Deref<Target = Erc721>` for `Erc721Consecutive`. #569
- Implement `Deref<Target = Ownable>` for `Ownable2Step`. #552

### Changed (Breaking)

- Refactor `Erc20Permit` extension to be a composition of `Erc20` and `Nonces` contracts. #574
- Replace `VestingWallet::receive_ether` with dedicated `receive` function. #529
- Extract `IAccessControl` trait from `AccessControl` contract. #527
- Bump Stylus SDK to v0.8.1 #587

### Fixed

- `IErc165` implementations for `Erc721Metadata` and `Erc721Enumerable` now support ERC-165 interface ID. #570
- Handle missing leaves for non-trivial merkle trees. #578

## [v0.2.0-alpha.3] - 2025-01-30

### Added

- Optimised implementation of bigintegers `Uint<_>` for finite fields. #495
- `Erc4626` "Tokenized Vault Standard". #465
- Implement `mul_div` for `U256`. #465
- Implement `AddAssignChecked` for `StorageUint`. #474
- `Erc20FlashMint` extension. #407


### Changed

- Keccak constants `PERMIT_TYPEHASH` in `Erc20Permit`, and `TYPE_HASH` in `Erc712` are now statically computed. #478
- Use `AddAssignChecked` in `VestingWallet`, `Erc1155Supply`, `Erc1155`, `Erc20`, `Nonces`. #474
- Use `AddAssignUnchecked` and `SubAssignUnchecked` in `erc20::_update`. #467

### Changed (Breaking)

- All contract state fields are no longer public. #500
- `Erc721Consecutive::_mint_consecutive` turned into an internal function. #500
- Bump cargo-stylus to v0.5.8. #493
- Constants `TYPE_HASH`, `FIELDS`, `SALT` and `TYPED_DATA_PREFIX`, and type `DomainSeparatorTuple` are no longer exported from `utils::cryptography::eip712`. #478
- Bump Stylus SDK to v0.7.0. #433
- Bump `alloy` dependencies to v0.8.14. #433
- Add full support for reentrancy (changed `VestingWallet` signature for some functions). #407
- `Nonce::use_nonce` panics on exceeding `U256::MAX`. #467

## [v0.2.0-alpha.2] - 2024-12-18

### Added

- `Erc1155Supply` extension. #418
- `Erc1155Pausable`extension. #432
- `Erc1155UriStorage` extension. #431
- `VestingWallet` contract. #402
- `Erc1155Burnable` extension. #417
- `Erc1155MetadataUri` extension. #416
- `Poseidon2` sponge hash function. #388

### Changed

- Update "magic values" to explicit calculations in `Erc721Metadata::supports_interface`, and `Erc721::_check_on_erc721_received`. #442
- Implement `AddAssignUnchecked` and `SubAssignUnchecked` for `StorageUint`. #418
- Implement `MethodError` for `safe_erc20::Error`. #402
- Use `function_selector!` to calculate transfer type selector in `Erc1155`. #417

### Changed (Breaking)

- Update internal functions of `Erc721` and `Erc721Consecutive` to accept a reference to `Bytes`. #437

## [v0.2.0-alpha.1] - 2024-11-15

### Added

- ERC-1155 Multi Token Standard. #275
- `SafeErc20` Utility. #289
- Finite Fields arithmetic. #376
- `Ownable2Step` contract. #352
- `IOwnable` trait. #352

### Changed(breaking)

- Removed `only_owner` from the public interface of `Ownable`. #352

## [0.1.1] - 2024-10-28

### Changed

- Mini alloc is now used by default via the stylus-sdk. This avoids conflicts with duplicate `#[global_allocator]`
  definitions. #373
- Removed the panic handler from the library, making it easier for `std` and `no_std` projects to use the library. #373

## [0.1.0] - 2024-10-17

- Initial release<|MERGE_RESOLUTION|>--- conflicted
+++ resolved
@@ -8,15 +8,8 @@
 ## [Unreleased]
 
 ### Added
-<<<<<<< HEAD
+
 - `Erc20Wrapper` "Token Wrapping contract". #498
-- `Erc2981` contract. #508
-- Implement `Deref<Target = Erc1155>` for `Erc1155Supply` and `Deref<Target = Erc721>` for `Erc721Consecutive`. #569
-- Implement `Deref<Target = Ownable>` for `Ownable2Step` and `Deref<Target = Erc20>` for `Erc20Permit`. #552
-=======
-
--
->>>>>>> 97fd57be
 
 ### Changed
 
