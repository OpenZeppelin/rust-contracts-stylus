# Changelog

All notable changes to this project will be documented in this file.

The format is based on [Keep a Changelog](https://keepachangelog.com/en/1.1.0/),
and this project adheres to [Semantic Versioning](https://semver.org/spec/v2.0.0.html).

## [Unreleased]

### Added

<<<<<<< HEAD
- Add `EnumerableSet` trait. #687
- Add macro to generate `EnumerableSet` for: `Address`, `B256`, `U8`, `U16`, `U32`, `U64`, `U128`, `U256` . #687

### Changed

- Remove initial `EnumerableAddressSet` implementation. #687
=======
- Add `IErc721Receiver` trait. #743
- Add `Erc721Holder` contract. #743

### Changed (Breaking)

- Rename `IERC721Receiver` Solidity Interface to `IErc721ReceiverInterface`. #743
- Change `RECEIVER_FN_SELECTOR` type to `FixedBytes<4>`. #743
>>>>>>> 8d1c8839

## [0.3.0-alpha.1] - 2025-07-21

- Add `BeaconProxy` contract and `IBeacon` interface, supporting the beacon proxy pattern for upgradeable contracts. #729
- Add `UpgradeableBeacon` contract, allowing upgradeable beacon-based proxies with owner-controlled implementation upgrades. #729
- Add Solidity interface bindings for beacon-related contracts. #729
- Add internal utilities for interacting with beacon proxies and validating beacon implementations. #729
- Add `AccessControlEnumerable` extension that supports role member enumeration. #622
- Add `EnumerableAddressSet`. #622
- Add Twisted-Edwards Curves. #633
- Add Elliptic Curve Configurations: secp256k1, Baby Jubjub, Bandersnatch, Curve25519, Jubjub. #738
- Add `Precompiles` trait for ergonomic precompile invocation. #689

### Changed

- Remove redundant interface ID check from `Erc1155Supply::supports_interface`. #725

### Changed (Breaking)

- Bump cargo-stylus to `v0.6.1`. #726
- Remove implementation of `Deref<Target = Erc1155>` for `Erc1155Supply`, `Deref<Target = Erc721>` for `Erc721Consecutive`, and `Deref<Target = Ownable>` for `Ownable2Step`. #724
- Adjust `PedersenParams` trait to support both `SWCurveConfig` & `TECurveConfig`. #738
- Move Starknet Curve configuration to a dedicated instance module. #738

## [v0.2.0] - 2025-06-20

> **Heads-up:** this is the production release after four pre-releases
> (`alpha.1-4`, `rc.0`). The items below aggregate the _user-facing_ changes
> since **v0.1.2**. For the step-by-step evolution, see the individual
> pre-release sections further down.

### Added

- **ERC-1155 token** (`Erc1155`, `Burnable`, `MetadataUri`, `Supply`, `UriStorage`).
- **ERC-4626** “Tokenized Vault Standard” and **ERC-20 Flash Mint** extension.
- **ERC-2981** on-chain royalties.
- **ERC-20 Utils**: `SafeErc20`.
- **Finance**: `VestingWallet`.
- **Ownership**: `Ownable2Step`.
- **Token wrappers**: `Erc20Wrapper`, `Erc721Wrapper`.
- **Cryptography**: Poseidon2 hash, Pedersen hash (Starknet params), Short-Weierstrass Curves.
- **Math & utils**: optimised `Uint<_>` big-integer ops (`mul_div`, shift-left/right, checked/unchecked add/sub).
- **Constructors** now supported across all contracts.
- All events derive `Debug`; contracts implement `MethodError` and `IErc165`.

### Changed

- Keccak constants pre-computed at compile-time.
- Optimisations across contracts and crypto libraries.

### Changed (Breaking)

- **Stylus SDK** ↑ to **v0.9.0** (`cargo-stylus` ↑ to v0.6.0)
- Contracts refactored to new inheritance model.
- Interface IDs now returned by `fn interface_id()`; `IErc165::supports_interface` takes `&self`; `Erc165` struct removed.
- Public state fields made private.
- Feature **`std` removed** from libraries.

### Fixed

- Correct ERC-165 IDs for `IErc721Metadata`, `IErc721Enumerable`, etc.
- `#[interface_id]` macro now propagates super-traits correctly.
- Edge-cases in Merkle proofs, big-int overflows and re-entrancy bugs resolved.

## [v0.2.0-rc.0] - 2025-05-22

### Added

- Contracts now support constructors. #639
- Add Pedersen hash with Starknet parameters. #644
- Add shift left, right operators to Uint. #644
- `Erc721Wrapper` extension to support token wrapping. #461
- Add callable interface for ERC-721. #461
- Add missing functions to callable ERC-20 interface. #461
- All events now derive `Debug`. #614
- `Erc20Wrapper` extension to support token wrapping. #498
- `Erc20` events derive `Debug`. #498
- Implement `MethodError` for all contracts' errors. #594
- Implement `IErc165` for all base contracts for standard interface detection. #603
- Expose interface ID for `Erc20Wrapper`, `Erc4626` and `Erc20FlashMint`. #603
- Short Weierstrass elliptic curves primitives. #589

### Changed

- Optimize Stylus SDK imports. #598
- Updated the recommended way to inherit errors. #602

### Changed (Breaking)

- Bump Stylus SDK to `v0.9.0`. #639
- Convert associated `const INTERFACE_ID` into an associated `fn interface_id()` on all traits. #639
- `IErc165::supports_interface` now accepts `&self` as first parameter. #639
- Removed `Erc165` struct. #639
- Contracts now use the new Stylus SDK inheritance model. #639
- Moved `Erc20` callable interface to _/erc20/interface.rs_ module and renamed it to `Erc20Interface`. #461
- Bump `cargo-stylus` to `v0.5.11`. #617
- Bump Stylus SDK to `v0.8.4`. #624
- Remove `ownable_two_step::Error` wrapper in `Ownable2Step`, and emit `ownable::Error` directly. #594
- Poseidon babybear and goldilocks (64-bit) instances now have 256-bit security (capacity 4). #613
- `BitIteratorBE` (bit iteration) trait at `openzeppelin_crypto` now accepts `self` by value. #589
- Feature `std` was removed from libraries. #662

### Fixed

- The `#[interface_id]` attribute now correctly copies supertraits. #651
- `IErc721Metadata::interface_id()` now has the correct value.

## [v0.2.0-alpha.4] - 2025-03-06

### Added

- `Erc2981` contract. #508
- Implement `Deref<Target = Erc1155>` for `Erc1155Supply` and `Deref<Target = Erc721>` for `Erc721Consecutive`. #569
- Implement `Deref<Target = Ownable>` for `Ownable2Step`. #552

### Changed (Breaking)

- Refactor `Erc20Permit` extension to be a composition of `Erc20` and `Nonces` contracts. #574
- Replace `VestingWallet::receive_ether` with dedicated `receive` function. #529
- Extract `IAccessControl` trait from `AccessControl` contract. #527
- Bump Stylus SDK to `v0.8.1` #587

### Fixed

- `IErc165` implementations for `Erc721Metadata` and `Erc721Enumerable` now support ERC-165 interface ID. #570
- Handle missing leaves for non-trivial merkle trees. #578

## [v0.2.0-alpha.3] - 2025-01-30

### Added

- Optimised implementation of bigintegers `Uint<_>` for finite fields. #495
- `Erc4626` "Tokenized Vault Standard". #465
- Implement `mul_div` for `U256`. #465
- Implement `AddAssignChecked` for `StorageUint`. #474
- `Erc20FlashMint` extension. #407

### Changed

- Keccak constants `PERMIT_TYPEHASH` in `Erc20Permit`, and `TYPE_HASH` in `Erc712` are now statically computed. #478
- Use `AddAssignChecked` in `VestingWallet`, `Erc1155Supply`, `Erc1155`, `Erc20`, `Nonces`. #474
- Use `AddAssignUnchecked` and `SubAssignUnchecked` in `erc20::_update`. #467

### Changed (Breaking)

- All contract state fields are no longer public. #500
- `Erc721Consecutive::_mint_consecutive` turned into an internal function. #500
- Bump `cargo-stylus` to `v0.5.8`. #493
- Constants `TYPE_HASH`, `FIELDS`, `SALT` and `TYPED_DATA_PREFIX`, and type `DomainSeparatorTuple` are no longer exported from `utils::cryptography::eip712`. #478
- Bump Stylus SDK to v0.7.0. #433
- Bump `alloy` dependencies to v0.8.14. #433
- Add full support for reentrancy (changed `VestingWallet` signature for some functions). #407
- `Nonce::use_nonce` panics on exceeding `U256::MAX`. #467

## [v0.2.0-alpha.2] - 2024-12-18

### Added

- `Erc1155Supply` extension. #418
- `Erc1155Pausable`extension. #432
- `Erc1155UriStorage` extension. #431
- `VestingWallet` contract. #402
- `Erc1155Burnable` extension. #417
- `Erc1155MetadataUri` extension. #416
- `Poseidon2` sponge hash function. #388

### Changed

- Update "magic values" to explicit calculations in `Erc721Metadata::supports_interface`, and `Erc721::_check_on_erc721_received`. #442
- Implement `AddAssignUnchecked` and `SubAssignUnchecked` for `StorageUint`. #418
- Implement `MethodError` for `safe_erc20::Error`. #402
- Use `function_selector!` to calculate transfer type selector in `Erc1155`. #417

### Changed (Breaking)

- Update internal functions of `Erc721` and `Erc721Consecutive` to accept a reference to `Bytes`. #437

## [v0.2.0-alpha.1] - 2024-11-15

### Added

- ERC-1155 Multi Token Standard. #275
- `SafeErc20` Utility. #289
- Finite Fields arithmetic. #376
- `Ownable2Step` contract. #352
- `IOwnable` trait. #352

### Changed(breaking)

- Removed `only_owner` from the public interface of `Ownable`. #352

## [0.1.1] - 2024-10-28

### Changed

- Mini alloc is now used by default via the stylus-sdk. This avoids conflicts with duplicate `#[global_allocator]`
  definitions. #373
- Removed the panic handler from the library, making it easier for `std` and `no_std` projects to use the library. #373

## [0.1.0] - 2024-10-17

- Initial release<|MERGE_RESOLUTION|>--- conflicted
+++ resolved
@@ -9,22 +9,19 @@
 
 ### Added
 
-<<<<<<< HEAD
 - Add `EnumerableSet` trait. #687
 - Add macro to generate `EnumerableSet` for: `Address`, `B256`, `U8`, `U16`, `U32`, `U64`, `U128`, `U256` . #687
-
-### Changed
-
-- Remove initial `EnumerableAddressSet` implementation. #687
-=======
 - Add `IErc721Receiver` trait. #743
 - Add `Erc721Holder` contract. #743
 
+### Changed
+
+- Remove initial `EnumerableAddressSet` implementation. #687
+
 ### Changed (Breaking)
 
 - Rename `IERC721Receiver` Solidity Interface to `IErc721ReceiverInterface`. #743
 - Change `RECEIVER_FN_SELECTOR` type to `FixedBytes<4>`. #743
->>>>>>> 8d1c8839
 
 ## [0.3.0-alpha.1] - 2025-07-21
 
