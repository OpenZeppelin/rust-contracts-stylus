--- conflicted
+++ resolved
@@ -9,24 +9,18 @@
 
 ### Added
 
-<<<<<<< HEAD
 - `Erc1155Supply` extension. #418
-=======
 - `Erc1155UriStorage` extension. #431
->>>>>>> 6c4c5ece
 - `VestingWallet` contract. #402
 - `Erc1155Burnable` extension. #417
 - `Erc1155MetadataUri` extension. #416
 
 ### Changed
 
+- Implement `AddAssignUnchecked` and `SubAssignUnchecked` for `StorageUint`. #418
 - Implement `MethodError` for `safe_erc20::Error`. #402
 - Use `function_selector!` to calculate transfer type selector in `Erc1155`. #417
-<<<<<<< HEAD
-- Implement `AddAssignUnchecked` and `SubAssignUnchecked` for `StorageUint`. #418
-=======
 - Update internal functions of `Erc721` and `Erc721Consecutive` accept reference to `Bytes`. #437 
->>>>>>> 6c4c5ece
 
 ### Fixed
 
