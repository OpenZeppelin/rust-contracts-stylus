--- conflicted
+++ resolved
@@ -9,11 +9,8 @@
 
 ### Added
 
-<<<<<<< HEAD
-- `Erc20Wrapper` "Token Wrapping contract". #498
-=======
+- `Erc20Wrapper` extension to support token wrapping. #498
 - Implement `MethodError` for all contracts' errors. #594
->>>>>>> 0cbf8fc1
 
 ### Changed
 
