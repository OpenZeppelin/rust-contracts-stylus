# Changelog

All notable changes to this project will be documented in this file.

The format is based on [Keep a Changelog](https://keepachangelog.com/en/1.1.0/),
and this project adheres to [Semantic Versioning](https://semver.org/spec/v2.0.0.html).

## [Unreleased]

### Fixed

- `AdminChanged` event parameters no longer indexed. #794
<<<<<<< HEAD
- Fix `ruint::Uint` padding for conversion to `Uint`. #808
=======
- Conditional compilation in storage slot utilities causing build failures across different target architectures and feature combinations. #823
>>>>>>> 50531b22

## [v0.3.0-rc.1] - 2025-08-07

### Added

- Add UUPS Proxy: `UUPSUpgradeable` contract and `IErc1822Proxiable` trait. #752
- Add `EnumerableSet` generic type. #733
- Add `EnumerableSet` implementation for: `Address`, `B256`, `U8`, `U16`, `U32`, `U64`, `U128`, `U256`. #733
- Add `IErc1155Receiver` trait. #747
- Add `Erc1155Holder` contract. #747
- Add `IErc721Receiver` trait. #743
- Add `Erc721Holder` contract. #743
- Add `Precompiles::p256_verify` wrapper function. #754
- The `Precompiles::ec_recover` is now callable on `&self`. #754
- The `ecdsa::recover` function now accepts `impl StaticCallContext` instead of `&mut impl TopLevelStorage`. #754
- `SafeErc20` now implements: `try_safe_transfer`, `try_safe_transfer_from`, `transfer_and_call_relaxed`, `transfer_from_and_call_relaxed` and `approve_and_call_relaxed`. #765
- Add bidirectional conversions between `ruint::Uint` and crypto library `Uint` types behind `ruint` feature toggle. #758
- Add bidirectional conversions between `Uint` and `u8`, `u16`, `u32`, `u64`, `u128` types. #764
- Add EDDSA (Ed25519) signature scheme. #757

### Changed (Breaking)

- Remove initial `EnumerableAddressSet` implementation. #733
- Rename `IERC721Receiver` Solidity Interface to `IErc721ReceiverInterface`. #743
- Change `RECEIVER_FN_SELECTOR` type to `FixedBytes<4>`. #743
- Rename `IERC1155Receiver` Solidity Interface to `IErc1155ReceiverInterface`. #747
- Change `Erc1155Receiver` constants `SINGLE_TRANSFER_FN_SELECTOR` and `BATCH_TRANSFER_FN_SELECTOR` to type `B32`. #747
- Change `Erc721Receiver` constant `RECEIVER_FN_SELECTOR` to type `B32`. #747
- Rename `Precompiles::ecrecover` wrapper function to `Precompiles::ec_recover`. #754
- Replace associated error type with `Vec<u8>` in `IErc1155Receiver` and `IErc721Receiver` traits. #770
- Add `IErc721Receiver` trait bound to the `IErc721Wrapper` trait. #770

### Changed

- Rename `FixedBytes<4>` to `B32` and `FixedBytes<32>` to `B256` and `StorageFixedBytes<32>` to `StorageB256`. #747
- Replace `SafeErc20::encodes_true` with `Bool::abi_decode` in `SafeErc20` when decoding the bytes result. #754
- Simplify Pedersen hash API to accept any type that implements `Into<P::BaseField>`. #758

### Fixed

- Fix `export-abi` bug for `reentrant` feature. #753

## [0.3.0-alpha.1] - 2025-07-21

- Add `BeaconProxy` contract and `IBeacon` interface, supporting the beacon proxy pattern for upgradeable contracts. #729
- Add `UpgradeableBeacon` contract, allowing upgradeable beacon-based proxies with owner-controlled implementation upgrades. #729
- Add Solidity interface bindings for beacon-related contracts. #729
- Add internal utilities for interacting with beacon proxies and validating beacon implementations. #729
- Add `AccessControlEnumerable` extension that supports role member enumeration. #622
- Add `EnumerableAddressSet`. #622
- Add Twisted-Edwards Curves. #633
- Add Elliptic Curve Configurations: secp256k1, Baby Jubjub, Bandersnatch, Curve25519, Jubjub. #738
- Add `Precompiles` trait for ergonomic precompile invocation. #689

### Changed

- Remove redundant interface ID check from `Erc1155Supply::supports_interface`. #725

### Changed (Breaking)

- Bump cargo-stylus to `v0.6.1`. #726
- Remove implementation of `Deref<Target = Erc1155>` for `Erc1155Supply`, `Deref<Target = Erc721>` for `Erc721Consecutive`, and `Deref<Target = Ownable>` for `Ownable2Step`. #724
- Adjust `PedersenParams` trait to support both `SWCurveConfig` & `TECurveConfig`. #738
- Move Starknet Curve configuration to a dedicated instance module. #738

## [v0.2.0] - 2025-06-20

> **Heads-up:** this is the production release after four pre-releases
> (`alpha.1-4`, `rc.0`). The items below aggregate the _user-facing_ changes
> since **v0.1.2**. For the step-by-step evolution, see the individual
> pre-release sections further down.

### Added

- **ERC-1155 token** (`Erc1155`, `Burnable`, `MetadataUri`, `Supply`, `UriStorage`).
- **ERC-4626** “Tokenized Vault Standard” and **ERC-20 Flash Mint** extension.
- **ERC-2981** on-chain royalties.
- **ERC-20 Utils**: `SafeErc20`.
- **Finance**: `VestingWallet`.
- **Ownership**: `Ownable2Step`.
- **Token wrappers**: `Erc20Wrapper`, `Erc721Wrapper`.
- **Cryptography**: Poseidon2 hash, Pedersen hash (Starknet params), Short-Weierstrass Curves.
- **Math & utils**: optimised `Uint<_>` big-integer ops (`mul_div`, shift-left/right, checked/unchecked add/sub).
- **Constructors** now supported across all contracts.
- All events derive `Debug`; contracts implement `MethodError` and `IErc165`.

### Changed

- Keccak constants pre-computed at compile-time.
- Optimisations across contracts and crypto libraries.

### Changed (Breaking)

- **Stylus SDK** ↑ to **v0.9.0** (`cargo-stylus` ↑ to v0.6.0)
- Contracts refactored to new inheritance model.
- Interface IDs now returned by `fn interface_id()`; `IErc165::supports_interface` takes `&self`; `Erc165` struct removed.
- Public state fields made private.
- Feature **`std` removed** from libraries.

### Fixed

- Correct ERC-165 IDs for `IErc721Metadata`, `IErc721Enumerable`, etc.
- `#[interface_id]` macro now propagates super-traits correctly.
- Edge-cases in Merkle proofs, big-int overflows and re-entrancy bugs resolved.

## [v0.2.0-rc.0] - 2025-05-22

### Added

- Contracts now support constructors. #639
- Add Pedersen hash with Starknet parameters. #644
- Add shift left, right operators to Uint. #644
- `Erc721Wrapper` extension to support token wrapping. #461
- Add callable interface for ERC-721. #461
- Add missing functions to callable ERC-20 interface. #461
- All events now derive `Debug`. #614
- `Erc20Wrapper` extension to support token wrapping. #498
- `Erc20` events derive `Debug`. #498
- Implement `MethodError` for all contracts' errors. #594
- Implement `IErc165` for all base contracts for standard interface detection. #603
- Expose interface ID for `Erc20Wrapper`, `Erc4626` and `Erc20FlashMint`. #603
- Short Weierstrass elliptic curves primitives. #589

### Changed

- Optimize Stylus SDK imports. #598
- Updated the recommended way to inherit errors. #602

### Changed (Breaking)

- Bump Stylus SDK to `v0.9.0`. #639
- Convert associated `const INTERFACE_ID` into an associated `fn interface_id()` on all traits. #639
- `IErc165::supports_interface` now accepts `&self` as first parameter. #639
- Removed `Erc165` struct. #639
- Contracts now use the new Stylus SDK inheritance model. #639
- Moved `Erc20` callable interface to _/erc20/interface.rs_ module and renamed it to `Erc20Interface`. #461
- Bump `cargo-stylus` to `v0.5.11`. #617
- Bump Stylus SDK to `v0.8.4`. #624
- Remove `ownable_two_step::Error` wrapper in `Ownable2Step`, and emit `ownable::Error` directly. #594
- Poseidon babybear and goldilocks (64-bit) instances now have 256-bit security (capacity 4). #613
- `BitIteratorBE` (bit iteration) trait at `openzeppelin_crypto` now accepts `self` by value. #589
- Feature `std` was removed from libraries. #662

### Fixed

- The `#[interface_id]` attribute now correctly copies supertraits. #651
- `IErc721Metadata::interface_id()` now has the correct value.

## [v0.2.0-alpha.4] - 2025-03-06

### Added

- `Erc2981` contract. #508
- Implement `Deref<Target = Erc1155>` for `Erc1155Supply` and `Deref<Target = Erc721>` for `Erc721Consecutive`. #569
- Implement `Deref<Target = Ownable>` for `Ownable2Step`. #552

### Changed (Breaking)

- Refactor `Erc20Permit` extension to be a composition of `Erc20` and `Nonces` contracts. #574
- Replace `VestingWallet::receive_ether` with dedicated `receive` function. #529
- Extract `IAccessControl` trait from `AccessControl` contract. #527
- Bump Stylus SDK to `v0.8.1` #587

### Fixed

- `IErc165` implementations for `Erc721Metadata` and `Erc721Enumerable` now support ERC-165 interface ID. #570
- Handle missing leaves for non-trivial merkle trees. #578

## [v0.2.0-alpha.3] - 2025-01-30

### Added

- Optimised implementation of bigintegers `Uint<_>` for finite fields. #495
- `Erc4626` "Tokenized Vault Standard". #465
- Implement `mul_div` for `U256`. #465
- Implement `AddAssignChecked` for `StorageUint`. #474
- `Erc20FlashMint` extension. #407

### Changed

- Keccak constants `PERMIT_TYPEHASH` in `Erc20Permit`, and `TYPE_HASH` in `Erc712` are now statically computed. #478
- Use `AddAssignChecked` in `VestingWallet`, `Erc1155Supply`, `Erc1155`, `Erc20`, `Nonces`. #474
- Use `AddAssignUnchecked` and `SubAssignUnchecked` in `erc20::_update`. #467

### Changed (Breaking)

- All contract state fields are no longer public. #500
- `Erc721Consecutive::_mint_consecutive` turned into an internal function. #500
- Bump `cargo-stylus` to `v0.5.8`. #493
- Constants `TYPE_HASH`, `FIELDS`, `SALT` and `TYPED_DATA_PREFIX`, and type `DomainSeparatorTuple` are no longer exported from `utils::cryptography::eip712`. #478
- Bump Stylus SDK to v0.7.0. #433
- Bump `alloy` dependencies to v0.8.14. #433
- Add full support for reentrancy (changed `VestingWallet` signature for some functions). #407
- `Nonce::use_nonce` panics on exceeding `U256::MAX`. #467

## [v0.2.0-alpha.2] - 2024-12-18

### Added

- `Erc1155Supply` extension. #418
- `Erc1155Pausable`extension. #432
- `Erc1155UriStorage` extension. #431
- `VestingWallet` contract. #402
- `Erc1155Burnable` extension. #417
- `Erc1155MetadataUri` extension. #416
- `Poseidon2` sponge hash function. #388

### Changed

- Update "magic values" to explicit calculations in `Erc721Metadata::supports_interface`, and `Erc721::_check_on_erc721_received`. #442
- Implement `AddAssignUnchecked` and `SubAssignUnchecked` for `StorageUint`. #418
- Implement `MethodError` for `safe_erc20::Error`. #402
- Use `function_selector!` to calculate transfer type selector in `Erc1155`. #417

### Changed (Breaking)

- Update internal functions of `Erc721` and `Erc721Consecutive` to accept a reference to `Bytes`. #437

## [v0.2.0-alpha.1] - 2024-11-15

### Added

- ERC-1155 Multi Token Standard. #275
- `SafeErc20` Utility. #289
- Finite Fields arithmetic. #376
- `Ownable2Step` contract. #352
- `IOwnable` trait. #352

### Changed(breaking)

- Removed `only_owner` from the public interface of `Ownable`. #352

## [0.1.1] - 2024-10-28

### Changed

- Mini alloc is now used by default via the stylus-sdk. This avoids conflicts with duplicate `#[global_allocator]`
  definitions. #373
- Removed the panic handler from the library, making it easier for `std` and `no_std` projects to use the library. #373

## [0.1.0] - 2024-10-17

- Initial release<|MERGE_RESOLUTION|>--- conflicted
+++ resolved
@@ -10,11 +10,8 @@
 ### Fixed
 
 - `AdminChanged` event parameters no longer indexed. #794
-<<<<<<< HEAD
 - Fix `ruint::Uint` padding for conversion to `Uint`. #808
-=======
 - Conditional compilation in storage slot utilities causing build failures across different target architectures and feature combinations. #823
->>>>>>> 50531b22
 
 ## [v0.3.0-rc.1] - 2025-08-07
 
