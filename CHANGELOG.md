# Changelog

All notable changes to this project will be documented in this file.

The format is based on [Keep a Changelog](https://keepachangelog.com/en/1.1.0/),
and this project adheres to [Semantic Versioning](https://semver.org/spec/v2.0.0.html).

## [v0.2.0-alpha.2] - 2024-12-18

### Added

- `Erc20FlashMint` extension. #407
- `Erc1155Supply` extension. #418
- `Erc1155Pausable`extension. #432
- `Erc1155UriStorage` extension. #431
- `VestingWallet` contract. #402
- `Erc1155Burnable` extension. #417
- `Erc1155MetadataUri` extension. #416
- `Poseidon2` sponge hash function. #388

### Changed

- Update "magic values" to explicit calculations in `Erc721Metadata::supports_interface`, and `Erc721::_check_on_erc721_received`. #442
- Implement `AddAssignUnchecked` and `SubAssignUnchecked` for `StorageUint`. #418
- Implement `MethodError` for `safe_erc20::Error`. #402
- Use `function_selector!` to calculate transfer type selector in `Erc1155`. #417
<<<<<<< HEAD
- Update internal functions of `Erc721` and `Erc721Consecutive` accept reference to `Bytes`. #437
=======

### Changed (Breaking)

- Update internal functions of `Erc721` and `Erc721Consecutive` to accept a reference to `Bytes`. #437
>>>>>>> 4de08e5b

### Fixed

-

## [v0.2.0-alpha.1] - 2024-11-15

### Added

- ERC-1155 Multi Token Standard. #275
- `SafeErc20` Utility. #289
- Finite Fields arithmetic. #376
- `Ownable2Step` contract. #352
- `IOwnable` trait. #352

### Changed(breaking)

- Removed `only_owner` from the public interface of `Ownable`. #352

## [0.1.1] - 2024-10-28

### Changed

- Mini alloc is now used by default via the stylus-sdk. This avoids conflicts with duplicate `#[global_allocator]`
  definitions. #373
- Removed the panic handler from the library, making it easier for `std` and `no_std` projects to use the library. #373

## [0.1.0] - 2024-10-17

- Initial release<|MERGE_RESOLUTION|>--- conflicted
+++ resolved
@@ -24,14 +24,10 @@
 - Implement `AddAssignUnchecked` and `SubAssignUnchecked` for `StorageUint`. #418
 - Implement `MethodError` for `safe_erc20::Error`. #402
 - Use `function_selector!` to calculate transfer type selector in `Erc1155`. #417
-<<<<<<< HEAD
-- Update internal functions of `Erc721` and `Erc721Consecutive` accept reference to `Bytes`. #437
-=======
 
 ### Changed (Breaking)
 
 - Update internal functions of `Erc721` and `Erc721Consecutive` to accept a reference to `Bytes`. #437
->>>>>>> 4de08e5b
 
 ### Fixed
 
