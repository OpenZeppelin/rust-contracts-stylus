--- conflicted
+++ resolved
@@ -14,18 +14,15 @@
 
 ### Changed
 
-- Keccak constants `PERMIT_TYPEHASH` in `Erc20Permit`, and `TYPE_HASH` in `Erc712` are now statically computed. #478  
+- Keccak constants `PERMIT_TYPEHASH` in `Erc20Permit`, and `TYPE_HASH` in `Erc712` are now statically computed. #478
 - Use `AddAssignChecked` in `VestingWallet`, `Erc1155Supply`, `Erc1155`, `Erc20`, `Nonces`. #474
 - Use `AddAssignUnchecked` and `SubAssignUnchecked` in `erc20::_update`. #467
 
 ### Changed (Breaking)
 
-<<<<<<< HEAD
 - Bump cargo-stylus to v0.5.7. #484
 - Bump Rust to nightly-2025-01-09. #484
-=======
-- Constants `TYPE_HASH`, `FIELDS`, `SALT` and `TYPED_DATA_PREFIX`, and type `DomainSeparatorTuple` are no longer exported from `utils::cryptography::eip712`. #478 
->>>>>>> ab8117c3
+- Constants `TYPE_HASH`, `FIELDS`, `SALT` and `TYPED_DATA_PREFIX`, and type `DomainSeparatorTuple` are no longer exported from `utils::cryptography::eip712`. #478
 - Bump Stylus SDK to v0.7.0. #433
 - Bump `alloy` dependencies to v0.8.14. #433
 - Add full support for reentrancy (changed `VestingWallet` signature for some functions). #407
