# Changelog

All notable changes to this project will be documented in this file.

The format is based on [Keep a Changelog](https://keepachangelog.com/en/1.1.0/),
and this project adheres to [Semantic Versioning](https://semver.org/spec/v2.0.0.html).

<<<<<<< HEAD
## [v0.3.0] - 2025-09-10

> **Heads-up:** this is the production release after one alpha and one release candidate
> (`alpha.1`, `rc.1`). The items below aggregate the _user-facing_ changes
> since **v0.2.0**. For the step-by-step evolution, see the individual
> pre-release sections further down.

### Added

- **UUPS Proxy**: `UUPSUpgradeable` contract and `IErc1822Proxiable` trait for user-controlled upgradeable proxies.
- **Beacon Proxy**: `BeaconProxy` contract and `IBeacon` interface, supporting the beacon proxy pattern for upgradeable contracts.
- **Upgradeable Beacon**: `UpgradeableBeacon` contract, allowing upgradeable beacon-based proxies with owner-controlled implementation upgrades.
- **Enumerable Sets**: Generic `EnumerableSet` type with implementations for `Address`, `B256`, `U8`, `U16`, `U32`, `U64`, `U128`, `U256`.
- **Token Receivers**: `IErc1155Receiver` and `IErc721Receiver` traits with corresponding `Erc1155Holder` and `Erc721Holder` contracts.
- **Access Control Extensions**: `AccessControlEnumerable` extension that supports role member enumeration.
- **Enhanced SafeERC20**: Additional methods including `try_safe_transfer`, `try_safe_transfer_from`, and relaxed call variants.
- **Cryptography**: EDDSA (Ed25519) signature scheme, Twisted-Edwards Curves, and enhanced elliptic curve configurations (secp256k1, Baby Jubjub, Bandersnatch, Curve25519, Jubjub).
- **Precompiles**: Enhanced `Precompiles` trait with `p256_verify` wrapper function for ergonomic precompile invocation.
- **Type Conversions**: Bidirectional conversions between `ruint::Uint` and crypto library `Uint` types, plus conversions between `Uint` and primitive integer types.

### Changed

- **Type Aliases**: Standardized `FixedBytes<4>` to `B32`, `FixedBytes<32>` to `B256`, and `StorageFixedBytes<32>` to `StorageB256`.
- **API Simplifications**: Simplified Pedersen hash API to accept any type implementing `Into<P::BaseField>`.
- **Interface Compliance**: Removed redundant interface ID checks in `Erc1155Supply`.

### Changed (Breaking)

- **Interface Naming**: Renamed Solidity interfaces for consistency (`IERC721Receiver` → `IErc721ReceiverInterface`, `IERC1155Receiver` → `IErc1155ReceiverInterface`).
- **Trait Bounds**: Added `IErc721Receiver` trait bound to `IErc721Wrapper` trait.
- **Error Handling**: Replaced associated error types with raw byte output (`Vec<u8>`) in receiver traits for ABI compliance.
- **Deref Removal**: Removed `Deref` implementations for extension contracts to improve API clarity.
- **API Simplifications**: Prefix `ct_` removed for constant functions at  `openzeppelin-crypto`.
=======
## [Unreleased]

### Fixed

- `AdminChanged` event parameters no longer indexed. #794
>>>>>>> bbf5d4a9

## [v0.3.0-rc.1] - 2025-08-07

### Added

- Add UUPS Proxy: `UUPSUpgradeable` contract and `IErc1822Proxiable` trait. #752
- Add `EnumerableSet` generic type. #733
- Add `EnumerableSet` implementation for: `Address`, `B256`, `U8`, `U16`, `U32`, `U64`, `U128`, `U256`. #733
- Add `IErc1155Receiver` trait. #747
- Add `Erc1155Holder` contract. #747
- Add `IErc721Receiver` trait. #743
- Add `Erc721Holder` contract. #743
- Add `Precompiles::p256_verify` wrapper function. #754
- The `Precompiles::ec_recover` is now callable on `&self`. #754
- The `ecdsa::recover` function now accepts `impl StaticCallContext` instead of `&mut impl TopLevelStorage`. #754
- `SafeErc20` now implements: `try_safe_transfer`, `try_safe_transfer_from`, `transfer_and_call_relaxed`, `transfer_from_and_call_relaxed` and `approve_and_call_relaxed`. #765
- Add bidirectional conversions between `ruint::Uint` and crypto library `Uint` types behind `ruint` feature toggle. #758
- Add bidirectional conversions between `Uint` and `u8`, `u16`, `u32`, `u64`, `u128` types. #764
- Add EDDSA (Ed25519) signature scheme. #757

### Changed (Breaking)

- Remove initial `EnumerableAddressSet` implementation. #733
- Rename `IERC721Receiver` Solidity Interface to `IErc721ReceiverInterface`. #743
- Change `RECEIVER_FN_SELECTOR` type to `FixedBytes<4>`. #743
- Rename `IERC1155Receiver` Solidity Interface to `IErc1155ReceiverInterface`. #747
- Change `Erc1155Receiver` constants `SINGLE_TRANSFER_FN_SELECTOR` and `BATCH_TRANSFER_FN_SELECTOR` to type `B32`. #747
- Change `Erc721Receiver` constant `RECEIVER_FN_SELECTOR` to type `B32`. #747
- Rename `Precompiles::ecrecover` wrapper function to `Precompiles::ec_recover`. #754
- Replace associated error type with `Vec<u8>` in `IErc1155Receiver` and `IErc721Receiver` traits. #770
- Add `IErc721Receiver` trait bound to the `IErc721Wrapper` trait. #770

### Changed

- Rename `FixedBytes<4>` to `B32` and `FixedBytes<32>` to `B256` and `StorageFixedBytes<32>` to `StorageB256`. #747
- Replace `SafeErc20::encodes_true` with `Bool::abi_decode` in `SafeErc20` when decoding the bytes result. #754
- Simplify Pedersen hash API to accept any type that implements `Into<P::BaseField>`. #758

### Fixed

- Fix `export-abi` bug for `reentrant` feature. #753

## [0.3.0-alpha.1] - 2025-07-21

- Add `BeaconProxy` contract and `IBeacon` interface, supporting the beacon proxy pattern for upgradeable contracts. #729
- Add `UpgradeableBeacon` contract, allowing upgradeable beacon-based proxies with owner-controlled implementation upgrades. #729
- Add Solidity interface bindings for beacon-related contracts. #729
- Add internal utilities for interacting with beacon proxies and validating beacon implementations. #729
- Add `AccessControlEnumerable` extension that supports role member enumeration. #622
- Add `EnumerableAddressSet`. #622
- Add Twisted-Edwards Curves. #633
- Add Elliptic Curve Configurations: secp256k1, Baby Jubjub, Bandersnatch, Curve25519, Jubjub. #738
- Add `Precompiles` trait for ergonomic precompile invocation. #689

### Changed

- Remove redundant interface ID check from `Erc1155Supply::supports_interface`. #725

### Changed (Breaking)

- Bump cargo-stylus to `v0.6.1`. #726
- Remove implementation of `Deref<Target = Erc1155>` for `Erc1155Supply`, `Deref<Target = Erc721>` for `Erc721Consecutive`, and `Deref<Target = Ownable>` for `Ownable2Step`. #724
- Adjust `PedersenParams` trait to support both `SWCurveConfig` & `TECurveConfig`. #738
- Move Starknet Curve configuration to a dedicated instance module. #738

## [v0.2.0] - 2025-06-20

> **Heads-up:** this is the production release after four pre-releases
> (`alpha.1-4`, `rc.0`). The items below aggregate the _user-facing_ changes
> since **v0.1.2**. For the step-by-step evolution, see the individual
> pre-release sections further down.

### Added

- **ERC-1155 token** (`Erc1155`, `Burnable`, `MetadataUri`, `Supply`, `UriStorage`).
- **ERC-4626** “Tokenized Vault Standard” and **ERC-20 Flash Mint** extension.
- **ERC-2981** on-chain royalties.
- **ERC-20 Utils**: `SafeErc20`.
- **Finance**: `VestingWallet`.
- **Ownership**: `Ownable2Step`.
- **Token wrappers**: `Erc20Wrapper`, `Erc721Wrapper`.
- **Cryptography**: Poseidon2 hash, Pedersen hash (Starknet params), Short-Weierstrass Curves.
- **Math & utils**: optimised `Uint<_>` big-integer ops (`mul_div`, shift-left/right, checked/unchecked add/sub).
- **Constructors** now supported across all contracts.
- All events derive `Debug`; contracts implement `MethodError` and `IErc165`.

### Changed

- Keccak constants pre-computed at compile-time.
- Optimisations across contracts and crypto libraries.

### Changed (Breaking)

- **Stylus SDK** ↑ to **v0.9.0** (`cargo-stylus` ↑ to v0.6.0)
- Contracts refactored to new inheritance model.
- Interface IDs now returned by `fn interface_id()`; `IErc165::supports_interface` takes `&self`; `Erc165` struct removed.
- Public state fields made private.
- Feature **`std` removed** from libraries.

### Fixed

- Correct ERC-165 IDs for `IErc721Metadata`, `IErc721Enumerable`, etc.
- `#[interface_id]` macro now propagates super-traits correctly.
- Edge-cases in Merkle proofs, big-int overflows and re-entrancy bugs resolved.

## [v0.2.0-rc.0] - 2025-05-22

### Added

- Contracts now support constructors. #639
- Add Pedersen hash with Starknet parameters. #644
- Add shift left, right operators to Uint. #644
- `Erc721Wrapper` extension to support token wrapping. #461
- Add callable interface for ERC-721. #461
- Add missing functions to callable ERC-20 interface. #461
- All events now derive `Debug`. #614
- `Erc20Wrapper` extension to support token wrapping. #498
- `Erc20` events derive `Debug`. #498
- Implement `MethodError` for all contracts' errors. #594
- Implement `IErc165` for all base contracts for standard interface detection. #603
- Expose interface ID for `Erc20Wrapper`, `Erc4626` and `Erc20FlashMint`. #603
- Short Weierstrass elliptic curves primitives. #589

### Changed

- Optimize Stylus SDK imports. #598
- Updated the recommended way to inherit errors. #602

### Changed (Breaking)

- Bump Stylus SDK to `v0.9.0`. #639
- Convert associated `const INTERFACE_ID` into an associated `fn interface_id()` on all traits. #639
- `IErc165::supports_interface` now accepts `&self` as first parameter. #639
- Removed `Erc165` struct. #639
- Contracts now use the new Stylus SDK inheritance model. #639
- Moved `Erc20` callable interface to _/erc20/interface.rs_ module and renamed it to `Erc20Interface`. #461
- Bump `cargo-stylus` to `v0.5.11`. #617
- Bump Stylus SDK to `v0.8.4`. #624
- Remove `ownable_two_step::Error` wrapper in `Ownable2Step`, and emit `ownable::Error` directly. #594
- Poseidon babybear and goldilocks (64-bit) instances now have 256-bit security (capacity 4). #613
- `BitIteratorBE` (bit iteration) trait at `openzeppelin_crypto` now accepts `self` by value. #589
- Feature `std` was removed from libraries. #662

### Fixed

- The `#[interface_id]` attribute now correctly copies supertraits. #651
- `IErc721Metadata::interface_id()` now has the correct value.

## [v0.2.0-alpha.4] - 2025-03-06

### Added

- `Erc2981` contract. #508
- Implement `Deref<Target = Erc1155>` for `Erc1155Supply` and `Deref<Target = Erc721>` for `Erc721Consecutive`. #569
- Implement `Deref<Target = Ownable>` for `Ownable2Step`. #552

### Changed (Breaking)

- Refactor `Erc20Permit` extension to be a composition of `Erc20` and `Nonces` contracts. #574
- Replace `VestingWallet::receive_ether` with dedicated `receive` function. #529
- Extract `IAccessControl` trait from `AccessControl` contract. #527
- Bump Stylus SDK to `v0.8.1` #587

### Fixed

- `IErc165` implementations for `Erc721Metadata` and `Erc721Enumerable` now support ERC-165 interface ID. #570
- Handle missing leaves for non-trivial merkle trees. #578

## [v0.2.0-alpha.3] - 2025-01-30

### Added

- Optimised implementation of bigintegers `Uint<_>` for finite fields. #495
- `Erc4626` "Tokenized Vault Standard". #465
- Implement `mul_div` for `U256`. #465
- Implement `AddAssignChecked` for `StorageUint`. #474
- `Erc20FlashMint` extension. #407

### Changed

- Keccak constants `PERMIT_TYPEHASH` in `Erc20Permit`, and `TYPE_HASH` in `Erc712` are now statically computed. #478
- Use `AddAssignChecked` in `VestingWallet`, `Erc1155Supply`, `Erc1155`, `Erc20`, `Nonces`. #474
- Use `AddAssignUnchecked` and `SubAssignUnchecked` in `erc20::_update`. #467

### Changed (Breaking)

- All contract state fields are no longer public. #500
- `Erc721Consecutive::_mint_consecutive` turned into an internal function. #500
- Bump `cargo-stylus` to `v0.5.8`. #493
- Constants `TYPE_HASH`, `FIELDS`, `SALT` and `TYPED_DATA_PREFIX`, and type `DomainSeparatorTuple` are no longer exported from `utils::cryptography::eip712`. #478
- Bump Stylus SDK to v0.7.0. #433
- Bump `alloy` dependencies to v0.8.14. #433
- Add full support for reentrancy (changed `VestingWallet` signature for some functions). #407
- `Nonce::use_nonce` panics on exceeding `U256::MAX`. #467

## [v0.2.0-alpha.2] - 2024-12-18

### Added

- `Erc1155Supply` extension. #418
- `Erc1155Pausable`extension. #432
- `Erc1155UriStorage` extension. #431
- `VestingWallet` contract. #402
- `Erc1155Burnable` extension. #417
- `Erc1155MetadataUri` extension. #416
- `Poseidon2` sponge hash function. #388

### Changed

- Update "magic values" to explicit calculations in `Erc721Metadata::supports_interface`, and `Erc721::_check_on_erc721_received`. #442
- Implement `AddAssignUnchecked` and `SubAssignUnchecked` for `StorageUint`. #418
- Implement `MethodError` for `safe_erc20::Error`. #402
- Use `function_selector!` to calculate transfer type selector in `Erc1155`. #417

### Changed (Breaking)

- Update internal functions of `Erc721` and `Erc721Consecutive` to accept a reference to `Bytes`. #437

## [v0.2.0-alpha.1] - 2024-11-15

### Added

- ERC-1155 Multi Token Standard. #275
- `SafeErc20` Utility. #289
- Finite Fields arithmetic. #376
- `Ownable2Step` contract. #352
- `IOwnable` trait. #352

### Changed(breaking)

- Removed `only_owner` from the public interface of `Ownable`. #352

## [0.1.1] - 2024-10-28

### Changed

- Mini alloc is now used by default via the stylus-sdk. This avoids conflicts with duplicate `#[global_allocator]`
  definitions. #373
- Removed the panic handler from the library, making it easier for `std` and `no_std` projects to use the library. #373

## [0.1.0] - 2024-10-17

- Initial release<|MERGE_RESOLUTION|>--- conflicted
+++ resolved
@@ -5,7 +5,12 @@
 The format is based on [Keep a Changelog](https://keepachangelog.com/en/1.1.0/),
 and this project adheres to [Semantic Versioning](https://semver.org/spec/v2.0.0.html).
 
-<<<<<<< HEAD
+## [Unreleased]
+
+### Fixed
+
+- `AdminChanged` event parameters no longer indexed. #794
+
 ## [v0.3.0] - 2025-09-10
 
 > **Heads-up:** this is the production release after one alpha and one release candidate
@@ -39,13 +44,6 @@
 - **Error Handling**: Replaced associated error types with raw byte output (`Vec<u8>`) in receiver traits for ABI compliance.
 - **Deref Removal**: Removed `Deref` implementations for extension contracts to improve API clarity.
 - **API Simplifications**: Prefix `ct_` removed for constant functions at  `openzeppelin-crypto`.
-=======
-## [Unreleased]
-
-### Fixed
-
-- `AdminChanged` event parameters no longer indexed. #794
->>>>>>> bbf5d4a9
 
 ## [v0.3.0-rc.1] - 2025-08-07
 
