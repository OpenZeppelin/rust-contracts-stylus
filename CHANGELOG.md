# Changelog

All notable changes to this project will be documented in this file.

The format is based on [Keep a Changelog](https://keepachangelog.com/en/1.1.0/),
and this project adheres to [Semantic Versioning](https://semver.org/spec/v2.0.0.html).

## [v0.3.0] - TODO!!!

> **Heads-up:** this is the production release after one alpha and one release candidate
> (`alpha.1`, `rc.1`). The items below aggregate the _user-facing_ changes
> since **v0.2.0**. For the step-by-step evolution, see the individual
> pre-release sections further down.

### Added

- **UUPS Proxy**: `UUPSUpgradeable` contract and `IErc1822Proxiable` trait for user-controlled upgradeable proxies.
- **Beacon Proxy**: `BeaconProxy` contract and `IBeacon` interface, supporting the beacon proxy pattern for upgradeable contracts.
- **Upgradeable Beacon**: `UpgradeableBeacon` contract, allowing upgradeable beacon-based proxies with owner-controlled implementation upgrades.
- **Enumerable Sets**: Generic `EnumerableSet` type with implementations for `Address`, `B256`, `U8`, `U16`, `U32`, `U64`, `U128`, `U256`.
- **Token Receivers**: `IErc1155Receiver` and `IErc721Receiver` traits with corresponding `Erc1155Holder` and `Erc721Holder` contracts.
- **Access Control Extensions**: `AccessControlEnumerable` extension that supports role member enumeration.
- **Enhanced SafeERC20**: Additional methods including `try_safe_transfer`, `try_safe_transfer_from`, and relaxed call variants.
- **Cryptography**: EDDSA (Ed25519) signature scheme, Twisted-Edwards Curves, and enhanced elliptic curve configurations (secp256k1, Baby Jubjub, Bandersnatch, Curve25519, Jubjub).
- **Precompiles**: Enhanced `Precompiles` trait with `p256_verify` wrapper function for ergonomic precompile invocation.
- **Type Conversions**: Bidirectional conversions between `ruint::Uint` and crypto library `Uint` types, plus conversions between `Uint` and primitive integer types.

### Changed

<<<<<<< HEAD
- **Type Aliases**: Standardized `FixedBytes<4>` to `B32`, `FixedBytes<32>` to `B256`, and `StorageFixedBytes<32>` to `StorageB256`.
- **API Simplifications**: Simplified Pedersen hash API to accept any type implementing `Into<P::BaseField>`.
- **Interface Compliance**: Removed redundant interface ID checks in `Erc1155Supply`.
=======
- Updated the `UUPSUpgradeable` logic for determining where the call originated. #810
- Prefix `ct_` removed for constant functions at  `openzeppelin-crypto`. #846
>>>>>>> 21772138

### Changed (Breaking)

- **Interface Naming**: Renamed Solidity interfaces for consistency (`IERC721Receiver` → `IErc721ReceiverInterface`, `IERC1155Receiver` → `IErc1155ReceiverInterface`).
- **Trait Bounds**: Added `IErc721Receiver` trait bound to `IErc721Wrapper` trait.
- **Error Handling**: Replaced associated error types with raw byte output (`Vec<u8>`) in receiver traits for ABI compliance.
- **Deref Removal**: Removed `Deref` implementations for extension contracts to improve API clarity.

## [v0.3.0-rc.1] - 2025-08-07

### Added

- Add UUPS Proxy: `UUPSUpgradeable` contract and `IErc1822Proxiable` trait. #752
- Add `EnumerableSet` generic type. #733
- Add `EnumerableSet` implementation for: `Address`, `B256`, `U8`, `U16`, `U32`, `U64`, `U128`, `U256`. #733
- Add `IErc1155Receiver` trait. #747
- Add `Erc1155Holder` contract. #747
- Add `IErc721Receiver` trait. #743
- Add `Erc721Holder` contract. #743
- Add `Precompiles::p256_verify` wrapper function. #754
- The `Precompiles::ec_recover` is now callable on `&self`. #754
- The `ecdsa::recover` function now accepts `impl StaticCallContext` instead of `&mut impl TopLevelStorage`. #754
- `SafeErc20` now implements: `try_safe_transfer`, `try_safe_transfer_from`, `transfer_and_call_relaxed`, `transfer_from_and_call_relaxed` and `approve_and_call_relaxed`. #765
- Add bidirectional conversions between `ruint::Uint` and crypto library `Uint` types behind `ruint` feature toggle. #758
- Add bidirectional conversions between `Uint` and `u8`, `u16`, `u32`, `u64`, `u128` types. #764
- Add EDDSA (Ed25519) signature scheme. #757

### Changed (Breaking)

- Remove initial `EnumerableAddressSet` implementation. #733
- Rename `IERC721Receiver` Solidity Interface to `IErc721ReceiverInterface`. #743
- Change `RECEIVER_FN_SELECTOR` type to `FixedBytes<4>`. #743
- Rename `IERC1155Receiver` Solidity Interface to `IErc1155ReceiverInterface`. #747
- Change `Erc1155Receiver` constants `SINGLE_TRANSFER_FN_SELECTOR` and `BATCH_TRANSFER_FN_SELECTOR` to type `B32`. #747
- Change `Erc721Receiver` constant `RECEIVER_FN_SELECTOR` to type `B32`. #747
- Rename `Precompiles::ecrecover` wrapper function to `Precompiles::ec_recover`. #754
- Replace associated error type with `Vec<u8>` in `IErc1155Receiver` and `IErc721Receiver` traits. #770
- Add `IErc721Receiver` trait bound to the `IErc721Wrapper` trait. #770

### Changed

- Rename `FixedBytes<4>` to `B32` and `FixedBytes<32>` to `B256` and `StorageFixedBytes<32>` to `StorageB256`. #747
- Replace `SafeErc20::encodes_true` with `Bool::abi_decode` in `SafeErc20` when decoding the bytes result. #754
- Simplify Pedersen hash API to accept any type that implements `Into<P::BaseField>`. #758

### Fixed

- Fix `export-abi` bug for `reentrant` feature. #753

## [0.3.0-alpha.1] - 2025-07-21

- Add `BeaconProxy` contract and `IBeacon` interface, supporting the beacon proxy pattern for upgradeable contracts. #729
- Add `UpgradeableBeacon` contract, allowing upgradeable beacon-based proxies with owner-controlled implementation upgrades. #729
- Add Solidity interface bindings for beacon-related contracts. #729
- Add internal utilities for interacting with beacon proxies and validating beacon implementations. #729
- Add `AccessControlEnumerable` extension that supports role member enumeration. #622
- Add `EnumerableAddressSet`. #622
- Add Twisted-Edwards Curves. #633
- Add Elliptic Curve Configurations: secp256k1, Baby Jubjub, Bandersnatch, Curve25519, Jubjub. #738
- Add `Precompiles` trait for ergonomic precompile invocation. #689

### Changed

- Remove redundant interface ID check from `Erc1155Supply::supports_interface`. #725

### Changed (Breaking)

- Bump cargo-stylus to `v0.6.1`. #726
- Remove implementation of `Deref<Target = Erc1155>` for `Erc1155Supply`, `Deref<Target = Erc721>` for `Erc721Consecutive`, and `Deref<Target = Ownable>` for `Ownable2Step`. #724
- Adjust `PedersenParams` trait to support both `SWCurveConfig` & `TECurveConfig`. #738
- Move Starknet Curve configuration to a dedicated instance module. #738

## [v0.2.0] - 2025-06-20

> **Heads-up:** this is the production release after four pre-releases
> (`alpha.1-4`, `rc.0`). The items below aggregate the _user-facing_ changes
> since **v0.1.2**. For the step-by-step evolution, see the individual
> pre-release sections further down.

### Added

- **ERC-1155 token** (`Erc1155`, `Burnable`, `MetadataUri`, `Supply`, `UriStorage`).
- **ERC-4626** "Tokenized Vault Standard" and **ERC-20 Flash Mint** extension.
- **ERC-2981** on-chain royalties.
- **ERC-20 Utils**: `SafeErc20`.
- **Finance**: `VestingWallet`.
- **Ownership**: `Ownable2Step`.
- **Token wrappers**: `Erc20Wrapper`, `Erc721Wrapper`.
- **Cryptography**: Poseidon2 hash, Pedersen hash (Starknet params), Short-Weierstrass Curves.
- **Math & utils**: optimised `Uint<_>` big-integer ops (`mul_div`, shift-left/right, checked/unchecked add/sub).
- **Constructors** now supported across all contracts.
- All events derive `Debug`; contracts implement `MethodError` and `IErc165`.

### Changed

- Keccak constants pre-computed at compile-time.
- Optimisations across contracts and crypto libraries.

### Changed (Breaking)

- **Stylus SDK** ↑ to **v0.9.0** (`cargo-stylus` ↑ to v0.6.0)
- Contracts refactored to new inheritance model.
- Interface IDs now returned by `fn interface_id()`; `IErc165::supports_interface` takes `&self`; `Erc165` struct removed.
- Public state fields made private.
- Feature **`std` removed** from libraries.

### Fixed

- Correct ERC-165 IDs for `IErc721Metadata`, `IErc721Enumerable`, etc.
- `#[interface_id]` macro now propagates super-traits correctly.
- Edge-cases in Merkle proofs, big-int overflows and re-entrancy bugs resolved.

## [v0.2.0-rc.0] - 2025-05-22

### Added

- Contracts now support constructors. #639
- Add Pedersen hash with Starknet parameters. #644
- Add shift left, right operators to Uint. #644
- `Erc721Wrapper` extension to support token wrapping. #461
- Add callable interface for ERC-721. #461
- Add missing functions to callable ERC-20 interface. #461
- All events now derive `Debug`. #614
- `Erc20Wrapper` extension to support token wrapping. #498
- `Erc20` events derive `Debug`. #498
- Implement `MethodError` for all contracts' errors. #594
- Implement `IErc165` for all base contracts for standard interface detection. #603
- Expose interface ID for `Erc20Wrapper`, `Erc4626` and `Erc20FlashMint`. #603
- Short Weierstrass elliptic curves primitives. #589

### Changed

- Optimize Stylus SDK imports. #598
- Updated the recommended way to inherit errors. #602

### Changed (Breaking)

- Bump Stylus SDK to `v0.9.0`. #639
- Convert associated `const INTERFACE_ID` into an associated `fn interface_id()` on all traits. #639
- `IErc165::supports_interface` now accepts `&self` as first parameter. #639
- Removed `Erc165` struct. #639
- Contracts now use the new Stylus SDK inheritance model. #639
- Moved `Erc20` callable interface to _/erc20/interface.rs_ module and renamed it to `Erc20Interface`. #461
- Bump `cargo-stylus` to `v0.5.11`. #617
- Bump Stylus SDK to `v0.8.4`. #624
- Remove `ownable_two_step::Error` wrapper in `Ownable2Step`, and emit `ownable::Error` directly. #594
- Poseidon babybear and goldilocks (64-bit) instances now have 256-bit security (capacity 4). #613
- `BitIteratorBE` (bit iteration) trait at `openzeppelin_crypto` now accepts `self` by value. #589
- Feature `std` was removed from libraries. #662

### Fixed

- The `#[interface_id]` attribute now correctly copies supertraits. #651
- `IErc721Metadata::interface_id()` now has the correct value.

## [v0.2.0-alpha.4] - 2025-03-06

### Added

- `Erc2981` contract. #508
- Implement `Deref<Target = Erc1155>` for `Erc1155Supply` and `Deref<Target = Erc721>` for `Erc721Consecutive`. #569
- Implement `Deref<Target = Ownable>` for `Ownable2Step`. #552

### Changed (Breaking)

- Refactor `Erc20Permit` extension to be a composition of `Erc20` and `Nonces` contracts. #574
- Replace `VestingWallet::receive_ether` with dedicated `receive` function. #529
- Extract `IAccessControl` trait from `AccessControl` contract. #527
- Bump Stylus SDK to `v0.8.1` #587

### Fixed

- `IErc165` implementations for `Erc721Metadata` and `Erc721Enumerable` now support ERC-165 interface ID. #570
- Handle missing leaves for non-trivial merkle trees. #578

## [v0.2.0-alpha.3] - 2025-01-30

### Added

- Optimised implementation of bigintegers `Uint<_>` for finite fields. #495
- `Erc4626` "Tokenized Vault Standard". #465
- Implement `mul_div` for `U256`. #465
- Implement `AddAssignChecked` for `StorageUint`. #474
- `Erc20FlashMint` extension. #407

### Changed

- Keccak constants `PERMIT_TYPEHASH` in `Erc20Permit`, and `TYPE_HASH` in `Erc712` are now statically computed. #478
- Use `AddAssignChecked` in `VestingWallet`, `Erc1155Supply`, `Erc1155`, `Erc20`, `Nonces`. #474
- Use `AddAssignUnchecked` and `SubAssignUnchecked` in `erc20::_update`. #467

### Changed (Breaking)

- All contract state fields are no longer public. #500
- `Erc721Consecutive::_mint_consecutive` turned into an internal function. #500
- Bump `cargo-stylus` to `v0.5.8`. #493
- Constants `TYPE_HASH`, `FIELDS`, `SALT` and `TYPED_DATA_PREFIX`, and type `DomainSeparatorTuple` are no longer exported from `utils::cryptography::eip712`. #478
- Bump Stylus SDK to v0.7.0. #433
- Bump `alloy` dependencies to v0.8.14. #433
- Add full support for reentrancy (changed `VestingWallet` signature for some functions). #407
- `Nonce::use_nonce` panics on exceeding `U256::MAX`. #467

## [v0.2.0-alpha.2] - 2024-12-18

### Added

- `Erc1155Supply` extension. #418
- `Erc1155Pausable` extension. #432
- `Erc1155UriStorage` extension. #431
- `VestingWallet` contract. #402
- `Erc1155Burnable` extension. #417
- `Erc1155MetadataUri` extension. #416
- `Poseidon2` sponge hash function. #388

### Changed

- Update "magic values" to explicit calculations in `Erc721Metadata::supports_interface`, and `Erc721::_check_on_erc721_received`. #442
- Implement `AddAssignUnchecked` and `SubAssignUnchecked` for `StorageUint`. #418
- Implement `MethodError` for `safe_erc20::Error`. #402
- Use `function_selector!` to calculate transfer type selector in `Erc1155`. #417

### Changed (Breaking)

- Update internal functions of `Erc721` and `Erc721Consecutive` to accept a reference to `Bytes`. #437

## [v0.2.0-alpha.1] - 2024-11-15

### Added

- ERC-1155 Multi Token Standard. #275
- `SafeErc20` Utility. #289
- Finite Fields arithmetic. #376
- `Ownable2Step` contract. #352
- `IOwnable` trait. #352

### Changed (Breaking)

- Removed `only_owner` from the public interface of `Ownable`. #352

## [0.1.1] - 2024-10-28

### Changed

- Mini alloc is now used by default via the stylus-sdk. This avoids conflicts with duplicate `#[global_allocator]`
  definitions. #373
- Removed the panic handler from the library, making it easier for `std` and `no_std` projects to use the library. #373

## [0.1.0] - 2024-10-17

- Initial release<|MERGE_RESOLUTION|>--- conflicted
+++ resolved
@@ -24,17 +24,13 @@
 - **Cryptography**: EDDSA (Ed25519) signature scheme, Twisted-Edwards Curves, and enhanced elliptic curve configurations (secp256k1, Baby Jubjub, Bandersnatch, Curve25519, Jubjub).
 - **Precompiles**: Enhanced `Precompiles` trait with `p256_verify` wrapper function for ergonomic precompile invocation.
 - **Type Conversions**: Bidirectional conversions between `ruint::Uint` and crypto library `Uint` types, plus conversions between `Uint` and primitive integer types.
-
-### Changed
-
-<<<<<<< HEAD
+- **EnumerableSet**: Added `EnumerableSet::values_slice` to prevent out-of-gas scenarios when querying large sets by returning paginated results. #827
+
+### Changed
+
 - **Type Aliases**: Standardized `FixedBytes<4>` to `B32`, `FixedBytes<32>` to `B256`, and `StorageFixedBytes<32>` to `StorageB256`.
 - **API Simplifications**: Simplified Pedersen hash API to accept any type implementing `Into<P::BaseField>`.
 - **Interface Compliance**: Removed redundant interface ID checks in `Erc1155Supply`.
-=======
-- Updated the `UUPSUpgradeable` logic for determining where the call originated. #810
-- Prefix `ct_` removed for constant functions at  `openzeppelin-crypto`. #846
->>>>>>> 21772138
 
 ### Changed (Breaking)
 
@@ -42,6 +38,24 @@
 - **Trait Bounds**: Added `IErc721Receiver` trait bound to `IErc721Wrapper` trait.
 - **Error Handling**: Replaced associated error types with raw byte output (`Vec<u8>`) in receiver traits for ABI compliance.
 - **Deref Removal**: Removed `Deref` implementations for extension contracts to improve API clarity.
+- **UUPSUpgradeable**: Updated the `UUPSUpgradeable` logic for determining where the call originated. #810
+- **Crypto Functions Naming**: Prefix `ct_` removed for constant functions at  `openzeppelin-crypto`. #846
+
+### Fixed
+
+- Proper Bandersnatch and Jubjub elliptic curves parameters. #809
+- `AdminChanged` event parameters no longer indexed. #794
+- Fix `ruint::Uint` padding for conversion to `Uint`. #808
+- Improved panic description for twisted edwards point conversions. #816
+- Fix edge case with U64 -> u128 conversion. #815
+- Conditional compilation in storage slot utilities causing build failures across different target architectures and feature combinations. #823
+- Add code check and use high-level calls in `SafeErc20::*_relaxed` calls to handle boolean decoding. #837
+- Add code check and use high-level calls in `SafeErc20::allowance` to handle U256 decoding. #833
+- Prevent ECDSA signature malleability in `P256VERIFY` precompile by rejecting high-s values. #825
+- Fixed zeroization for eddsa `ExpandedSecretKey` and `SigningKey`. #831
+- Add constant `HAS_MODULUS_SPARE_BIT` to `PrimeField`. #835
+- Add constant `Uint::from_uint(..)` function. `Fp::from_fp(..)` is now constant also. #834
+- Fixed incorrect transformation for Projective Points with Zero z-coordinate. #817
 
 ## [v0.3.0-rc.1] - 2025-08-07
 
@@ -117,7 +131,7 @@
 ### Added
 
 - **ERC-1155 token** (`Erc1155`, `Burnable`, `MetadataUri`, `Supply`, `UriStorage`).
-- **ERC-4626** "Tokenized Vault Standard" and **ERC-20 Flash Mint** extension.
+- **ERC-4626** “Tokenized Vault Standard” and **ERC-20 Flash Mint** extension.
 - **ERC-2981** on-chain royalties.
 - **ERC-20 Utils**: `SafeErc20`.
 - **Finance**: `VestingWallet`.
@@ -242,7 +256,7 @@
 ### Added
 
 - `Erc1155Supply` extension. #418
-- `Erc1155Pausable` extension. #432
+- `Erc1155Pausable`extension. #432
 - `Erc1155UriStorage` extension. #431
 - `VestingWallet` contract. #402
 - `Erc1155Burnable` extension. #417
@@ -270,7 +284,7 @@
 - `Ownable2Step` contract. #352
 - `IOwnable` trait. #352
 
-### Changed (Breaking)
+### Changed(breaking)
 
 - Removed `only_owner` from the public interface of `Ownable`. #352
 
