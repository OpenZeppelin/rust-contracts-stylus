--- conflicted
+++ resolved
@@ -10,11 +10,8 @@
 ### Fixed
 
 - `AdminChanged` event parameters no longer indexed. #794
-<<<<<<< HEAD
 - Improved panic description for twisted edwards point conversions. #816
-=======
 - Conditional compilation in storage slot utilities causing build failures across different target architectures and feature combinations. #823
->>>>>>> 50531b22
 
 ## [v0.3.0-rc.1] - 2025-08-07
 
