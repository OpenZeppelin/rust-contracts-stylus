--- conflicted
+++ resolved
@@ -9,11 +9,8 @@
 
 ### Added
 
-<<<<<<< HEAD
 - `Erc1155Pausable`extension. #432
-=======
 - `Erc1155UriStorage` extension. #431
->>>>>>> 6c4c5ece
 - `VestingWallet` contract. #402
 - `Erc1155Burnable` extension. #417
 - `Erc1155MetadataUri` extension. #416
@@ -22,7 +19,7 @@
 
 - Implement `MethodError` for `safe_erc20::Error`. #402
 - Use `function_selector!` to calculate transfer type selector in `Erc1155`. #417
-- Update internal functions of `Erc721` and `Erc721Consecutive` accept reference to `Bytes`. #437 
+- Update internal functions of `Erc721` and `Erc721Consecutive` accept reference to `Bytes`. #437
 
 ### Fixed
 
