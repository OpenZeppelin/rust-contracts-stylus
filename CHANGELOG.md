--- conflicted
+++ resolved
@@ -13,11 +13,8 @@
 - Improved panic description for twisted edwards point conversions. #816
 - Fix edge case with U64 -> u128 conversion. #815
 - Conditional compilation in storage slot utilities causing build failures across different target architectures and feature combinations. #823
-<<<<<<< HEAD
 - Add code check and use high-level calls in `SafeErc20::*_relaxed` calls to handle boolean decoding. #837
-=======
 - Add code check and use high-level calls in `SafeErc20::allowance` to handle U256 decoding. #833
->>>>>>> b1b0a0c7
 
 ## [v0.3.0-rc.1] - 2025-08-07
 
