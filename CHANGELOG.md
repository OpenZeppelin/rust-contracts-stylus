--- conflicted
+++ resolved
@@ -18,11 +18,8 @@
 - Add `Precompiles::p256_verify` wrapper function. #754
 - The `Precompiles::ec_recover` is now callable on `&self`. #754
 - The `ecdsa::recover` function now accepts `impl StaticCallContext` instead of `&mut impl TopLevelStorage`. #754
-<<<<<<< HEAD
-- Add conversions between `Uint` and `u8`, `u16`, `u32`, `u64`, `u128` types. #764
-=======
 - Add bidirectional conversions between `ruint::Uint` and crypto library `Uint` types behind `ruint` feature toggle. #758
->>>>>>> cda67b4d
+- Add bidirectional conversions between `Uint` and `u8`, `u16`, `u32`, `u64`, `u128` types. #764
 
 ### Changed (Breaking)
 
@@ -33,7 +30,6 @@
 - Change `Erc1155Receiver` constants `SINGLE_TRANSFER_FN_SELECTOR` and `BATCH_TRANSFER_FN_SELECTOR` to type `B32`. #747
 - Change `Erc721Receiver` constant `RECEIVER_FN_SELECTOR` to type `B32`. #747
 - Rename `Precompiles::ecrecover` wrapper function to `Precompiles::ec_recover`. #754
-- Simplify Pedersen hash API to accept any type that implements `Into<P::BaseField>`. #758
 
 ### Changed
 
