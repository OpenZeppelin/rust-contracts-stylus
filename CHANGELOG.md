--- conflicted
+++ resolved
@@ -9,21 +9,14 @@
 
 ### Added
 
-<<<<<<< HEAD
-- `Erc1155MetadataUri` extension. #416
-
-### Changed
-
-- Added `URI` event to `Erc1155`. #416
-=======
 - `VestingWallet` contract. #402
 - `Erc1155Burnable` extension. #417
+- `Erc1155MetadataUri` extension. #416
 
 ### Changed
 
 - Implement `MethodError` for `safe_erc20::Error`. #402
 - Use `function_selector!` to calculate transfer type selector in `Erc1155`. #417
->>>>>>> 1244d38c
 
 ### Fixed
 
