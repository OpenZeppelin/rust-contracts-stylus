# Changelog

All notable changes to this project will be documented in this file.

The format is based on [Keep a Changelog](https://keepachangelog.com/en/1.1.0/),
and this project adheres to [Semantic Versioning](https://semver.org/spec/v2.0.0.html).

## [Unreleased]

- Add `AccessControlEnumerable` extension that supports role member enumeration. #622
- Add `EnumerableAddressSet`. #622

### Changed

- Remove redundant interface ID check from `Erc1155Supply::supports_interface`. #725

### Changed (Breaking)

<<<<<<< HEAD
- Bump cargo-stylus to `v0.6.1`. #726
=======
- Remove implementation of `Deref<Target = Erc1155>` for `Erc1155Supply`, `Deref<Target = Erc721>` for `Erc721Consecutive`, and `Deref<Target = Ownable>` for `Ownable2Step`. #724
>>>>>>> b8a432ca

## [v0.2.0] - 2025-06-20

> **Heads-up:** this is the production release after four pre-releases
> (`alpha.1-4`, `rc.0`). The items below aggregate the _user-facing_ changes
> since **v0.1.2**. For the step-by-step evolution, see the individual
> pre-release sections further down.

### Added

- **ERC-1155 token** (`Erc1155`, `Burnable`, `MetadataUri`, `Supply`, `UriStorage`).
- **ERC-4626** “Tokenized Vault Standard” and **ERC-20 Flash Mint** extension.
- **ERC-2981** on-chain royalties.
- **ERC-20 Utils**: `SafeErc20`.
- **Finance**: `VestingWallet`.
- **Ownership**: `Ownable2Step`.
- **Token wrappers**: `Erc20Wrapper`, `Erc721Wrapper`.
- **Cryptography**: Poseidon2 hash, Pedersen hash (Starknet params), Short-Weierstrass Curves.
- **Math & utils**: optimised `Uint<_>` big-integer ops (`mul_div`, shift-left/right, checked/unchecked add/sub).
- **Constructors** now supported across all contracts.
- All events derive `Debug`; contracts implement `MethodError` and `IErc165`.

### Changed

- Keccak constants pre-computed at compile-time.
- Optimisations across contracts and crypto libraries.

### Changed (Breaking)

- **Stylus SDK** ↑ to **v0.9.0** (`cargo-stylus` ↑ to v0.6.0)
- Contracts refactored to new inheritance model.
- Interface IDs now returned by `fn interface_id()`; `IErc165::supports_interface` takes `&self`; `Erc165` struct removed.
- Public state fields made private.
- Feature **`std` removed** from libraries.

### Fixed

- Correct ERC-165 IDs for `IErc721Metadata`, `IErc721Enumerable`, etc.
- `#[interface_id]` macro now propagates super-traits correctly.
- Edge-cases in Merkle proofs, big-int overflows and re-entrancy bugs resolved.

## [v0.2.0-rc.0] - 2025-05-22

### Added

- Contracts now support constructors. #639
- Add Pedersen hash with Starknet parameters. #644
- Add shift left, right operators to Uint. #644
- `Erc721Wrapper` extension to support token wrapping. #461
- Add callable interface for ERC-721. #461
- Add missing functions to callable ERC-20 interface. #461
- All events now derive `Debug`. #614
- `Erc20Wrapper` extension to support token wrapping. #498
- `Erc20` events derive `Debug`. #498
- Implement `MethodError` for all contracts' errors. #594
- Implement `IErc165` for all base contracts for standard interface detection. #603
- Expose interface ID for `Erc20Wrapper`, `Erc4626` and `Erc20FlashMint`. #603
- Short Weierstrass elliptic curves primitives. #589

### Changed

- Optimize Stylus SDK imports. #598
- Updated the recommended way to inherit errors. #602

### Changed (Breaking)

- Bump Stylus SDK to `v0.9.0`. #639
- Convert associated `const INTERFACE_ID` into an associated `fn interface_id()` on all traits. #639
- `IErc165::supports_interface` now accepts `&self` as first parameter. #639
- Removed `Erc165` struct. #639
- Contracts now use the new Stylus SDK inheritance model. #639
- Moved `Erc20` callable interface to _/erc20/interface.rs_ module and renamed it to `Erc20Interface`. #461
- Bump `cargo-stylus` to `v0.5.11`. #617
- Bump Stylus SDK to `v0.8.4`. #624
- Remove `ownable_two_step::Error` wrapper in `Ownable2Step`, and emit `ownable::Error` directly. #594
- Poseidon babybear and goldilocks (64-bit) instances now have 256-bit security (capacity 4). #613
- `BitIteratorBE` (bit iteration) trait at `openzeppelin_crypto` now accepts `self` by value. #589
- Feature `std` was removed from libraries. #662

### Fixed

- The `#[interface_id]` attribute now correctly copies supertraits. #651
- `IErc721Metadata::interface_id()` now has the correct value.

## [v0.2.0-alpha.4] - 2025-03-06

### Added

- `Erc2981` contract. #508
- Implement `Deref<Target = Erc1155>` for `Erc1155Supply` and `Deref<Target = Erc721>` for `Erc721Consecutive`. #569
- Implement `Deref<Target = Ownable>` for `Ownable2Step`. #552

### Changed (Breaking)

- Refactor `Erc20Permit` extension to be a composition of `Erc20` and `Nonces` contracts. #574
- Replace `VestingWallet::receive_ether` with dedicated `receive` function. #529
- Extract `IAccessControl` trait from `AccessControl` contract. #527
- Bump Stylus SDK to `v0.8.1` #587

### Fixed

- `IErc165` implementations for `Erc721Metadata` and `Erc721Enumerable` now support ERC-165 interface ID. #570
- Handle missing leaves for non-trivial merkle trees. #578

## [v0.2.0-alpha.3] - 2025-01-30

### Added

- Optimised implementation of bigintegers `Uint<_>` for finite fields. #495
- `Erc4626` "Tokenized Vault Standard". #465
- Implement `mul_div` for `U256`. #465
- Implement `AddAssignChecked` for `StorageUint`. #474
- `Erc20FlashMint` extension. #407

### Changed

- Keccak constants `PERMIT_TYPEHASH` in `Erc20Permit`, and `TYPE_HASH` in `Erc712` are now statically computed. #478
- Use `AddAssignChecked` in `VestingWallet`, `Erc1155Supply`, `Erc1155`, `Erc20`, `Nonces`. #474
- Use `AddAssignUnchecked` and `SubAssignUnchecked` in `erc20::_update`. #467

### Changed (Breaking)

- All contract state fields are no longer public. #500
- `Erc721Consecutive::_mint_consecutive` turned into an internal function. #500
- Bump `cargo-stylus` to `v0.5.8`. #493
- Constants `TYPE_HASH`, `FIELDS`, `SALT` and `TYPED_DATA_PREFIX`, and type `DomainSeparatorTuple` are no longer exported from `utils::cryptography::eip712`. #478
- Bump Stylus SDK to v0.7.0. #433
- Bump `alloy` dependencies to v0.8.14. #433
- Add full support for reentrancy (changed `VestingWallet` signature for some functions). #407
- `Nonce::use_nonce` panics on exceeding `U256::MAX`. #467

## [v0.2.0-alpha.2] - 2024-12-18

### Added

- `Erc1155Supply` extension. #418
- `Erc1155Pausable`extension. #432
- `Erc1155UriStorage` extension. #431
- `VestingWallet` contract. #402
- `Erc1155Burnable` extension. #417
- `Erc1155MetadataUri` extension. #416
- `Poseidon2` sponge hash function. #388

### Changed

- Update "magic values" to explicit calculations in `Erc721Metadata::supports_interface`, and `Erc721::_check_on_erc721_received`. #442
- Implement `AddAssignUnchecked` and `SubAssignUnchecked` for `StorageUint`. #418
- Implement `MethodError` for `safe_erc20::Error`. #402
- Use `function_selector!` to calculate transfer type selector in `Erc1155`. #417

### Changed (Breaking)

- Update internal functions of `Erc721` and `Erc721Consecutive` to accept a reference to `Bytes`. #437

## [v0.2.0-alpha.1] - 2024-11-15

### Added

- ERC-1155 Multi Token Standard. #275
- `SafeErc20` Utility. #289
- Finite Fields arithmetic. #376
- `Ownable2Step` contract. #352
- `IOwnable` trait. #352

### Changed(breaking)

- Removed `only_owner` from the public interface of `Ownable`. #352

## [0.1.1] - 2024-10-28

### Changed

- Mini alloc is now used by default via the stylus-sdk. This avoids conflicts with duplicate `#[global_allocator]`
  definitions. #373
- Removed the panic handler from the library, making it easier for `std` and `no_std` projects to use the library. #373

## [0.1.0] - 2024-10-17

- Initial release<|MERGE_RESOLUTION|>--- conflicted
+++ resolved
@@ -16,11 +16,8 @@
 
 ### Changed (Breaking)
 
-<<<<<<< HEAD
 - Bump cargo-stylus to `v0.6.1`. #726
-=======
 - Remove implementation of `Deref<Target = Erc1155>` for `Erc1155Supply`, `Deref<Target = Erc721>` for `Erc721Consecutive`, and `Deref<Target = Ownable>` for `Ownable2Step`. #724
->>>>>>> b8a432ca
 
 ## [v0.2.0] - 2025-06-20
 
