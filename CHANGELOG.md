# Changelog

All notable changes to this project will be documented in this file.

The format is based on [Keep a Changelog](https://keepachangelog.com/en/1.1.0/),
and this project adheres to [Semantic Versioning](https://semver.org/spec/v2.0.0.html).

## [v0.2.0] - 2025-06-20

> **Heads-up:** this is the production release after four pre-releases
> (`alpha.1-4`, `rc.0`). The items below aggregate the _user-facing_ changes
> since **v0.1.2**. For the step-by-step evolution, see the individual
> pre-release sections further down.

### Added

- **ERC-1155 token** (`Erc1155`, `Burnable`, `MetadataUri`, `Supply`, `UriStorage`).
- **ERC-4626** “Tokenized Vault Standard” and **ERC-20 Flash Mint** extension.
- **ERC-2981** on-chain royalties.
- **ERC-20 Utils**: `SafeErc20`.
- **Finance**: `VestingWallet`.
- **Ownership**: `Ownable2Step`.
- **Token wrappers**: `Erc20Wrapper`, `Erc721Wrapper`.
- **Cryptography**: Poseidon2 hash, Pedersen hash (Starknet params), Short-Weierstrass Curves.
- **Math & utils**: optimised `Uint<_>` big-integer ops (`mul_div`, shift-left/right, checked/unchecked add/sub).
- **Constructors** now supported across all contracts.
- All events derive `Debug`; contracts implement `MethodError` and `IErc165`.

### Changed

- Keccak constants pre-computed at compile-time.
- Optimisations across contracts and crypto libraries.

### Changed (Breaking)

- **Stylus SDK** ↑ to **v0.9.0** (`cargo-stylus` ↑ to v0.6.0)
- Contracts refactored to new inheritance model.
- Interface IDs now returned by `fn interface_id()`; `IErc165::supports_interface` takes `&self`; `Erc165` struct removed.
- Public state fields made private.
- Feature **`std` removed** from libraries.

### Fixed

- Correct ERC-165 IDs for `IErc721Metadata`, `IErc721Enumerable`, etc.
- `#[interface_id]` macro now propagates super-traits correctly.
- Edge-cases in Merkle proofs, big-int overflows and re-entrancy bugs resolved.

## [v0.2.0-rc.0] - 2025-05-22

### Added

<<<<<<< HEAD
=======
- Add `AccessControlEnumerable` extension that supports role member enumeration. #622
- Add `EnumerableAddressSet`. #622

### Changed

- Bump `cargo-stylus` to `v0.6.0`. #683

### Changed (Breaking)

## [v0.2.0-rc.0] - 2025-05-22

### Added

>>>>>>> 14e3127f
- Contracts now support constructors. #639
- Add Pedersen hash with Starknet parameters. #644
- Add shift left, right operators to Uint. #644
- `Erc721Wrapper` extension to support token wrapping. #461
- Add callable interface for ERC-721. #461
- Add missing functions to callable ERC-20 interface. #461
- All events now derive `Debug`. #614
- `Erc20Wrapper` extension to support token wrapping. #498
- `Erc20` events derive `Debug`. #498
- Implement `MethodError` for all contracts' errors. #594
- Implement `IErc165` for all base contracts for standard interface detection. #603
- Expose interface ID for `Erc20Wrapper`, `Erc4626` and `Erc20FlashMint`. #603
- Short Weierstrass elliptic curves primitives. #589

### Changed

- Optimize Stylus SDK imports. #598
- Updated the recommended way to inherit errors. #602

### Changed (Breaking)

- Bump Stylus SDK to `v0.9.0`. #639
- Convert associated `const INTERFACE_ID` into an associated `fn interface_id()` on all traits. #639
- `IErc165::supports_interface` now accepts `&self` as first parameter. #639
- Removed `Erc165` struct. #639
- Contracts now use the new Stylus SDK inheritance model. #639
- Moved `Erc20` callable interface to _/erc20/interface.rs_ module and renamed it to `Erc20Interface`. #461
- Bump `cargo-stylus` to `v0.5.11`. #617
- Bump Stylus SDK to `v0.8.4`. #624
- Remove `ownable_two_step::Error` wrapper in `Ownable2Step`, and emit `ownable::Error` directly. #594
- Poseidon babybear and goldilocks (64-bit) instances now have 256-bit security (capacity 4). #613
- `BitIteratorBE` (bit iteration) trait at `openzeppelin_crypto` now accepts `self` by value. #589
- Feature `std` was removed from libraries. #662

### Fixed

- The `#[interface_id]` attribute now correctly copies supertraits. #651
- `IErc721Metadata::interface_id()` now has the correct value.

## [v0.2.0-alpha.4] - 2025-03-06

### Added

- `Erc2981` contract. #508
- Implement `Deref<Target = Erc1155>` for `Erc1155Supply` and `Deref<Target = Erc721>` for `Erc721Consecutive`. #569
- Implement `Deref<Target = Ownable>` for `Ownable2Step`. #552

### Changed (Breaking)

- Refactor `Erc20Permit` extension to be a composition of `Erc20` and `Nonces` contracts. #574
- Replace `VestingWallet::receive_ether` with dedicated `receive` function. #529
- Extract `IAccessControl` trait from `AccessControl` contract. #527
- Bump Stylus SDK to `v0.8.1` #587

### Fixed

- `IErc165` implementations for `Erc721Metadata` and `Erc721Enumerable` now support ERC-165 interface ID. #570
- Handle missing leaves for non-trivial merkle trees. #578

## [v0.2.0-alpha.3] - 2025-01-30

### Added

- Optimised implementation of bigintegers `Uint<_>` for finite fields. #495
- `Erc4626` "Tokenized Vault Standard". #465
- Implement `mul_div` for `U256`. #465
- Implement `AddAssignChecked` for `StorageUint`. #474
- `Erc20FlashMint` extension. #407

### Changed

- Keccak constants `PERMIT_TYPEHASH` in `Erc20Permit`, and `TYPE_HASH` in `Erc712` are now statically computed. #478
- Use `AddAssignChecked` in `VestingWallet`, `Erc1155Supply`, `Erc1155`, `Erc20`, `Nonces`. #474
- Use `AddAssignUnchecked` and `SubAssignUnchecked` in `erc20::_update`. #467

### Changed (Breaking)

- All contract state fields are no longer public. #500
- `Erc721Consecutive::_mint_consecutive` turned into an internal function. #500
- Bump `cargo-stylus` to `v0.5.8`. #493
- Constants `TYPE_HASH`, `FIELDS`, `SALT` and `TYPED_DATA_PREFIX`, and type `DomainSeparatorTuple` are no longer exported from `utils::cryptography::eip712`. #478
- Bump Stylus SDK to v0.7.0. #433
- Bump `alloy` dependencies to v0.8.14. #433
- Add full support for reentrancy (changed `VestingWallet` signature for some functions). #407
- `Nonce::use_nonce` panics on exceeding `U256::MAX`. #467

## [v0.2.0-alpha.2] - 2024-12-18

### Added

- `Erc1155Supply` extension. #418
- `Erc1155Pausable`extension. #432
- `Erc1155UriStorage` extension. #431
- `VestingWallet` contract. #402
- `Erc1155Burnable` extension. #417
- `Erc1155MetadataUri` extension. #416
- `Poseidon2` sponge hash function. #388

### Changed

- Update "magic values" to explicit calculations in `Erc721Metadata::supports_interface`, and `Erc721::_check_on_erc721_received`. #442
- Implement `AddAssignUnchecked` and `SubAssignUnchecked` for `StorageUint`. #418
- Implement `MethodError` for `safe_erc20::Error`. #402
- Use `function_selector!` to calculate transfer type selector in `Erc1155`. #417

### Changed (Breaking)

- Update internal functions of `Erc721` and `Erc721Consecutive` to accept a reference to `Bytes`. #437

## [v0.2.0-alpha.1] - 2024-11-15

### Added

- ERC-1155 Multi Token Standard. #275
- `SafeErc20` Utility. #289
- Finite Fields arithmetic. #376
- `Ownable2Step` contract. #352
- `IOwnable` trait. #352

### Changed(breaking)

- Removed `only_owner` from the public interface of `Ownable`. #352

## [0.1.1] - 2024-10-28

### Changed

- Mini alloc is now used by default via the stylus-sdk. This avoids conflicts with duplicate `#[global_allocator]`
  definitions. #373
- Removed the panic handler from the library, making it easier for `std` and `no_std` projects to use the library. #373

## [0.1.0] - 2024-10-17

- Initial release<|MERGE_RESOLUTION|>--- conflicted
+++ resolved
@@ -4,6 +4,17 @@
 
 The format is based on [Keep a Changelog](https://keepachangelog.com/en/1.1.0/),
 and this project adheres to [Semantic Versioning](https://semver.org/spec/v2.0.0.html).
+
+## [Unreleased]
+
+- Add `AccessControlEnumerable` extension that supports role member enumeration. #622
+- Add `EnumerableAddressSet`. #622
+
+### Changed
+
+-
+
+### Changed (Breaking)
 
 ## [v0.2.0] - 2025-06-20
 
@@ -49,22 +60,6 @@
 
 ### Added
 
-<<<<<<< HEAD
-=======
-- Add `AccessControlEnumerable` extension that supports role member enumeration. #622
-- Add `EnumerableAddressSet`. #622
-
-### Changed
-
-- Bump `cargo-stylus` to `v0.6.0`. #683
-
-### Changed (Breaking)
-
-## [v0.2.0-rc.0] - 2025-05-22
-
-### Added
-
->>>>>>> 14e3127f
 - Contracts now support constructors. #639
 - Add Pedersen hash with Starknet parameters. #644
 - Add shift left, right operators to Uint. #644
