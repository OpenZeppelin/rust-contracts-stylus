# Changelog

All notable changes to this project will be documented in this file.

The format is based on [Keep a Changelog](https://keepachangelog.com/en/1.1.0/),
and this project adheres to [Semantic Versioning](https://semver.org/spec/v2.0.0.html).

## [Unreleased]

### Added

- `Erc1155Supply` extension. #418
- `Erc1155Pausable`extension. #432
- `Erc1155UriStorage` extension. #431
- `VestingWallet` contract. #402
- `Erc1155Burnable` extension. #417
- `Erc1155MetadataUri` extension. #416

### Changed

<<<<<<< HEAD
- Update "magic values" to explicit calculations in `Erc721Metadata::supports_interface`, and `Erc721::_check_on_erc721_received`. #442
=======
- Implement `AddAssignUnchecked` and `SubAssignUnchecked` for `StorageUint`. #418
>>>>>>> a19789ae
- Implement `MethodError` for `safe_erc20::Error`. #402
- Use `function_selector!` to calculate transfer type selector in `Erc1155`. #417
- Update internal functions of `Erc721` and `Erc721Consecutive` accept reference to `Bytes`. #437

### Fixed

-

## [v0.2.0-alpha.1] - 2024-11-15

### Added

- ERC-1155 Multi Token Standard. #275
- `SafeErc20` Utility. #289
- Finite Fields arithmetics. #376
- `Ownable2Step` contract. #352
- `IOwnable` trait. #352

### Changed(breaking)

- Removed `only_owner` from the public interface of `Ownable`. #352

## [0.1.1] - 2024-10-28

### Changed

- Mini alloc is now used by default via the stylus-sdk. This avoids conflicts with duplicate `#[global_allocator]` definitions. #373
- Removed the panic handler from the library, making it easier for `std` and `no_std` projects to use the library. #373

## [0.1.0] - 2024-10-17

- Initial release<|MERGE_RESOLUTION|>--- conflicted
+++ resolved
@@ -18,11 +18,8 @@
 
 ### Changed
 
-<<<<<<< HEAD
 - Update "magic values" to explicit calculations in `Erc721Metadata::supports_interface`, and `Erc721::_check_on_erc721_received`. #442
-=======
 - Implement `AddAssignUnchecked` and `SubAssignUnchecked` for `StorageUint`. #418
->>>>>>> a19789ae
 - Implement `MethodError` for `safe_erc20::Error`. #402
 - Use `function_selector!` to calculate transfer type selector in `Erc1155`. #417
 - Update internal functions of `Erc721` and `Erc721Consecutive` accept reference to `Bytes`. #437
