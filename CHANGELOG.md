--- conflicted
+++ resolved
@@ -7,15 +7,13 @@
 
 ## [Unreleased]
 
-<<<<<<< HEAD
+### Added
+
+- Implement `EnumerableSet::values_slice` to prevent out-of-gas scenarios when querying large sets by returning paginated results. #827
+
 ### Changed (Breaking)
 
 - Updated the `UUPSUpgradeable` logic for determining where the call originated. #810
-=======
-### Added
-
-- Implement `EnumerableSet::values_slice` to prevent out-of-gas scenarios when querying large sets by returning paginated results. #827
->>>>>>> 9167016c
 
 ### Fixed
 
