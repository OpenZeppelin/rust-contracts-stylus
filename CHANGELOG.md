# Changelog

All notable changes to this project will be documented in this file.

The format is based on [Keep a Changelog](https://keepachangelog.com/en/1.1.0/),
and this project adheres to [Semantic Versioning](https://semver.org/spec/v2.0.0.html).

## [Unreleased]

### Fixed

- Proper Bandersnatch and Jubjub elliptic curves parameters. #809
- `AdminChanged` event parameters no longer indexed. #794
- Improved panic description for twisted edwards point conversions. #816
- Fix edge case with U64 -> u128 conversion. #815
- Conditional compilation in storage slot utilities causing build failures across different target architectures and feature combinations. #823
- Add code check and use high-level calls in `SafeErc20::*_relaxed` calls to handle boolean decoding. #837
- Add code check and use high-level calls in `SafeErc20::allowance` to handle U256 decoding. #833
- Fixed zeroization for eddsa `ExpandedSecretKey` and `SigningKey`. #831

## [v0.3.0-rc.1] - 2025-08-07

### Added

- Add UUPS Proxy: `UUPSUpgradeable` contract and `IErc1822Proxiable` trait. #752
- Add `EnumerableSet` generic type. #733
- Add `EnumerableSet` implementation for: `Address`, `B256`, `U8`, `U16`, `U32`, `U64`, `U128`, `U256`. #733
- Add `IErc1155Receiver` trait. #747
- Add `Erc1155Holder` contract. #747
- Add `IErc721Receiver` trait. #743
- Add `Erc721Holder` contract. #743
- Add `Precompiles::p256_verify` wrapper function. #754
- The `Precompiles::ec_recover` is now callable on `&self`. #754
- The `ecdsa::recover` function now accepts `impl StaticCallContext` instead of `&mut impl TopLevelStorage`. #754
- `SafeErc20` now implements: `try_safe_transfer`, `try_safe_transfer_from`, `transfer_and_call_relaxed`, `transfer_from_and_call_relaxed` and `approve_and_call_relaxed`. #765
- Add bidirectional conversions between `ruint::Uint` and crypto library `Uint` types behind `ruint` feature toggle. #758
- Add bidirectional conversions between `Uint` and `u8`, `u16`, `u32`, `u64`, `u128` types. #764
- Add EDDSA (Ed25519) signature scheme. #757
<<<<<<< HEAD
- Add constant `HAS_MODULUS_SPARE_BIT` to `PrimeField`. #835
=======
- Add constant `Uint::from_uint(..)` function. `Fp::from_fp(..)` is now constant also. #834
>>>>>>> d1f074d8

### Changed (Breaking)

- Remove initial `EnumerableAddressSet` implementation. #733
- Rename `IERC721Receiver` Solidity Interface to `IErc721ReceiverInterface`. #743
- Change `RECEIVER_FN_SELECTOR` type to `FixedBytes<4>`. #743
- Rename `IERC1155Receiver` Solidity Interface to `IErc1155ReceiverInterface`. #747
- Change `Erc1155Receiver` constants `SINGLE_TRANSFER_FN_SELECTOR` and `BATCH_TRANSFER_FN_SELECTOR` to type `B32`. #747
- Change `Erc721Receiver` constant `RECEIVER_FN_SELECTOR` to type `B32`. #747
- Rename `Precompiles::ecrecover` wrapper function to `Precompiles::ec_recover`. #754
- Replace associated error type with `Vec<u8>` in `IErc1155Receiver` and `IErc721Receiver` traits. #770
- Add `IErc721Receiver` trait bound to the `IErc721Wrapper` trait. #770

### Changed

- Rename `FixedBytes<4>` to `B32` and `FixedBytes<32>` to `B256` and `StorageFixedBytes<32>` to `StorageB256`. #747
- Replace `SafeErc20::encodes_true` with `Bool::abi_decode` in `SafeErc20` when decoding the bytes result. #754
- Simplify Pedersen hash API to accept any type that implements `Into<P::BaseField>`. #758

### Fixed

- Fix `export-abi` bug for `reentrant` feature. #753

## [0.3.0-alpha.1] - 2025-07-21

- Add `BeaconProxy` contract and `IBeacon` interface, supporting the beacon proxy pattern for upgradeable contracts. #729
- Add `UpgradeableBeacon` contract, allowing upgradeable beacon-based proxies with owner-controlled implementation upgrades. #729
- Add Solidity interface bindings for beacon-related contracts. #729
- Add internal utilities for interacting with beacon proxies and validating beacon implementations. #729
- Add `AccessControlEnumerable` extension that supports role member enumeration. #622
- Add `EnumerableAddressSet`. #622
- Add Twisted-Edwards Curves. #633
- Add Elliptic Curve Configurations: secp256k1, Baby Jubjub, Bandersnatch, Curve25519, Jubjub. #738
- Add `Precompiles` trait for ergonomic precompile invocation. #689

### Changed

- Remove redundant interface ID check from `Erc1155Supply::supports_interface`. #725

### Changed (Breaking)

- Bump cargo-stylus to `v0.6.1`. #726
- Remove implementation of `Deref<Target = Erc1155>` for `Erc1155Supply`, `Deref<Target = Erc721>` for `Erc721Consecutive`, and `Deref<Target = Ownable>` for `Ownable2Step`. #724
- Adjust `PedersenParams` trait to support both `SWCurveConfig` & `TECurveConfig`. #738
- Move Starknet Curve configuration to a dedicated instance module. #738

## [v0.2.0] - 2025-06-20

> **Heads-up:** this is the production release after four pre-releases
> (`alpha.1-4`, `rc.0`). The items below aggregate the _user-facing_ changes
> since **v0.1.2**. For the step-by-step evolution, see the individual
> pre-release sections further down.

### Added

- **ERC-1155 token** (`Erc1155`, `Burnable`, `MetadataUri`, `Supply`, `UriStorage`).
- **ERC-4626** “Tokenized Vault Standard” and **ERC-20 Flash Mint** extension.
- **ERC-2981** on-chain royalties.
- **ERC-20 Utils**: `SafeErc20`.
- **Finance**: `VestingWallet`.
- **Ownership**: `Ownable2Step`.
- **Token wrappers**: `Erc20Wrapper`, `Erc721Wrapper`.
- **Cryptography**: Poseidon2 hash, Pedersen hash (Starknet params), Short-Weierstrass Curves.
- **Math & utils**: optimised `Uint<_>` big-integer ops (`mul_div`, shift-left/right, checked/unchecked add/sub).
- **Constructors** now supported across all contracts.
- All events derive `Debug`; contracts implement `MethodError` and `IErc165`.

### Changed

- Keccak constants pre-computed at compile-time.
- Optimisations across contracts and crypto libraries.

### Changed (Breaking)

- **Stylus SDK** ↑ to **v0.9.0** (`cargo-stylus` ↑ to v0.6.0)
- Contracts refactored to new inheritance model.
- Interface IDs now returned by `fn interface_id()`; `IErc165::supports_interface` takes `&self`; `Erc165` struct removed.
- Public state fields made private.
- Feature **`std` removed** from libraries.

### Fixed

- Correct ERC-165 IDs for `IErc721Metadata`, `IErc721Enumerable`, etc.
- `#[interface_id]` macro now propagates super-traits correctly.
- Edge-cases in Merkle proofs, big-int overflows and re-entrancy bugs resolved.

## [v0.2.0-rc.0] - 2025-05-22

### Added

- Contracts now support constructors. #639
- Add Pedersen hash with Starknet parameters. #644
- Add shift left, right operators to Uint. #644
- `Erc721Wrapper` extension to support token wrapping. #461
- Add callable interface for ERC-721. #461
- Add missing functions to callable ERC-20 interface. #461
- All events now derive `Debug`. #614
- `Erc20Wrapper` extension to support token wrapping. #498
- `Erc20` events derive `Debug`. #498
- Implement `MethodError` for all contracts' errors. #594
- Implement `IErc165` for all base contracts for standard interface detection. #603
- Expose interface ID for `Erc20Wrapper`, `Erc4626` and `Erc20FlashMint`. #603
- Short Weierstrass elliptic curves primitives. #589

### Changed

- Optimize Stylus SDK imports. #598
- Updated the recommended way to inherit errors. #602

### Changed (Breaking)

- Bump Stylus SDK to `v0.9.0`. #639
- Convert associated `const INTERFACE_ID` into an associated `fn interface_id()` on all traits. #639
- `IErc165::supports_interface` now accepts `&self` as first parameter. #639
- Removed `Erc165` struct. #639
- Contracts now use the new Stylus SDK inheritance model. #639
- Moved `Erc20` callable interface to _/erc20/interface.rs_ module and renamed it to `Erc20Interface`. #461
- Bump `cargo-stylus` to `v0.5.11`. #617
- Bump Stylus SDK to `v0.8.4`. #624
- Remove `ownable_two_step::Error` wrapper in `Ownable2Step`, and emit `ownable::Error` directly. #594
- Poseidon babybear and goldilocks (64-bit) instances now have 256-bit security (capacity 4). #613
- `BitIteratorBE` (bit iteration) trait at `openzeppelin_crypto` now accepts `self` by value. #589
- Feature `std` was removed from libraries. #662

### Fixed

- The `#[interface_id]` attribute now correctly copies supertraits. #651
- `IErc721Metadata::interface_id()` now has the correct value.

## [v0.2.0-alpha.4] - 2025-03-06

### Added

- `Erc2981` contract. #508
- Implement `Deref<Target = Erc1155>` for `Erc1155Supply` and `Deref<Target = Erc721>` for `Erc721Consecutive`. #569
- Implement `Deref<Target = Ownable>` for `Ownable2Step`. #552

### Changed (Breaking)

- Refactor `Erc20Permit` extension to be a composition of `Erc20` and `Nonces` contracts. #574
- Replace `VestingWallet::receive_ether` with dedicated `receive` function. #529
- Extract `IAccessControl` trait from `AccessControl` contract. #527
- Bump Stylus SDK to `v0.8.1` #587

### Fixed

- `IErc165` implementations for `Erc721Metadata` and `Erc721Enumerable` now support ERC-165 interface ID. #570
- Handle missing leaves for non-trivial merkle trees. #578

## [v0.2.0-alpha.3] - 2025-01-30

### Added

- Optimised implementation of bigintegers `Uint<_>` for finite fields. #495
- `Erc4626` "Tokenized Vault Standard". #465
- Implement `mul_div` for `U256`. #465
- Implement `AddAssignChecked` for `StorageUint`. #474
- `Erc20FlashMint` extension. #407

### Changed

- Keccak constants `PERMIT_TYPEHASH` in `Erc20Permit`, and `TYPE_HASH` in `Erc712` are now statically computed. #478
- Use `AddAssignChecked` in `VestingWallet`, `Erc1155Supply`, `Erc1155`, `Erc20`, `Nonces`. #474
- Use `AddAssignUnchecked` and `SubAssignUnchecked` in `erc20::_update`. #467

### Changed (Breaking)

- All contract state fields are no longer public. #500
- `Erc721Consecutive::_mint_consecutive` turned into an internal function. #500
- Bump `cargo-stylus` to `v0.5.8`. #493
- Constants `TYPE_HASH`, `FIELDS`, `SALT` and `TYPED_DATA_PREFIX`, and type `DomainSeparatorTuple` are no longer exported from `utils::cryptography::eip712`. #478
- Bump Stylus SDK to v0.7.0. #433
- Bump `alloy` dependencies to v0.8.14. #433
- Add full support for reentrancy (changed `VestingWallet` signature for some functions). #407
- `Nonce::use_nonce` panics on exceeding `U256::MAX`. #467

## [v0.2.0-alpha.2] - 2024-12-18

### Added

- `Erc1155Supply` extension. #418
- `Erc1155Pausable`extension. #432
- `Erc1155UriStorage` extension. #431
- `VestingWallet` contract. #402
- `Erc1155Burnable` extension. #417
- `Erc1155MetadataUri` extension. #416
- `Poseidon2` sponge hash function. #388

### Changed

- Update "magic values" to explicit calculations in `Erc721Metadata::supports_interface`, and `Erc721::_check_on_erc721_received`. #442
- Implement `AddAssignUnchecked` and `SubAssignUnchecked` for `StorageUint`. #418
- Implement `MethodError` for `safe_erc20::Error`. #402
- Use `function_selector!` to calculate transfer type selector in `Erc1155`. #417

### Changed (Breaking)

- Update internal functions of `Erc721` and `Erc721Consecutive` to accept a reference to `Bytes`. #437

## [v0.2.0-alpha.1] - 2024-11-15

### Added

- ERC-1155 Multi Token Standard. #275
- `SafeErc20` Utility. #289
- Finite Fields arithmetic. #376
- `Ownable2Step` contract. #352
- `IOwnable` trait. #352

### Changed(breaking)

- Removed `only_owner` from the public interface of `Ownable`. #352

## [0.1.1] - 2024-10-28

### Changed

- Mini alloc is now used by default via the stylus-sdk. This avoids conflicts with duplicate `#[global_allocator]`
  definitions. #373
- Removed the panic handler from the library, making it easier for `std` and `no_std` projects to use the library. #373

## [0.1.0] - 2024-10-17

- Initial release<|MERGE_RESOLUTION|>--- conflicted
+++ resolved
@@ -17,6 +17,8 @@
 - Add code check and use high-level calls in `SafeErc20::*_relaxed` calls to handle boolean decoding. #837
 - Add code check and use high-level calls in `SafeErc20::allowance` to handle U256 decoding. #833
 - Fixed zeroization for eddsa `ExpandedSecretKey` and `SigningKey`. #831
+- Add constant `HAS_MODULUS_SPARE_BIT` to `PrimeField`. #835
+- Add constant `Uint::from_uint(..)` function. `Fp::from_fp(..)` is now constant also. #834
 
 ## [v0.3.0-rc.1] - 2025-08-07
 
@@ -36,11 +38,6 @@
 - Add bidirectional conversions between `ruint::Uint` and crypto library `Uint` types behind `ruint` feature toggle. #758
 - Add bidirectional conversions between `Uint` and `u8`, `u16`, `u32`, `u64`, `u128` types. #764
 - Add EDDSA (Ed25519) signature scheme. #757
-<<<<<<< HEAD
-- Add constant `HAS_MODULUS_SPARE_BIT` to `PrimeField`. #835
-=======
-- Add constant `Uint::from_uint(..)` function. `Fp::from_fp(..)` is now constant also. #834
->>>>>>> d1f074d8
 
 ### Changed (Breaking)
 
