--- conflicted
+++ resolved
@@ -9,19 +9,13 @@
 
 ### Added
 
-<<<<<<< HEAD
 - `VestingWallet` contract. #402
+- `IErc1155Burnable` extension. #417
 
 ### Changed
 
 - Implement `MethodError` for `safe_erc20::Error`. #402
-=======
-- `IErc1155Burnable` extension. #417 
-
-### Changed
-
-- Use `function_selector!` to calculate transfer type selector in `Erc1155`. #417 
->>>>>>> e43ab6bf
+- Use `function_selector!` to calculate transfer type selector in `Erc1155`. #417
 
 ### Fixed
 
