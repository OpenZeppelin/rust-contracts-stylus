--- conflicted
+++ resolved
@@ -9,12 +9,9 @@
 
 ### Added
 
-<<<<<<< HEAD
 - Add `EnumerableSet` generic type. #751
-=======
 - Add `IErc1155Receiver` trait. #747
 - Add `Erc1155Holder` contract. #747
->>>>>>> 3bf12251
 - Add `IErc721Receiver` trait. #743
 - Add `Erc721Holder` contract. #743
 
