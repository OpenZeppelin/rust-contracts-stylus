--- conflicted
+++ resolved
@@ -11,11 +11,8 @@
 
 ### Changed
 
-<<<<<<< HEAD
 - Custom Solidity selector names in traits with `#[interface_id]` error out on conflicting function selectors. #702
-=======
 - Bump `cargo-stylus` to `v0.6.0`. #683
->>>>>>> 93d002f1
 
 ### Changed (Breaking)
 
