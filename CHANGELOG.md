--- conflicted
+++ resolved
@@ -9,11 +9,8 @@
 
 ### Added
 
-<<<<<<< HEAD
 - `Erc1155Supply` extension. #418
-=======
 - `Erc1155Pausable`extension. #432
->>>>>>> a27d0c5b
 - `Erc1155UriStorage` extension. #431
 - `VestingWallet` contract. #402
 - `Erc1155Burnable` extension. #417
