# Changelog

All notable changes to this project will be documented in this file.

The format is based on [Keep a Changelog](https://keepachangelog.com/en/1.1.0/),
and this project adheres to [Semantic Versioning](https://semver.org/spec/v2.0.0.html).

## [Unreleased]

### Fixed

- `AdminChanged` event parameters no longer indexed. #794
<<<<<<< HEAD
- Improved panic description for twisted edwards point conversions. #816
=======
- Fix edge case with U64 -> u128 conversion. #815
>>>>>>> 0015161c
- Conditional compilation in storage slot utilities causing build failures across different target architectures and feature combinations. #823
- Add code check and use high-level calls in `SafeErc20::allowance` to handle U256 decoding. #833

## [v0.3.0-rc.1] - 2025-08-07

### Added

- Add UUPS Proxy: `UUPSUpgradeable` contract and `IErc1822Proxiable` trait. #752
- Add `EnumerableSet` generic type. #733
- Add `EnumerableSet` implementation for: `Address`, `B256`, `U8`, `U16`, `U32`, `U64`, `U128`, `U256`. #733
- Add `IErc1155Receiver` trait. #747
- Add `Erc1155Holder` contract. #747
- Add `IErc721Receiver` trait. #743
- Add `Erc721Holder` contract. #743
- Add `Precompiles::p256_verify` wrapper function. #754
- The `Precompiles::ec_recover` is now callable on `&self`. #754
- The `ecdsa::recover` function now accepts `impl StaticCallContext` instead of `&mut impl TopLevelStorage`. #754
- `SafeErc20` now implements: `try_safe_transfer`, `try_safe_transfer_from`, `transfer_and_call_relaxed`, `transfer_from_and_call_relaxed` and `approve_and_call_relaxed`. #765
- Add bidirectional conversions between `ruint::Uint` and crypto library `Uint` types behind `ruint` feature toggle. #758
- Add bidirectional conversions between `Uint` and `u8`, `u16`, `u32`, `u64`, `u128` types. #764
- Add EDDSA (Ed25519) signature scheme. #757

### Changed (Breaking)

- Remove initial `EnumerableAddressSet` implementation. #733
- Rename `IERC721Receiver` Solidity Interface to `IErc721ReceiverInterface`. #743
- Change `RECEIVER_FN_SELECTOR` type to `FixedBytes<4>`. #743
- Rename `IERC1155Receiver` Solidity Interface to `IErc1155ReceiverInterface`. #747
- Change `Erc1155Receiver` constants `SINGLE_TRANSFER_FN_SELECTOR` and `BATCH_TRANSFER_FN_SELECTOR` to type `B32`. #747
- Change `Erc721Receiver` constant `RECEIVER_FN_SELECTOR` to type `B32`. #747
- Rename `Precompiles::ecrecover` wrapper function to `Precompiles::ec_recover`. #754
- Replace associated error type with `Vec<u8>` in `IErc1155Receiver` and `IErc721Receiver` traits. #770
- Add `IErc721Receiver` trait bound to the `IErc721Wrapper` trait. #770

### Changed

- Rename `FixedBytes<4>` to `B32` and `FixedBytes<32>` to `B256` and `StorageFixedBytes<32>` to `StorageB256`. #747
- Replace `SafeErc20::encodes_true` with `Bool::abi_decode` in `SafeErc20` when decoding the bytes result. #754
- Simplify Pedersen hash API to accept any type that implements `Into<P::BaseField>`. #758

### Fixed

- Fix `export-abi` bug for `reentrant` feature. #753

## [0.3.0-alpha.1] - 2025-07-21

- Add `BeaconProxy` contract and `IBeacon` interface, supporting the beacon proxy pattern for upgradeable contracts. #729
- Add `UpgradeableBeacon` contract, allowing upgradeable beacon-based proxies with owner-controlled implementation upgrades. #729
- Add Solidity interface bindings for beacon-related contracts. #729
- Add internal utilities for interacting with beacon proxies and validating beacon implementations. #729
- Add `AccessControlEnumerable` extension that supports role member enumeration. #622
- Add `EnumerableAddressSet`. #622
- Add Twisted-Edwards Curves. #633
- Add Elliptic Curve Configurations: secp256k1, Baby Jubjub, Bandersnatch, Curve25519, Jubjub. #738
- Add `Precompiles` trait for ergonomic precompile invocation. #689

### Changed

- Remove redundant interface ID check from `Erc1155Supply::supports_interface`. #725

### Changed (Breaking)

- Bump cargo-stylus to `v0.6.1`. #726
- Remove implementation of `Deref<Target = Erc1155>` for `Erc1155Supply`, `Deref<Target = Erc721>` for `Erc721Consecutive`, and `Deref<Target = Ownable>` for `Ownable2Step`. #724
- Adjust `PedersenParams` trait to support both `SWCurveConfig` & `TECurveConfig`. #738
- Move Starknet Curve configuration to a dedicated instance module. #738

## [v0.2.0] - 2025-06-20

> **Heads-up:** this is the production release after four pre-releases
> (`alpha.1-4`, `rc.0`). The items below aggregate the _user-facing_ changes
> since **v0.1.2**. For the step-by-step evolution, see the individual
> pre-release sections further down.

### Added

- **ERC-1155 token** (`Erc1155`, `Burnable`, `MetadataUri`, `Supply`, `UriStorage`).
- **ERC-4626** “Tokenized Vault Standard” and **ERC-20 Flash Mint** extension.
- **ERC-2981** on-chain royalties.
- **ERC-20 Utils**: `SafeErc20`.
- **Finance**: `VestingWallet`.
- **Ownership**: `Ownable2Step`.
- **Token wrappers**: `Erc20Wrapper`, `Erc721Wrapper`.
- **Cryptography**: Poseidon2 hash, Pedersen hash (Starknet params), Short-Weierstrass Curves.
- **Math & utils**: optimised `Uint<_>` big-integer ops (`mul_div`, shift-left/right, checked/unchecked add/sub).
- **Constructors** now supported across all contracts.
- All events derive `Debug`; contracts implement `MethodError` and `IErc165`.

### Changed

- Keccak constants pre-computed at compile-time.
- Optimisations across contracts and crypto libraries.

### Changed (Breaking)

- **Stylus SDK** ↑ to **v0.9.0** (`cargo-stylus` ↑ to v0.6.0)
- Contracts refactored to new inheritance model.
- Interface IDs now returned by `fn interface_id()`; `IErc165::supports_interface` takes `&self`; `Erc165` struct removed.
- Public state fields made private.
- Feature **`std` removed** from libraries.

### Fixed

- Correct ERC-165 IDs for `IErc721Metadata`, `IErc721Enumerable`, etc.
- `#[interface_id]` macro now propagates super-traits correctly.
- Edge-cases in Merkle proofs, big-int overflows and re-entrancy bugs resolved.

## [v0.2.0-rc.0] - 2025-05-22

### Added

- Contracts now support constructors. #639
- Add Pedersen hash with Starknet parameters. #644
- Add shift left, right operators to Uint. #644
- `Erc721Wrapper` extension to support token wrapping. #461
- Add callable interface for ERC-721. #461
- Add missing functions to callable ERC-20 interface. #461
- All events now derive `Debug`. #614
- `Erc20Wrapper` extension to support token wrapping. #498
- `Erc20` events derive `Debug`. #498
- Implement `MethodError` for all contracts' errors. #594
- Implement `IErc165` for all base contracts for standard interface detection. #603
- Expose interface ID for `Erc20Wrapper`, `Erc4626` and `Erc20FlashMint`. #603
- Short Weierstrass elliptic curves primitives. #589

### Changed

- Optimize Stylus SDK imports. #598
- Updated the recommended way to inherit errors. #602

### Changed (Breaking)

- Bump Stylus SDK to `v0.9.0`. #639
- Convert associated `const INTERFACE_ID` into an associated `fn interface_id()` on all traits. #639
- `IErc165::supports_interface` now accepts `&self` as first parameter. #639
- Removed `Erc165` struct. #639
- Contracts now use the new Stylus SDK inheritance model. #639
- Moved `Erc20` callable interface to _/erc20/interface.rs_ module and renamed it to `Erc20Interface`. #461
- Bump `cargo-stylus` to `v0.5.11`. #617
- Bump Stylus SDK to `v0.8.4`. #624
- Remove `ownable_two_step::Error` wrapper in `Ownable2Step`, and emit `ownable::Error` directly. #594
- Poseidon babybear and goldilocks (64-bit) instances now have 256-bit security (capacity 4). #613
- `BitIteratorBE` (bit iteration) trait at `openzeppelin_crypto` now accepts `self` by value. #589
- Feature `std` was removed from libraries. #662

### Fixed

- The `#[interface_id]` attribute now correctly copies supertraits. #651
- `IErc721Metadata::interface_id()` now has the correct value.

## [v0.2.0-alpha.4] - 2025-03-06

### Added

- `Erc2981` contract. #508
- Implement `Deref<Target = Erc1155>` for `Erc1155Supply` and `Deref<Target = Erc721>` for `Erc721Consecutive`. #569
- Implement `Deref<Target = Ownable>` for `Ownable2Step`. #552

### Changed (Breaking)

- Refactor `Erc20Permit` extension to be a composition of `Erc20` and `Nonces` contracts. #574
- Replace `VestingWallet::receive_ether` with dedicated `receive` function. #529
- Extract `IAccessControl` trait from `AccessControl` contract. #527
- Bump Stylus SDK to `v0.8.1` #587

### Fixed

- `IErc165` implementations for `Erc721Metadata` and `Erc721Enumerable` now support ERC-165 interface ID. #570
- Handle missing leaves for non-trivial merkle trees. #578

## [v0.2.0-alpha.3] - 2025-01-30

### Added

- Optimised implementation of bigintegers `Uint<_>` for finite fields. #495
- `Erc4626` "Tokenized Vault Standard". #465
- Implement `mul_div` for `U256`. #465
- Implement `AddAssignChecked` for `StorageUint`. #474
- `Erc20FlashMint` extension. #407

### Changed

- Keccak constants `PERMIT_TYPEHASH` in `Erc20Permit`, and `TYPE_HASH` in `Erc712` are now statically computed. #478
- Use `AddAssignChecked` in `VestingWallet`, `Erc1155Supply`, `Erc1155`, `Erc20`, `Nonces`. #474
- Use `AddAssignUnchecked` and `SubAssignUnchecked` in `erc20::_update`. #467

### Changed (Breaking)

- All contract state fields are no longer public. #500
- `Erc721Consecutive::_mint_consecutive` turned into an internal function. #500
- Bump `cargo-stylus` to `v0.5.8`. #493
- Constants `TYPE_HASH`, `FIELDS`, `SALT` and `TYPED_DATA_PREFIX`, and type `DomainSeparatorTuple` are no longer exported from `utils::cryptography::eip712`. #478
- Bump Stylus SDK to v0.7.0. #433
- Bump `alloy` dependencies to v0.8.14. #433
- Add full support for reentrancy (changed `VestingWallet` signature for some functions). #407
- `Nonce::use_nonce` panics on exceeding `U256::MAX`. #467

## [v0.2.0-alpha.2] - 2024-12-18

### Added

- `Erc1155Supply` extension. #418
- `Erc1155Pausable`extension. #432
- `Erc1155UriStorage` extension. #431
- `VestingWallet` contract. #402
- `Erc1155Burnable` extension. #417
- `Erc1155MetadataUri` extension. #416
- `Poseidon2` sponge hash function. #388

### Changed

- Update "magic values" to explicit calculations in `Erc721Metadata::supports_interface`, and `Erc721::_check_on_erc721_received`. #442
- Implement `AddAssignUnchecked` and `SubAssignUnchecked` for `StorageUint`. #418
- Implement `MethodError` for `safe_erc20::Error`. #402
- Use `function_selector!` to calculate transfer type selector in `Erc1155`. #417

### Changed (Breaking)

- Update internal functions of `Erc721` and `Erc721Consecutive` to accept a reference to `Bytes`. #437

## [v0.2.0-alpha.1] - 2024-11-15

### Added

- ERC-1155 Multi Token Standard. #275
- `SafeErc20` Utility. #289
- Finite Fields arithmetic. #376
- `Ownable2Step` contract. #352
- `IOwnable` trait. #352

### Changed(breaking)

- Removed `only_owner` from the public interface of `Ownable`. #352

## [0.1.1] - 2024-10-28

### Changed

- Mini alloc is now used by default via the stylus-sdk. This avoids conflicts with duplicate `#[global_allocator]`
  definitions. #373
- Removed the panic handler from the library, making it easier for `std` and `no_std` projects to use the library. #373

## [0.1.0] - 2024-10-17

- Initial release<|MERGE_RESOLUTION|>--- conflicted
+++ resolved
@@ -10,11 +10,8 @@
 ### Fixed
 
 - `AdminChanged` event parameters no longer indexed. #794
-<<<<<<< HEAD
 - Improved panic description for twisted edwards point conversions. #816
-=======
 - Fix edge case with U64 -> u128 conversion. #815
->>>>>>> 0015161c
 - Conditional compilation in storage slot utilities causing build failures across different target architectures and feature combinations. #823
 - Add code check and use high-level calls in `SafeErc20::allowance` to handle U256 decoding. #833
 
