--- conflicted
+++ resolved
@@ -9,20 +9,17 @@
 
 ### Added
 
-<<<<<<< HEAD
 ### Changed
 
 ### Changed (Breaking)
 
-## [v0.2.0-rc.0] - 2025-04-22
+## [v0.2.0-rc.0] - 2025-05-22
 
 ### Added
 
-=======
 - Contracts now support constructors. #639
 - Add Pedersen hash with Starknet parameters. #644
 - Add shift left, right operators to Uint. #644
->>>>>>> 788c7b2e
 - `Erc721Wrapper` extension to support token wrapping. #461
 - Add callable interface for ERC-721. #461
 - Add missing functions to callable ERC-20 interface. #461
