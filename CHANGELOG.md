--- conflicted
+++ resolved
@@ -24,11 +24,8 @@
 
 ### Fixed
 
-<<<<<<< HEAD
 - `IErc165` implementations for `Erc721Metadata` and `Erc721Enumerable` now support ERC-165 interface ID. #570
-=======
 - Handle missing leaves for non-trivial merkle trees. #578
->>>>>>> ee719352
 
 ## [v0.2.0-alpha.3] - 2025-01-30
 
