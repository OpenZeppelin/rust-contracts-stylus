# Changelog

All notable changes to this project will be documented in this file.

The format is based on [Keep a Changelog](https://keepachangelog.com/en/1.1.0/),
and this project adheres to [Semantic Versioning](https://semver.org/spec/v2.0.0.html).

## [Unreleased]

### Fixed

- `AdminChanged` event parameters no longer indexed. #794
- Fix edge case with U64 -> u128 conversion. #815
- Conditional compilation in storage slot utilities causing build failures across different target architectures and feature combinations. #823
<<<<<<< HEAD
- Fixed zeroization for eddsa `ExpandedSecretKey` and `SigningKey`. #831
=======
- Add code check and use high-level calls in `SafeErc20::allowance` to handle U256 decoding. #833
>>>>>>> 0015161c

## [v0.3.0-rc.1] - 2025-08-07

### Added

- Add UUPS Proxy: `UUPSUpgradeable` contract and `IErc1822Proxiable` trait. #752
- Add `EnumerableSet` generic type. #733
- Add `EnumerableSet` implementation for: `Address`, `B256`, `U8`, `U16`, `U32`, `U64`, `U128`, `U256`. #733
- Add `IErc1155Receiver` trait. #747
- Add `Erc1155Holder` contract. #747
- Add `IErc721Receiver` trait. #743
- Add `Erc721Holder` contract. #743
- Add `Precompiles::p256_verify` wrapper function. #754
- The `Precompiles::ec_recover` is now callable on `&self`. #754
- The `ecdsa::recover` function now accepts `impl StaticCallContext` instead of `&mut impl TopLevelStorage`. #754
- `SafeErc20` now implements: `try_safe_transfer`, `try_safe_transfer_from`, `transfer_and_call_relaxed`, `transfer_from_and_call_relaxed` and `approve_and_call_relaxed`. #765
- Add bidirectional conversions between `ruint::Uint` and crypto library `Uint` types behind `ruint` feature toggle. #758
- Add bidirectional conversions between `Uint` and `u8`, `u16`, `u32`, `u64`, `u128` types. #764
- Add EDDSA (Ed25519) signature scheme. #757

### Changed (Breaking)

- Remove initial `EnumerableAddressSet` implementation. #733
- Rename `IERC721Receiver` Solidity Interface to `IErc721ReceiverInterface`. #743
- Change `RECEIVER_FN_SELECTOR` type to `FixedBytes<4>`. #743
- Rename `IERC1155Receiver` Solidity Interface to `IErc1155ReceiverInterface`. #747
- Change `Erc1155Receiver` constants `SINGLE_TRANSFER_FN_SELECTOR` and `BATCH_TRANSFER_FN_SELECTOR` to type `B32`. #747
- Change `Erc721Receiver` constant `RECEIVER_FN_SELECTOR` to type `B32`. #747
- Rename `Precompiles::ecrecover` wrapper function to `Precompiles::ec_recover`. #754
- Replace associated error type with `Vec<u8>` in `IErc1155Receiver` and `IErc721Receiver` traits. #770
- Add `IErc721Receiver` trait bound to the `IErc721Wrapper` trait. #770

### Changed

- Rename `FixedBytes<4>` to `B32` and `FixedBytes<32>` to `B256` and `StorageFixedBytes<32>` to `StorageB256`. #747
- Replace `SafeErc20::encodes_true` with `Bool::abi_decode` in `SafeErc20` when decoding the bytes result. #754
- Simplify Pedersen hash API to accept any type that implements `Into<P::BaseField>`. #758

### Fixed

- Fix `export-abi` bug for `reentrant` feature. #753

## [0.3.0-alpha.1] - 2025-07-21

- Add `BeaconProxy` contract and `IBeacon` interface, supporting the beacon proxy pattern for upgradeable contracts. #729
- Add `UpgradeableBeacon` contract, allowing upgradeable beacon-based proxies with owner-controlled implementation upgrades. #729
- Add Solidity interface bindings for beacon-related contracts. #729
- Add internal utilities for interacting with beacon proxies and validating beacon implementations. #729
- Add `AccessControlEnumerable` extension that supports role member enumeration. #622
- Add `EnumerableAddressSet`. #622
- Add Twisted-Edwards Curves. #633
- Add Elliptic Curve Configurations: secp256k1, Baby Jubjub, Bandersnatch, Curve25519, Jubjub. #738
- Add `Precompiles` trait for ergonomic precompile invocation. #689

### Changed

- Remove redundant interface ID check from `Erc1155Supply::supports_interface`. #725

### Changed (Breaking)

- Bump cargo-stylus to `v0.6.1`. #726
- Remove implementation of `Deref<Target = Erc1155>` for `Erc1155Supply`, `Deref<Target = Erc721>` for `Erc721Consecutive`, and `Deref<Target = Ownable>` for `Ownable2Step`. #724
- Adjust `PedersenParams` trait to support both `SWCurveConfig` & `TECurveConfig`. #738
- Move Starknet Curve configuration to a dedicated instance module. #738

## [v0.2.0] - 2025-06-20

> **Heads-up:** this is the production release after four pre-releases
> (`alpha.1-4`, `rc.0`). The items below aggregate the _user-facing_ changes
> since **v0.1.2**. For the step-by-step evolution, see the individual
> pre-release sections further down.

### Added

- **ERC-1155 token** (`Erc1155`, `Burnable`, `MetadataUri`, `Supply`, `UriStorage`).
- **ERC-4626** “Tokenized Vault Standard” and **ERC-20 Flash Mint** extension.
- **ERC-2981** on-chain royalties.
- **ERC-20 Utils**: `SafeErc20`.
- **Finance**: `VestingWallet`.
- **Ownership**: `Ownable2Step`.
- **Token wrappers**: `Erc20Wrapper`, `Erc721Wrapper`.
- **Cryptography**: Poseidon2 hash, Pedersen hash (Starknet params), Short-Weierstrass Curves.
- **Math & utils**: optimised `Uint<_>` big-integer ops (`mul_div`, shift-left/right, checked/unchecked add/sub).
- **Constructors** now supported across all contracts.
- All events derive `Debug`; contracts implement `MethodError` and `IErc165`.

### Changed

- Keccak constants pre-computed at compile-time.
- Optimisations across contracts and crypto libraries.

### Changed (Breaking)

- **Stylus SDK** ↑ to **v0.9.0** (`cargo-stylus` ↑ to v0.6.0)
- Contracts refactored to new inheritance model.
- Interface IDs now returned by `fn interface_id()`; `IErc165::supports_interface` takes `&self`; `Erc165` struct removed.
- Public state fields made private.
- Feature **`std` removed** from libraries.

### Fixed

- Correct ERC-165 IDs for `IErc721Metadata`, `IErc721Enumerable`, etc.
- `#[interface_id]` macro now propagates super-traits correctly.
- Edge-cases in Merkle proofs, big-int overflows and re-entrancy bugs resolved.

## [v0.2.0-rc.0] - 2025-05-22

### Added

- Contracts now support constructors. #639
- Add Pedersen hash with Starknet parameters. #644
- Add shift left, right operators to Uint. #644
- `Erc721Wrapper` extension to support token wrapping. #461
- Add callable interface for ERC-721. #461
- Add missing functions to callable ERC-20 interface. #461
- All events now derive `Debug`. #614
- `Erc20Wrapper` extension to support token wrapping. #498
- `Erc20` events derive `Debug`. #498
- Implement `MethodError` for all contracts' errors. #594
- Implement `IErc165` for all base contracts for standard interface detection. #603
- Expose interface ID for `Erc20Wrapper`, `Erc4626` and `Erc20FlashMint`. #603
- Short Weierstrass elliptic curves primitives. #589

### Changed

- Optimize Stylus SDK imports. #598
- Updated the recommended way to inherit errors. #602

### Changed (Breaking)

- Bump Stylus SDK to `v0.9.0`. #639
- Convert associated `const INTERFACE_ID` into an associated `fn interface_id()` on all traits. #639
- `IErc165::supports_interface` now accepts `&self` as first parameter. #639
- Removed `Erc165` struct. #639
- Contracts now use the new Stylus SDK inheritance model. #639
- Moved `Erc20` callable interface to _/erc20/interface.rs_ module and renamed it to `Erc20Interface`. #461
- Bump `cargo-stylus` to `v0.5.11`. #617
- Bump Stylus SDK to `v0.8.4`. #624
- Remove `ownable_two_step::Error` wrapper in `Ownable2Step`, and emit `ownable::Error` directly. #594
- Poseidon babybear and goldilocks (64-bit) instances now have 256-bit security (capacity 4). #613
- `BitIteratorBE` (bit iteration) trait at `openzeppelin_crypto` now accepts `self` by value. #589
- Feature `std` was removed from libraries. #662

### Fixed

- The `#[interface_id]` attribute now correctly copies supertraits. #651
- `IErc721Metadata::interface_id()` now has the correct value.

## [v0.2.0-alpha.4] - 2025-03-06

### Added

- `Erc2981` contract. #508
- Implement `Deref<Target = Erc1155>` for `Erc1155Supply` and `Deref<Target = Erc721>` for `Erc721Consecutive`. #569
- Implement `Deref<Target = Ownable>` for `Ownable2Step`. #552

### Changed (Breaking)

- Refactor `Erc20Permit` extension to be a composition of `Erc20` and `Nonces` contracts. #574
- Replace `VestingWallet::receive_ether` with dedicated `receive` function. #529
- Extract `IAccessControl` trait from `AccessControl` contract. #527
- Bump Stylus SDK to `v0.8.1` #587

### Fixed

- `IErc165` implementations for `Erc721Metadata` and `Erc721Enumerable` now support ERC-165 interface ID. #570
- Handle missing leaves for non-trivial merkle trees. #578

## [v0.2.0-alpha.3] - 2025-01-30

### Added

- Optimised implementation of bigintegers `Uint<_>` for finite fields. #495
- `Erc4626` "Tokenized Vault Standard". #465
- Implement `mul_div` for `U256`. #465
- Implement `AddAssignChecked` for `StorageUint`. #474
- `Erc20FlashMint` extension. #407

### Changed

- Keccak constants `PERMIT_TYPEHASH` in `Erc20Permit`, and `TYPE_HASH` in `Erc712` are now statically computed. #478
- Use `AddAssignChecked` in `VestingWallet`, `Erc1155Supply`, `Erc1155`, `Erc20`, `Nonces`. #474
- Use `AddAssignUnchecked` and `SubAssignUnchecked` in `erc20::_update`. #467

### Changed (Breaking)

- All contract state fields are no longer public. #500
- `Erc721Consecutive::_mint_consecutive` turned into an internal function. #500
- Bump `cargo-stylus` to `v0.5.8`. #493
- Constants `TYPE_HASH`, `FIELDS`, `SALT` and `TYPED_DATA_PREFIX`, and type `DomainSeparatorTuple` are no longer exported from `utils::cryptography::eip712`. #478
- Bump Stylus SDK to v0.7.0. #433
- Bump `alloy` dependencies to v0.8.14. #433
- Add full support for reentrancy (changed `VestingWallet` signature for some functions). #407
- `Nonce::use_nonce` panics on exceeding `U256::MAX`. #467

## [v0.2.0-alpha.2] - 2024-12-18

### Added

- `Erc1155Supply` extension. #418
- `Erc1155Pausable`extension. #432
- `Erc1155UriStorage` extension. #431
- `VestingWallet` contract. #402
- `Erc1155Burnable` extension. #417
- `Erc1155MetadataUri` extension. #416
- `Poseidon2` sponge hash function. #388

### Changed

- Update "magic values" to explicit calculations in `Erc721Metadata::supports_interface`, and `Erc721::_check_on_erc721_received`. #442
- Implement `AddAssignUnchecked` and `SubAssignUnchecked` for `StorageUint`. #418
- Implement `MethodError` for `safe_erc20::Error`. #402
- Use `function_selector!` to calculate transfer type selector in `Erc1155`. #417

### Changed (Breaking)

- Update internal functions of `Erc721` and `Erc721Consecutive` to accept a reference to `Bytes`. #437

## [v0.2.0-alpha.1] - 2024-11-15

### Added

- ERC-1155 Multi Token Standard. #275
- `SafeErc20` Utility. #289
- Finite Fields arithmetic. #376
- `Ownable2Step` contract. #352
- `IOwnable` trait. #352

### Changed(breaking)

- Removed `only_owner` from the public interface of `Ownable`. #352

## [0.1.1] - 2024-10-28

### Changed

- Mini alloc is now used by default via the stylus-sdk. This avoids conflicts with duplicate `#[global_allocator]`
  definitions. #373
- Removed the panic handler from the library, making it easier for `std` and `no_std` projects to use the library. #373

## [0.1.0] - 2024-10-17

- Initial release<|MERGE_RESOLUTION|>--- conflicted
+++ resolved
@@ -12,11 +12,8 @@
 - `AdminChanged` event parameters no longer indexed. #794
 - Fix edge case with U64 -> u128 conversion. #815
 - Conditional compilation in storage slot utilities causing build failures across different target architectures and feature combinations. #823
-<<<<<<< HEAD
+- Add code check and use high-level calls in `SafeErc20::allowance` to handle U256 decoding. #833
 - Fixed zeroization for eddsa `ExpandedSecretKey` and `SigningKey`. #831
-=======
-- Add code check and use high-level calls in `SafeErc20::allowance` to handle U256 decoding. #833
->>>>>>> 0015161c
 
 ## [v0.3.0-rc.1] - 2025-08-07
 
