# Changelog

All notable changes to this project will be documented in this file.

The format is based on [Keep a Changelog](https://keepachangelog.com/en/1.1.0/),
and this project adheres to [Semantic Versioning](https://semver.org/spec/v2.0.0.html).

## [Unreleased]

### Fixed

- Proper Bandersnatch and Jubjub elliptic curves parameters. #809
- `AdminChanged` event parameters no longer indexed. #794
<<<<<<< HEAD
- Fix `ruint::Uint` padding for conversion to `Uint`. #808
=======
- Improved panic description for twisted edwards point conversions. #816
- Fix edge case with U64 -> u128 conversion. #815
>>>>>>> 7c7fda95
- Conditional compilation in storage slot utilities causing build failures across different target architectures and feature combinations. #823
- Add code check and use high-level calls in `SafeErc20::allowance` to handle U256 decoding. #833

## [v0.3.0-rc.1] - 2025-08-07

### Added

- Add UUPS Proxy: `UUPSUpgradeable` contract and `IErc1822Proxiable` trait. #752
- Add `EnumerableSet` generic type. #733
- Add `EnumerableSet` implementation for: `Address`, `B256`, `U8`, `U16`, `U32`, `U64`, `U128`, `U256`. #733
- Add `IErc1155Receiver` trait. #747
- Add `Erc1155Holder` contract. #747
- Add `IErc721Receiver` trait. #743
- Add `Erc721Holder` contract. #743
- Add `Precompiles::p256_verify` wrapper function. #754
- The `Precompiles::ec_recover` is now callable on `&self`. #754
- The `ecdsa::recover` function now accepts `impl StaticCallContext` instead of `&mut impl TopLevelStorage`. #754
- `SafeErc20` now implements: `try_safe_transfer`, `try_safe_transfer_from`, `transfer_and_call_relaxed`, `transfer_from_and_call_relaxed` and `approve_and_call_relaxed`. #765
- Add bidirectional conversions between `ruint::Uint` and crypto library `Uint` types behind `ruint` feature toggle. #758
- Add bidirectional conversions between `Uint` and `u8`, `u16`, `u32`, `u64`, `u128` types. #764
- Add EDDSA (Ed25519) signature scheme. #757

### Changed (Breaking)

- Remove initial `EnumerableAddressSet` implementation. #733
- Rename `IERC721Receiver` Solidity Interface to `IErc721ReceiverInterface`. #743
- Change `RECEIVER_FN_SELECTOR` type to `FixedBytes<4>`. #743
- Rename `IERC1155Receiver` Solidity Interface to `IErc1155ReceiverInterface`. #747
- Change `Erc1155Receiver` constants `SINGLE_TRANSFER_FN_SELECTOR` and `BATCH_TRANSFER_FN_SELECTOR` to type `B32`. #747
- Change `Erc721Receiver` constant `RECEIVER_FN_SELECTOR` to type `B32`. #747
- Rename `Precompiles::ecrecover` wrapper function to `Precompiles::ec_recover`. #754
- Replace associated error type with `Vec<u8>` in `IErc1155Receiver` and `IErc721Receiver` traits. #770
- Add `IErc721Receiver` trait bound to the `IErc721Wrapper` trait. #770

### Changed

- Rename `FixedBytes<4>` to `B32` and `FixedBytes<32>` to `B256` and `StorageFixedBytes<32>` to `StorageB256`. #747
- Replace `SafeErc20::encodes_true` with `Bool::abi_decode` in `SafeErc20` when decoding the bytes result. #754
- Simplify Pedersen hash API to accept any type that implements `Into<P::BaseField>`. #758

### Fixed

- Fix `export-abi` bug for `reentrant` feature. #753

## [0.3.0-alpha.1] - 2025-07-21

- Add `BeaconProxy` contract and `IBeacon` interface, supporting the beacon proxy pattern for upgradeable contracts. #729
- Add `UpgradeableBeacon` contract, allowing upgradeable beacon-based proxies with owner-controlled implementation upgrades. #729
- Add Solidity interface bindings for beacon-related contracts. #729
- Add internal utilities for interacting with beacon proxies and validating beacon implementations. #729
- Add `AccessControlEnumerable` extension that supports role member enumeration. #622
- Add `EnumerableAddressSet`. #622
- Add Twisted-Edwards Curves. #633
- Add Elliptic Curve Configurations: secp256k1, Baby Jubjub, Bandersnatch, Curve25519, Jubjub. #738
- Add `Precompiles` trait for ergonomic precompile invocation. #689

### Changed

- Remove redundant interface ID check from `Erc1155Supply::supports_interface`. #725

### Changed (Breaking)

- Bump cargo-stylus to `v0.6.1`. #726
- Remove implementation of `Deref<Target = Erc1155>` for `Erc1155Supply`, `Deref<Target = Erc721>` for `Erc721Consecutive`, and `Deref<Target = Ownable>` for `Ownable2Step`. #724
- Adjust `PedersenParams` trait to support both `SWCurveConfig` & `TECurveConfig`. #738
- Move Starknet Curve configuration to a dedicated instance module. #738

## [v0.2.0] - 2025-06-20

> **Heads-up:** this is the production release after four pre-releases
> (`alpha.1-4`, `rc.0`). The items below aggregate the _user-facing_ changes
> since **v0.1.2**. For the step-by-step evolution, see the individual
> pre-release sections further down.

### Added

- **ERC-1155 token** (`Erc1155`, `Burnable`, `MetadataUri`, `Supply`, `UriStorage`).
- **ERC-4626** “Tokenized Vault Standard” and **ERC-20 Flash Mint** extension.
- **ERC-2981** on-chain royalties.
- **ERC-20 Utils**: `SafeErc20`.
- **Finance**: `VestingWallet`.
- **Ownership**: `Ownable2Step`.
- **Token wrappers**: `Erc20Wrapper`, `Erc721Wrapper`.
- **Cryptography**: Poseidon2 hash, Pedersen hash (Starknet params), Short-Weierstrass Curves.
- **Math & utils**: optimised `Uint<_>` big-integer ops (`mul_div`, shift-left/right, checked/unchecked add/sub).
- **Constructors** now supported across all contracts.
- All events derive `Debug`; contracts implement `MethodError` and `IErc165`.

### Changed

- Keccak constants pre-computed at compile-time.
- Optimisations across contracts and crypto libraries.

### Changed (Breaking)

- **Stylus SDK** ↑ to **v0.9.0** (`cargo-stylus` ↑ to v0.6.0)
- Contracts refactored to new inheritance model.
- Interface IDs now returned by `fn interface_id()`; `IErc165::supports_interface` takes `&self`; `Erc165` struct removed.
- Public state fields made private.
- Feature **`std` removed** from libraries.

### Fixed

- Correct ERC-165 IDs for `IErc721Metadata`, `IErc721Enumerable`, etc.
- `#[interface_id]` macro now propagates super-traits correctly.
- Edge-cases in Merkle proofs, big-int overflows and re-entrancy bugs resolved.

## [v0.2.0-rc.0] - 2025-05-22

### Added

- Contracts now support constructors. #639
- Add Pedersen hash with Starknet parameters. #644
- Add shift left, right operators to Uint. #644
- `Erc721Wrapper` extension to support token wrapping. #461
- Add callable interface for ERC-721. #461
- Add missing functions to callable ERC-20 interface. #461
- All events now derive `Debug`. #614
- `Erc20Wrapper` extension to support token wrapping. #498
- `Erc20` events derive `Debug`. #498
- Implement `MethodError` for all contracts' errors. #594
- Implement `IErc165` for all base contracts for standard interface detection. #603
- Expose interface ID for `Erc20Wrapper`, `Erc4626` and `Erc20FlashMint`. #603
- Short Weierstrass elliptic curves primitives. #589

### Changed

- Optimize Stylus SDK imports. #598
- Updated the recommended way to inherit errors. #602

### Changed (Breaking)

- Bump Stylus SDK to `v0.9.0`. #639
- Convert associated `const INTERFACE_ID` into an associated `fn interface_id()` on all traits. #639
- `IErc165::supports_interface` now accepts `&self` as first parameter. #639
- Removed `Erc165` struct. #639
- Contracts now use the new Stylus SDK inheritance model. #639
- Moved `Erc20` callable interface to _/erc20/interface.rs_ module and renamed it to `Erc20Interface`. #461
- Bump `cargo-stylus` to `v0.5.11`. #617
- Bump Stylus SDK to `v0.8.4`. #624
- Remove `ownable_two_step::Error` wrapper in `Ownable2Step`, and emit `ownable::Error` directly. #594
- Poseidon babybear and goldilocks (64-bit) instances now have 256-bit security (capacity 4). #613
- `BitIteratorBE` (bit iteration) trait at `openzeppelin_crypto` now accepts `self` by value. #589
- Feature `std` was removed from libraries. #662

### Fixed

- The `#[interface_id]` attribute now correctly copies supertraits. #651
- `IErc721Metadata::interface_id()` now has the correct value.

## [v0.2.0-alpha.4] - 2025-03-06

### Added

- `Erc2981` contract. #508
- Implement `Deref<Target = Erc1155>` for `Erc1155Supply` and `Deref<Target = Erc721>` for `Erc721Consecutive`. #569
- Implement `Deref<Target = Ownable>` for `Ownable2Step`. #552

### Changed (Breaking)

- Refactor `Erc20Permit` extension to be a composition of `Erc20` and `Nonces` contracts. #574
- Replace `VestingWallet::receive_ether` with dedicated `receive` function. #529
- Extract `IAccessControl` trait from `AccessControl` contract. #527
- Bump Stylus SDK to `v0.8.1` #587

### Fixed

- `IErc165` implementations for `Erc721Metadata` and `Erc721Enumerable` now support ERC-165 interface ID. #570
- Handle missing leaves for non-trivial merkle trees. #578

## [v0.2.0-alpha.3] - 2025-01-30

### Added

- Optimised implementation of bigintegers `Uint<_>` for finite fields. #495
- `Erc4626` "Tokenized Vault Standard". #465
- Implement `mul_div` for `U256`. #465
- Implement `AddAssignChecked` for `StorageUint`. #474
- `Erc20FlashMint` extension. #407

### Changed

- Keccak constants `PERMIT_TYPEHASH` in `Erc20Permit`, and `TYPE_HASH` in `Erc712` are now statically computed. #478
- Use `AddAssignChecked` in `VestingWallet`, `Erc1155Supply`, `Erc1155`, `Erc20`, `Nonces`. #474
- Use `AddAssignUnchecked` and `SubAssignUnchecked` in `erc20::_update`. #467

### Changed (Breaking)

- All contract state fields are no longer public. #500
- `Erc721Consecutive::_mint_consecutive` turned into an internal function. #500
- Bump `cargo-stylus` to `v0.5.8`. #493
- Constants `TYPE_HASH`, `FIELDS`, `SALT` and `TYPED_DATA_PREFIX`, and type `DomainSeparatorTuple` are no longer exported from `utils::cryptography::eip712`. #478
- Bump Stylus SDK to v0.7.0. #433
- Bump `alloy` dependencies to v0.8.14. #433
- Add full support for reentrancy (changed `VestingWallet` signature for some functions). #407
- `Nonce::use_nonce` panics on exceeding `U256::MAX`. #467

## [v0.2.0-alpha.2] - 2024-12-18

### Added

- `Erc1155Supply` extension. #418
- `Erc1155Pausable`extension. #432
- `Erc1155UriStorage` extension. #431
- `VestingWallet` contract. #402
- `Erc1155Burnable` extension. #417
- `Erc1155MetadataUri` extension. #416
- `Poseidon2` sponge hash function. #388

### Changed

- Update "magic values" to explicit calculations in `Erc721Metadata::supports_interface`, and `Erc721::_check_on_erc721_received`. #442
- Implement `AddAssignUnchecked` and `SubAssignUnchecked` for `StorageUint`. #418
- Implement `MethodError` for `safe_erc20::Error`. #402
- Use `function_selector!` to calculate transfer type selector in `Erc1155`. #417

### Changed (Breaking)

- Update internal functions of `Erc721` and `Erc721Consecutive` to accept a reference to `Bytes`. #437

## [v0.2.0-alpha.1] - 2024-11-15

### Added

- ERC-1155 Multi Token Standard. #275
- `SafeErc20` Utility. #289
- Finite Fields arithmetic. #376
- `Ownable2Step` contract. #352
- `IOwnable` trait. #352

### Changed(breaking)

- Removed `only_owner` from the public interface of `Ownable`. #352

## [0.1.1] - 2024-10-28

### Changed

- Mini alloc is now used by default via the stylus-sdk. This avoids conflicts with duplicate `#[global_allocator]`
  definitions. #373
- Removed the panic handler from the library, making it easier for `std` and `no_std` projects to use the library. #373

## [0.1.0] - 2024-10-17

- Initial release<|MERGE_RESOLUTION|>--- conflicted
+++ resolved
@@ -11,12 +11,9 @@
 
 - Proper Bandersnatch and Jubjub elliptic curves parameters. #809
 - `AdminChanged` event parameters no longer indexed. #794
-<<<<<<< HEAD
 - Fix `ruint::Uint` padding for conversion to `Uint`. #808
-=======
 - Improved panic description for twisted edwards point conversions. #816
 - Fix edge case with U64 -> u128 conversion. #815
->>>>>>> 7c7fda95
 - Conditional compilation in storage slot utilities causing build failures across different target architectures and feature combinations. #823
 - Add code check and use high-level calls in `SafeErc20::allowance` to handle U256 decoding. #833
 
