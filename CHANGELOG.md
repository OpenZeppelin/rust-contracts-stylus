# Changelog

All notable changes to this project will be documented in this file.

The format is based on [Keep a Changelog](https://keepachangelog.com/en/1.1.0/),
and this project adheres to [Semantic Versioning](https://semver.org/spec/v2.0.0.html).

## [Unreleased]

### Added

- Add UUPS Proxy: `UUPSUpgradeable` contract and `IErc1822Proxiable` trait. #752
- Add `EnumerableSet` generic type. #733
- Add `EnumerableSet` implementation for: `Address`, `B256`, `U8`, `U16`, `U32`, `U64`, `U128`, `U256`. #733
- Add `IErc1155Receiver` trait. #747
- Add `Erc1155Holder` contract. #747
- Add `IErc721Receiver` trait. #743
- Add `Erc721Holder` contract. #743
- Add `Precompiles::p256_verify` wrapper function. #754
- The `Precompiles::ec_recover` is now callable on `&self`. #754
- The `ecdsa::recover` function now accepts `impl StaticCallContext` instead of `&mut impl TopLevelStorage`. #754
- `SafeErc20` now implements: `try_safe_transfer`, `try_safe_transfer_from`, `transfer_and_call_relaxed`, `transfer_from_and_call_relaxed` and `approve_and_call_relaxed`. #765
- Add bidirectional conversions between `ruint::Uint` and crypto library `Uint` types behind `ruint` feature toggle. #758
- Add bidirectional conversions between `Uint` and `u8`, `u16`, `u32`, `u64`, `u128` types. #764
- Simplify Pedersen hash API to accept any type that implements `Into<P::BaseField>`. #758

### Changed (Breaking)

- Remove initial `EnumerableAddressSet` implementation. #733
- Rename `IERC721Receiver` Solidity Interface to `IErc721ReceiverInterface`. #743
- Change `RECEIVER_FN_SELECTOR` type to `FixedBytes<4>`. #743
- Rename `IERC1155Receiver` Solidity Interface to `IErc1155ReceiverInterface`. #747
- Change `Erc1155Receiver` constants `SINGLE_TRANSFER_FN_SELECTOR` and `BATCH_TRANSFER_FN_SELECTOR` to type `B32`. #747
- Change `Erc721Receiver` constant `RECEIVER_FN_SELECTOR` to type `B32`. #747
- Rename `Precompiles::ecrecover` wrapper function to `Precompiles::ec_recover`. #754
<<<<<<< HEAD
=======
- Simplify Pedersen hash API to accept any type that implements `Into<P::BaseField>`. #758
- Replace associated error type with `Vec<u8>` in `IErc1155Receiver` and `IErc721Receiver` traits. #770
- Add `IErc721Receiver` trait bound to the `IErc721Wrapper` trait. #770
>>>>>>> fc87a71d

### Changed

- Rename `FixedBytes<4>` to `B32` and `FixedBytes<32>` to `B256` and `StorageFixedBytes<32>` to `StorageB256`. #747
- Replace `SafeErc20::encodes_true` with `Bool::abi_decode` in `SafeErc20` when decoding the bytes result. #754

### Fixed

- Fix `export-abi` bug for `reentrant` feature. #753

## [0.3.0-alpha.1] - 2025-07-21

- Add `BeaconProxy` contract and `IBeacon` interface, supporting the beacon proxy pattern for upgradeable contracts. #729
- Add `UpgradeableBeacon` contract, allowing upgradeable beacon-based proxies with owner-controlled implementation upgrades. #729
- Add Solidity interface bindings for beacon-related contracts. #729
- Add internal utilities for interacting with beacon proxies and validating beacon implementations. #729
- Add `AccessControlEnumerable` extension that supports role member enumeration. #622
- Add `EnumerableAddressSet`. #622
- Add Twisted-Edwards Curves. #633
- Add Elliptic Curve Configurations: secp256k1, Baby Jubjub, Bandersnatch, Curve25519, Jubjub. #738
- Add `Precompiles` trait for ergonomic precompile invocation. #689

### Changed

- Remove redundant interface ID check from `Erc1155Supply::supports_interface`. #725

### Changed (Breaking)

- Bump cargo-stylus to `v0.6.1`. #726
- Remove implementation of `Deref<Target = Erc1155>` for `Erc1155Supply`, `Deref<Target = Erc721>` for `Erc721Consecutive`, and `Deref<Target = Ownable>` for `Ownable2Step`. #724
- Adjust `PedersenParams` trait to support both `SWCurveConfig` & `TECurveConfig`. #738
- Move Starknet Curve configuration to a dedicated instance module. #738

## [v0.2.0] - 2025-06-20

> **Heads-up:** this is the production release after four pre-releases
> (`alpha.1-4`, `rc.0`). The items below aggregate the _user-facing_ changes
> since **v0.1.2**. For the step-by-step evolution, see the individual
> pre-release sections further down.

### Added

- **ERC-1155 token** (`Erc1155`, `Burnable`, `MetadataUri`, `Supply`, `UriStorage`).
- **ERC-4626** “Tokenized Vault Standard” and **ERC-20 Flash Mint** extension.
- **ERC-2981** on-chain royalties.
- **ERC-20 Utils**: `SafeErc20`.
- **Finance**: `VestingWallet`.
- **Ownership**: `Ownable2Step`.
- **Token wrappers**: `Erc20Wrapper`, `Erc721Wrapper`.
- **Cryptography**: Poseidon2 hash, Pedersen hash (Starknet params), Short-Weierstrass Curves.
- **Math & utils**: optimised `Uint<_>` big-integer ops (`mul_div`, shift-left/right, checked/unchecked add/sub).
- **Constructors** now supported across all contracts.
- All events derive `Debug`; contracts implement `MethodError` and `IErc165`.

### Changed

- Keccak constants pre-computed at compile-time.
- Optimisations across contracts and crypto libraries.

### Changed (Breaking)

- **Stylus SDK** ↑ to **v0.9.0** (`cargo-stylus` ↑ to v0.6.0)
- Contracts refactored to new inheritance model.
- Interface IDs now returned by `fn interface_id()`; `IErc165::supports_interface` takes `&self`; `Erc165` struct removed.
- Public state fields made private.
- Feature **`std` removed** from libraries.

### Fixed

- Correct ERC-165 IDs for `IErc721Metadata`, `IErc721Enumerable`, etc.
- `#[interface_id]` macro now propagates super-traits correctly.
- Edge-cases in Merkle proofs, big-int overflows and re-entrancy bugs resolved.

## [v0.2.0-rc.0] - 2025-05-22

### Added

- Contracts now support constructors. #639
- Add Pedersen hash with Starknet parameters. #644
- Add shift left, right operators to Uint. #644
- `Erc721Wrapper` extension to support token wrapping. #461
- Add callable interface for ERC-721. #461
- Add missing functions to callable ERC-20 interface. #461
- All events now derive `Debug`. #614
- `Erc20Wrapper` extension to support token wrapping. #498
- `Erc20` events derive `Debug`. #498
- Implement `MethodError` for all contracts' errors. #594
- Implement `IErc165` for all base contracts for standard interface detection. #603
- Expose interface ID for `Erc20Wrapper`, `Erc4626` and `Erc20FlashMint`. #603
- Short Weierstrass elliptic curves primitives. #589

### Changed

- Optimize Stylus SDK imports. #598
- Updated the recommended way to inherit errors. #602

### Changed (Breaking)

- Bump Stylus SDK to `v0.9.0`. #639
- Convert associated `const INTERFACE_ID` into an associated `fn interface_id()` on all traits. #639
- `IErc165::supports_interface` now accepts `&self` as first parameter. #639
- Removed `Erc165` struct. #639
- Contracts now use the new Stylus SDK inheritance model. #639
- Moved `Erc20` callable interface to _/erc20/interface.rs_ module and renamed it to `Erc20Interface`. #461
- Bump `cargo-stylus` to `v0.5.11`. #617
- Bump Stylus SDK to `v0.8.4`. #624
- Remove `ownable_two_step::Error` wrapper in `Ownable2Step`, and emit `ownable::Error` directly. #594
- Poseidon babybear and goldilocks (64-bit) instances now have 256-bit security (capacity 4). #613
- `BitIteratorBE` (bit iteration) trait at `openzeppelin_crypto` now accepts `self` by value. #589
- Feature `std` was removed from libraries. #662

### Fixed

- The `#[interface_id]` attribute now correctly copies supertraits. #651
- `IErc721Metadata::interface_id()` now has the correct value.

## [v0.2.0-alpha.4] - 2025-03-06

### Added

- `Erc2981` contract. #508
- Implement `Deref<Target = Erc1155>` for `Erc1155Supply` and `Deref<Target = Erc721>` for `Erc721Consecutive`. #569
- Implement `Deref<Target = Ownable>` for `Ownable2Step`. #552

### Changed (Breaking)

- Refactor `Erc20Permit` extension to be a composition of `Erc20` and `Nonces` contracts. #574
- Replace `VestingWallet::receive_ether` with dedicated `receive` function. #529
- Extract `IAccessControl` trait from `AccessControl` contract. #527
- Bump Stylus SDK to `v0.8.1` #587

### Fixed

- `IErc165` implementations for `Erc721Metadata` and `Erc721Enumerable` now support ERC-165 interface ID. #570
- Handle missing leaves for non-trivial merkle trees. #578

## [v0.2.0-alpha.3] - 2025-01-30

### Added

- Optimised implementation of bigintegers `Uint<_>` for finite fields. #495
- `Erc4626` "Tokenized Vault Standard". #465
- Implement `mul_div` for `U256`. #465
- Implement `AddAssignChecked` for `StorageUint`. #474
- `Erc20FlashMint` extension. #407

### Changed

- Keccak constants `PERMIT_TYPEHASH` in `Erc20Permit`, and `TYPE_HASH` in `Erc712` are now statically computed. #478
- Use `AddAssignChecked` in `VestingWallet`, `Erc1155Supply`, `Erc1155`, `Erc20`, `Nonces`. #474
- Use `AddAssignUnchecked` and `SubAssignUnchecked` in `erc20::_update`. #467

### Changed (Breaking)

- All contract state fields are no longer public. #500
- `Erc721Consecutive::_mint_consecutive` turned into an internal function. #500
- Bump `cargo-stylus` to `v0.5.8`. #493
- Constants `TYPE_HASH`, `FIELDS`, `SALT` and `TYPED_DATA_PREFIX`, and type `DomainSeparatorTuple` are no longer exported from `utils::cryptography::eip712`. #478
- Bump Stylus SDK to v0.7.0. #433
- Bump `alloy` dependencies to v0.8.14. #433
- Add full support for reentrancy (changed `VestingWallet` signature for some functions). #407
- `Nonce::use_nonce` panics on exceeding `U256::MAX`. #467

## [v0.2.0-alpha.2] - 2024-12-18

### Added

- `Erc1155Supply` extension. #418
- `Erc1155Pausable`extension. #432
- `Erc1155UriStorage` extension. #431
- `VestingWallet` contract. #402
- `Erc1155Burnable` extension. #417
- `Erc1155MetadataUri` extension. #416
- `Poseidon2` sponge hash function. #388

### Changed

- Update "magic values" to explicit calculations in `Erc721Metadata::supports_interface`, and `Erc721::_check_on_erc721_received`. #442
- Implement `AddAssignUnchecked` and `SubAssignUnchecked` for `StorageUint`. #418
- Implement `MethodError` for `safe_erc20::Error`. #402
- Use `function_selector!` to calculate transfer type selector in `Erc1155`. #417

### Changed (Breaking)

- Update internal functions of `Erc721` and `Erc721Consecutive` to accept a reference to `Bytes`. #437

## [v0.2.0-alpha.1] - 2024-11-15

### Added

- ERC-1155 Multi Token Standard. #275
- `SafeErc20` Utility. #289
- Finite Fields arithmetic. #376
- `Ownable2Step` contract. #352
- `IOwnable` trait. #352

### Changed(breaking)

- Removed `only_owner` from the public interface of `Ownable`. #352

## [0.1.1] - 2024-10-28

### Changed

- Mini alloc is now used by default via the stylus-sdk. This avoids conflicts with duplicate `#[global_allocator]`
  definitions. #373
- Removed the panic handler from the library, making it easier for `std` and `no_std` projects to use the library. #373

## [0.1.0] - 2024-10-17

- Initial release<|MERGE_RESOLUTION|>--- conflicted
+++ resolved
@@ -22,7 +22,6 @@
 - `SafeErc20` now implements: `try_safe_transfer`, `try_safe_transfer_from`, `transfer_and_call_relaxed`, `transfer_from_and_call_relaxed` and `approve_and_call_relaxed`. #765
 - Add bidirectional conversions between `ruint::Uint` and crypto library `Uint` types behind `ruint` feature toggle. #758
 - Add bidirectional conversions between `Uint` and `u8`, `u16`, `u32`, `u64`, `u128` types. #764
-- Simplify Pedersen hash API to accept any type that implements `Into<P::BaseField>`. #758
 
 ### Changed (Breaking)
 
@@ -33,17 +32,14 @@
 - Change `Erc1155Receiver` constants `SINGLE_TRANSFER_FN_SELECTOR` and `BATCH_TRANSFER_FN_SELECTOR` to type `B32`. #747
 - Change `Erc721Receiver` constant `RECEIVER_FN_SELECTOR` to type `B32`. #747
 - Rename `Precompiles::ecrecover` wrapper function to `Precompiles::ec_recover`. #754
-<<<<<<< HEAD
-=======
-- Simplify Pedersen hash API to accept any type that implements `Into<P::BaseField>`. #758
 - Replace associated error type with `Vec<u8>` in `IErc1155Receiver` and `IErc721Receiver` traits. #770
 - Add `IErc721Receiver` trait bound to the `IErc721Wrapper` trait. #770
->>>>>>> fc87a71d
 
 ### Changed
 
 - Rename `FixedBytes<4>` to `B32` and `FixedBytes<32>` to `B256` and `StorageFixedBytes<32>` to `StorageB256`. #747
 - Replace `SafeErc20::encodes_true` with `Bool::abi_decode` in `SafeErc20` when decoding the bytes result. #754
+- Simplify Pedersen hash API to accept any type that implements `Into<P::BaseField>`. #758
 
 ### Fixed
 
