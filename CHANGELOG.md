# Changelog

All notable changes to this project will be documented in this file.

The format is based on [Keep a Changelog](https://keepachangelog.com/en/1.1.0/),
and this project adheres to [Semantic Versioning](https://semver.org/spec/v2.0.0.html).

## [Unreleased]

### Added

- `Erc1155Supply` extension. #418
- `Erc1155Pausable`extension. #432
- `Erc1155UriStorage` extension. #431
- `VestingWallet` contract. #402
- `Erc1155Burnable` extension. #417
- `Erc1155MetadataUri` extension. #416

### Changed

- Update "magic values" to explicit calculations in `Erc721Metadata::supports_interface`, and `Erc721::_check_on_erc721_received`. #442
- Implement `AddAssignUnchecked` and `SubAssignUnchecked` for `StorageUint`. #418
- Implement `MethodError` for `safe_erc20::Error`. #402
- Use `function_selector!` to calculate transfer type selector in `Erc1155`. #417
<<<<<<< HEAD

### Changed (Breaking)

- Update internal functions of `Erc721` and `Erc721Consecutive` to accept a reference to `Bytes`. #437
- Replace all `Call:new_in` to `Call:new` to stop supporting reentrancy. #440
=======
- Update internal functions of `Erc721` and `Erc721Consecutive` accept reference to `Bytes`. #437
>>>>>>> b2792804

### Fixed

-

## [v0.2.0-alpha.1] - 2024-11-15

### Added

- ERC-1155 Multi Token Standard. #275
- `SafeErc20` Utility. #289
- Finite Fields arithmetics. #376
- `Ownable2Step` contract. #352
- `IOwnable` trait. #352

### Changed(breaking)

- Removed `only_owner` from the public interface of `Ownable`. #352

## [0.1.1] - 2024-10-28

### Changed

- Mini alloc is now used by default via the stylus-sdk. This avoids conflicts with duplicate `#[global_allocator]` definitions. #373
- Removed the panic handler from the library, making it easier for `std` and `no_std` projects to use the library. #373

## [0.1.0] - 2024-10-17

- Initial release<|MERGE_RESOLUTION|>--- conflicted
+++ resolved
@@ -22,15 +22,11 @@
 - Implement `AddAssignUnchecked` and `SubAssignUnchecked` for `StorageUint`. #418
 - Implement `MethodError` for `safe_erc20::Error`. #402
 - Use `function_selector!` to calculate transfer type selector in `Erc1155`. #417
-<<<<<<< HEAD
 
 ### Changed (Breaking)
 
 - Update internal functions of `Erc721` and `Erc721Consecutive` to accept a reference to `Bytes`. #437
 - Replace all `Call:new_in` to `Call:new` to stop supporting reentrancy. #440
-=======
-- Update internal functions of `Erc721` and `Erc721Consecutive` accept reference to `Bytes`. #437
->>>>>>> b2792804
 
 ### Fixed
 
