//! This module deals with verification of Merkle Tree proofs.
//!
//! The tree and the proofs can be generated using OpenZeppelin's
//! <https://github.com/OpenZeppelin/merkle-tree>.
//! You will find a quickstart guide in its README.
//!
//! WARNING: You should avoid using leaf values that are 64 bytes long
//! prior to hashing, or use a hash function other than keccak256 for
//! hashing leaves. This is because the concatenation of a sorted pair
//! of internal nodes in the Merkle tree could be reinterpreted as a
//! leaf value. OpenZeppelin's JavaScript library generates Merkle trees
//! that are safe against this attack out of the box.
use alloc::vec::Vec;
use core::marker::PhantomData;

use crate::{
    hash::{BuildHasher, Hash, Hasher},
    keccak::KeccakBuilder,
};

type Bytes32 = [u8; 32];

pub struct MerkleVerifier<State = KeccakBuilder>(PhantomData<State>)
where
    State: BuildHasher + Default;

impl<State> MerkleVerifier<State>
where
    State: BuildHasher + Default,
    State::Hasher: Hasher<Output = Bytes32>,
{
    /// Sort the pair `(a, b)` and hash the result with `hasher`.
    #[inline]
    fn hash_sorted_pair(mut a: Bytes32, mut b: Bytes32) -> Bytes32 {
        if a >= b {
            core::mem::swap(&mut a, &mut b);
        }

        let mut buffer = [0u8; 64];
        buffer[..32].copy_from_slice(&a);
        buffer[32..].copy_from_slice(&b);

        State::default().hash_one(buffer)
    }
}

impl MerkleVerifier<KeccakBuilder> {
    /// Verify that `leaf` is part of a Merkle tree defined by `root` by using
    /// `proof` and a `hasher`.
    ///
    /// A new root is rebuilt by traversing up the Merkle tree. The `proof`
    /// provided must contain sibling hashes on the branch starting from the
    /// leaf to the root of the tree. Each pair of leaves and each pair of
    /// pre-images are assumed to be sorted.
    ///
    /// A `proof` is valid if and only if the rebuilt hash matches the root
    /// of the tree.
    ///
    /// # Arguments
    ///
    /// * `proof` - A slice of hashes that constitute the merkle proof.
    /// * `root` - The root of the merkle tree, in bytes.
    /// * `leaf` - The leaf of the merkle tree to proof, in bytes.
    /// * `hasher` - The hashing algorithm to use.
    ///
    /// # Examples
    ///
    /// ```
    /// # use const_hex::FromHex;
    /// # use crypto::merkle::MerkleVerifier;
    /// type Bytes32 = [u8; 32];
    ///
    /// const ROOT:  &str = "0x0000000000000000000000000000000000000000000000000000000000000000";
    /// const LEAF:  &str = "0x0000000000000000000000000000000000000000000000000000000000000000";
    /// const PROOF: &str = "0x0000000000000000000000000000000000000000000000000000000000000000";
    ///
    /// let root  = Bytes32::from_hex(ROOT).unwrap();
    /// let leaf  = Bytes32::from_hex(LEAF).unwrap();
    /// let proof = Bytes32::from_hex(PROOF).unwrap();
    ///
    /// let verification = MerkleVerifier::verify(&[proof], root, leaf);
    /// assert!(!verification);
    /// ```
    pub fn verify(proof: &[Bytes32], root: Bytes32, mut leaf: Bytes32) -> bool {
        for &hash in proof {
            leaf = Self::hash_sorted_pair(leaf, hash);
        }

        leaf == root
    }

    /// Verify multiple `leaves` can be simultaneously proven to be a part of
    /// a Merkle tree defined by `root` by using a `proof` with `proof_flags`
    /// and a `hasher`.
    ///
    /// The `proof` must contain the sibling hashes one would need to rebuild
    /// the root starting from `leaves`. `proof_flags` represents whether a
    /// hash must be computed using a `proof` member. A new root is rebuilt by
    /// starting from the `leaves` and traversing up the Merkle tree.
    ///
    /// The procedure incrementally reconstructs all inner nodes by combining
    /// a leaf/inner node with either another leaf/inner node or a `proof`
    /// sibling node, depending on each proof flag being true or false
    /// respectively, i.e., the `i`-th hash must be computed using the proof if
    /// `proof_flags[i] == false`.
    ///
    /// CAUTION: Not all Merkle trees admit multiproofs. To use multiproofs,
    /// it is sufficient to ensure that:
    /// - The tree is complete (but not necessarily perfect).
    /// - The leaves to be proven are in the opposite order they appear in
    /// the tree (i.e., as seen from right to left starting at the deepest
    /// layer and continuing at the next layer).
    ///
    /// NOTE: This implementation is *not* equivalent to it's Solidity
    /// counterpart. In Rust, access to uninitialized memory panics, which
    /// means we don't need to check that the whole proof array has been
    /// processed. Both implementations will revert for the same inputs, but
    /// for different reasons. See <https://github.com/OpenZeppelin/openzeppelin-contracts/security/advisories/GHSA-wprv-93r4-jj2p>
    ///
    /// # Arguments
    ///
    /// * `proof` - A slice of hashes that constitute the merkle proof.
    /// * `proof_flags` - A slice of booleans that determine whether to hash
    ///   leaves
    /// or the proof.
    /// * `root` - The root of the merkle tree, in bytes.
    /// * `leaves` - A slice of hashes that constitute the leaves of the merkle
    /// tree to be proven, each leaf in bytes.
    /// * `hasher` - The hashing algorithm to use.
    ///
    /// # Errors
    ///
    /// Will return `Err` if the arguments are well-formed, but invalid.
    ///
    /// # Panics
    ///
    /// Will panic with an out-of-bounds error if the proof is malicious. See
    /// <https://github.com/OpenZeppelin/openzeppelin-contracts/security/advisories/GHSA-wprv-93r4-jj2p>
    ///
    /// # Examples
    ///
    /// ```
    /// # use const_hex::FromHex;
    /// # use crypto::merkle::MerkleVerifier;
    /// type Bytes32 = [u8; 32];
    ///
    /// const ROOT: &str   = "0x6deb52b5da8fd108f79fab00341f38d2587896634c646ee52e49f845680a70c8";
    /// const LEAVES: &str = "0x19ba6c6333e0e9a15bf67523e0676e2f23eb8e574092552d5e888c64a4bb3681
    ///                       0xc62a8cfa41edc0ef6f6ae27a2985b7d39c7fea770787d7e104696c6e81f64848
    ///                       0xeba909cf4bb90c6922771d7f126ad0fd11dfde93f3937a196274e1ac20fd2f5b";
    /// const PROOF: &str  = "0x9a4f64e953595df82d1b4f570d34c4f4f0cfaf729a61e9d60e83e579e1aa283e
    ///                       0x8076923e76cf01a7c048400a2304c9a9c23bbbdac3a98ea3946340fdafbba34f";
    ///
    /// let root = Bytes32::from_hex(ROOT).unwrap();
    /// let leaves: Vec<_> = LEAVES
    ///     .lines()
    ///     .map(|h| Bytes32::from_hex(h.trim()).unwrap())
    ///     .collect();
    /// let proof: Vec<_> = PROOF
    ///     .lines()
    ///     .map(|h| Bytes32::from_hex(h.trim()).unwrap())
    ///     .collect();
    /// let proof_flags = [false, true, false, true];
    ///
    /// let verification =
    ///     MerkleVerifier::verify_multi_proof(&proof, &proof_flags, root, &leaves);
    /// assert!(verification.unwrap());
    /// ```
    #[cfg(feature = "multi_proof")]
    pub fn verify_multi_proof(
        proof: &[Bytes32],
        proof_flags: &[bool],
        root: Bytes32,
        leaves: &[Bytes32],
    ) -> Result<bool, MultiProofError> {
        let total_hashes = proof_flags.len();
        if leaves.len() + proof.len() != total_hashes + 1 {
            return Err(MultiProofError::InvalidProofLength);
        }
        if total_hashes == 0 {
            // We can safely assume that either `leaves` or `proof` is not empty
            // given the previous check. We use `unwrap_or_else` to avoid
            // eagerly evaluating `proof[0]`, which may panic.
            let rebuilt_root = *leaves.first().unwrap_or_else(|| &proof[0]);
            return Ok(root == rebuilt_root);
        }

        // `hashes` represents a queue of hashes, our "main queue".
        let mut hashes = Vec::with_capacity(total_hashes + leaves.len());
        hashes.extend(leaves);
        // The `xxx_pos` values are "pointers" to the next value to consume in
        // each queue. We use them to mimic a queue's pop operation.
        let mut proof_pos = 0;
        let mut hashes_pos = 0;
        // At each step, we compute the next hash using two values:
        // - A value from the "main queue". Consume all the leaves, then all the
        //   hashes but the root.
        // - A value from the "main queue" (merging branches) or a member of the
        //   `proof`, depending on `flag`.
        for &flag in proof_flags {
            let a = hashes[hashes_pos];
            hashes_pos += 1;

            let b;
            if flag {
                b = hashes[hashes_pos];
                hashes_pos += 1;
            } else {
                b = proof[proof_pos];
                proof_pos += 1;
            };

            hashes.push(Self::hash_sorted_pair(a, b));
        }

        // We know that `total_hashes > 0`.
        let rebuilt_root = hashes[total_hashes + leaves.len() - 1];
        Ok(root == rebuilt_root)
    }
}

/// An error that occurred while verifying a multi-proof.
///
/// TODO: Once <https://github.com/rust-lang/rust/issues/103765> is resolved,
/// we should derive `core::error::Error`.
#[derive(core::fmt::Debug)]
pub enum MultiProofError {
    /// The number of leaves and proof members does not match the amount of
    /// hashes necessary to complete the verification.
    InvalidProofLength,
}

impl core::fmt::Display for MultiProofError {
    fn fmt(&self, f: &mut core::fmt::Formatter<'_>) -> core::fmt::Result {
        let msg = match self {
            MultiProofError::InvalidProofLength => "invalid multi-proof length",
        };

        write!(f, "{msg}")
    }
}

impl Hash for [u8; 64] {
    fn hash<H: Hasher>(&self, state: &mut H) {
        state.update(self)
    }
}

#[cfg(test)]
mod tests {
    //! NOTE: The values used as input for these tests were all generated using
    //! https://github.com/OpenZeppelin/merkle-tree.
<<<<<<< HEAD
=======
    use alloy_primitives::keccak256;
>>>>>>> 88f0bbd1
    use const_hex::FromHex;
    use rand::{thread_rng, RngCore};

    use super::{Bytes32, MerkleVerifier};
    use crate::keccak::KeccakBuilder;

    /// Shorthand for converting from a hex str to a fixed 32-bytes array.
    macro_rules! hex_to_bytes_32 {
        ($($var:ident = $bytes:expr);* $(;)?) => {
            $(let $var = Bytes32::from_hex($bytes).unwrap();)*
        };
    }

    /// Shorthand for converting from a string containing several address to
    /// a fixed 32-bytes collection.
    macro_rules! str_to_bytes_32 {
        ($bytes:expr) => {
            $bytes
                .lines()
                .map(|l| Bytes32::from_hex(l.trim()).unwrap())
                .collect()
        };
    }

    /// Shorthand for converting from a hex str to a fixed 32-bytes array.
    macro_rules! hex_to_bytes_32 {
        ($($var:ident = $bytes:expr);* $(;)?) => {
            $(let $var = Bytes32::from_hex($bytes).unwrap();)*
        };
    }

    /// Shorthand for converting from a string containing several address to
    /// a fixed 32-bytes collection.
    macro_rules! str_to_bytes_32 {
        ($bytes:expr) => {
            $bytes
                .lines()
                .map(|l| Bytes32::from_hex(l.trim()).unwrap())
                .collect()
        };
    }

    #[test]
    fn verifies_valid_proofs() {
        // ```js
        // const merkleTree = StandardMerkleTree.of(
        //   toElements('ABCDEFGHIJKLMNOPQRSTUVWXYZabcdefghijklmnopqrstuvwxyz0123456789+/='),
        //   ['string'],
        // );
        //
        // const root  = merkleTree.root;
        // const hash  = merkleTree.leafHash(['A']);
        // const proof = merkleTree.getProof(['A']);
        // ```
        hex_to_bytes_32! {
            root   = "0xb89eb120147840e813a77109b44063488a346b4ca15686185cf314320560d3f3";
            leaf_a = "0x6efbf77e320741a027b50f02224545461f97cd83762d5fbfeb894b9eb3287c16";
            leaf_b = "0x7051e21dd45e25ed8c605a53da6f77de151dcbf47b0e3ced3c5d8b61f4a13dbc";
        };
        let proof: Vec<_> = str_to_bytes_32! {
            "0x7051e21dd45e25ed8c605a53da6f77de151dcbf47b0e3ced3c5d8b61f4a13dbc
             0x1629d3b5b09b30449d258e35bbd09dd5e8a3abb91425ef810dc27eef995f7490
             0x633d21baee4bbe5ed5c51ac0c68f7946b8f28d2937f0ca7ef5e1ea9dbda52e7a
             0x8a65d3006581737a3bab46d9e4775dbc1821b1ea813d350a13fcd4f15a8942ec
             0xd6c3f3e36cd23ba32443f6a687ecea44ebfe2b8759a62cccf7759ec1fb563c76
             0x276141cd72b9b81c67f7182ff8a550b76eb96de9248a3ec027ac048c79649115"
        };

<<<<<<< HEAD
        let verification = MerkleVerifier::verify(&proof, root, leaf_a);
=======
        let verification = verify(&proof, root, leaf_a, Keccak256);
>>>>>>> 88f0bbd1
        assert!(verification);

        let no_such_leaf =
            MerkleVerifier::<KeccakBuilder>::hash_sorted_pair(leaf_a, leaf_b);
        let proof = &proof[1..];
        let verification = MerkleVerifier::verify(proof, root, no_such_leaf);
        assert!(verification);
    }

    #[test]
    fn rejects_invalid_proofs() {
        // ```js
        // const correctMerkleTree = StandardMerkleTree.of(toElements('abc'), ['string']);
        // const otherMerkleTree = StandardMerkleTree.of(toElements('def'), ['string']);
        //
        // const root = correctMerkleTree.root;
        // const leaf = correctMerkleTree.leafHash(['a']);
        // const proof = otherMerkleTree.getProof(['d']);
        // ```
        hex_to_bytes_32! {
            root  = "0xf2129b5a697531ef818f644564a6552b35c549722385bc52aa7fe46c0b5f46b1";
            leaf  = "0x9c15a6a0eaeed500fd9eed4cbeab71f797cefcc67bfd46683e4d2e6ff7f06d1c";
            proof = "0x7b0c6cd04b82bfc0e250030a5d2690c52585e0cc6a4f3bc7909d7723b0236ece";
        };

        let verification = MerkleVerifier::verify(&[proof], root, leaf);
        assert!(!verification);
    }

    #[test]
    fn rejects_proofs_with_invalid_length() {
        // ```js
        // const merkleTree = StandardMerkleTree.of(toElements('abc'), ['string']);
        //
        // const root = merkleTree.root;
        // const leaf = merkleTree.leafHash(['a']);
        // const proof = merkleTree.getProof(['a']);
        // ```
        hex_to_bytes_32! {
            root = "0xf2129b5a697531ef818f644564a6552b35c549722385bc52aa7fe46c0b5f46b1";
            leaf = "0x9c15a6a0eaeed500fd9eed4cbeab71f797cefcc67bfd46683e4d2e6ff7f06d1c";
        };
        let proof: Vec<_> = str_to_bytes_32! {
            "0x19ba6c6333e0e9a15bf67523e0676e2f23eb8e574092552d5e888c64a4bb3681
             0x9cf5a63718145ba968a01c1d557020181c5b252f665cf7386d370eddb176517b"
        };

        let bad_proof = &proof[..1];
        let verification = MerkleVerifier::verify(bad_proof, root, leaf);
        assert!(!verification);
    }

    #[test]
    fn verifies_valid_multi_proof() {
        // ```js
        // const merkleTree = StandardMerkleTree.of(toElements('abcdef'), ['string']);
        //
        // const root = merkleTree.root;
        // const { proof, proofFlags, leaves } = merkleTree.getMultiProof(toElements('bdf'));
        // const hashes = leaves.map(e => merkleTree.leafHash(e));
        // ```
        hex_to_bytes_32! {
            root = "0x6deb52b5da8fd108f79fab00341f38d2587896634c646ee52e49f845680a70c8";
        };
        let leaves: Vec<_> = str_to_bytes_32! {
            "0x19ba6c6333e0e9a15bf67523e0676e2f23eb8e574092552d5e888c64a4bb3681
             0xc62a8cfa41edc0ef6f6ae27a2985b7d39c7fea770787d7e104696c6e81f64848
             0xeba909cf4bb90c6922771d7f126ad0fd11dfde93f3937a196274e1ac20fd2f5b"
        };
        let proof: Vec<_> = str_to_bytes_32! {
            "0x9a4f64e953595df82d1b4f570d34c4f4f0cfaf729a61e9d60e83e579e1aa283e
             0x8076923e76cf01a7c048400a2304c9a9c23bbbdac3a98ea3946340fdafbba34f"
        };

        let proof_flags = [false, true, false, true];
<<<<<<< HEAD
        let verification = MerkleVerifier::verify_multi_proof(
            &proof,
            &proof_flags,
            root,
            &leaves,
        );
=======
        let verification =
            verify_multi_proof(&proof, &proof_flags, root, &leaves, Keccak256);
>>>>>>> 88f0bbd1
        assert!(verification.unwrap());
    }

    #[test]
    fn rejects_invalid_multi_proof() {
        // ```js
        // const merkleTree = StandardMerkleTree.of(toElements('abcdef'), ['string']);
        // const otherMerkleTree = StandardMerkleTree.of(toElements('ghi'), ['string']);
        //
        // const root = merkleTree.root;
        // const { proof, proofFlags, leaves } = otherMerkleTree.getMultiProof(toElements('ghi'));
        // const hashes = leaves.map(e => merkleTree.leafHash(e));
        // ```
        hex_to_bytes_32! {
            root = "0x6deb52b5da8fd108f79fab00341f38d2587896634c646ee52e49f845680a70c8";
        };
        let leaves: Vec<_> = str_to_bytes_32! {
            "0x34e6ce3d0d73f6bff2ee1e865833d58e283570976d70b05f45c989ef651ef742
             0xaa28358fb75b314c899e16d7975e029d18b4457fd8fd831f2e6c17ffd17a1d7e
             0xe0fd7e6916ff95d933525adae392a17e247819ebecc2e63202dfec7005c60560"
        };
        let proof = [];
        let proof_flags = [true, true];

        let verification = MerkleVerifier::verify_multi_proof(
            &proof,
            &proof_flags,
            root,
            &leaves,
        );
        assert!(!verification.unwrap());
    }

    #[test]
    fn errors_invalid_multi_proof_leaves() {
        // ```js
        // const merkleTree = StandardMerkleTree.of(toElements('abcd'), ['string']);
        //
        // const root = merkleTree.root;
        // const hashA = merkleTree.leafHash(['a']);
        // const hashB = merkleTree.leafHash(['b']);
        // const hashCD = hashPair(
        //   ethers.toBeArray(merkleTree.leafHash(['c'])),
        //   ethers.toBeArray(merkleTree.leafHash(['d'])),
        // );
        // const hashE = merkleTree.leafHash(['e']); // incorrect (not part of the tree)
        // const fill = ethers.randomBytes(32);
        // ```
        hex_to_bytes_32! {
            root    = "0x8f7234e8cfe39c08ca84a3a3e3274f574af26fd15165fe29e09cbab742daccd9";
            hash_a  = "0x9c15a6a0eaeed500fd9eed4cbeab71f797cefcc67bfd46683e4d2e6ff7f06d1c";
            hash_b  = "0x19ba6c6333e0e9a15bf67523e0676e2f23eb8e574092552d5e888c64a4bb3681";
            hash_cd = "0x03707d7802a71ca56a8ad8028da98c4f1dbec55b31b4a25d536b5309cc20eda9";
            hash_e  = "0x9a4f64e953595df82d1b4f570d34c4f4f0cfaf729a61e9d60e83e579e1aa283e";
        };

        let mut random_bytes = [0u8; 32];
        thread_rng().fill_bytes(&mut random_bytes);

        let fill = Bytes32::from(random_bytes);
        let proof = [hash_b, fill, hash_cd];
        let proof_flags = [false, false, false];
        let leaves = [hash_a, hash_e];

<<<<<<< HEAD
        let verification = MerkleVerifier::verify_multi_proof(
            &proof,
            &proof_flags,
            root,
            &leaves,
        );
=======
        let verification =
            verify_multi_proof(&proof, &proof_flags, root, &leaves, Keccak256);
>>>>>>> 88f0bbd1
        assert!(verification.is_err());
    }

    #[test]
    #[should_panic]
    fn panics_multi_proof_len_invalid() {
        // ```js
        // const merkleTree = StandardMerkleTree.of(toElements('abcd'), ['string']);
        //
        // const root = merkleTree.root;
        // const hashA = merkleTree.leafHash(['a']);
        // const hashB = merkleTree.leafHash(['b']);
        // const hashCD = hashPair(
        //   ethers.toBeArray(merkleTree.leafHash(['c'])),
        //   ethers.toBeArray(merkleTree.leafHash(['d'])),
        // );
        // const hashE = merkleTree.leafHash(['e']); // incorrect (not part of the tree)
        // const fill = ethers.randomBytes(32);
        // ```
        hex_to_bytes_32! {
            root    = "0x8f7234e8cfe39c08ca84a3a3e3274f574af26fd15165fe29e09cbab742daccd9";
            hash_a  = "0x9c15a6a0eaeed500fd9eed4cbeab71f797cefcc67bfd46683e4d2e6ff7f06d1c";
            hash_b  = "0x19ba6c6333e0e9a15bf67523e0676e2f23eb8e574092552d5e888c64a4bb3681";
            hash_cd = "0x03707d7802a71ca56a8ad8028da98c4f1dbec55b31b4a25d536b5309cc20eda9";
            hash_e  = "0x9a4f64e953595df82d1b4f570d34c4f4f0cfaf729a61e9d60e83e579e1aa283e";
        };

        let mut random_bytes = [0u8; 32];
        thread_rng().fill_bytes(&mut random_bytes);

        let fill = Bytes32::from(random_bytes);
        let proof = [hash_b, fill, hash_cd];
        let proof_flags = [false, false, false, false];
        let leaves = [hash_e, hash_a];

        let _ = MerkleVerifier::verify_multi_proof(
            &proof,
            &proof_flags,
            root,
            &leaves,
        );
    }

    #[test]
    fn verifies_single_leaf_multi_proof() {
        // ```js
        // const merkleTree = StandardMerkleTree.of(toElements('a'), ['string']);
        //
        // const root = merkleTree.root;
        // const { proof, proofFlags, leaves } = merkleTree.getMultiProof(toElements('a'));
        // const hashes = leaves.map(e => merkleTree.leafHash(e));
        // ```
        hex_to_bytes_32!(root = "0x9c15a6a0eaeed500fd9eed4cbeab71f797cefcc67bfd46683e4d2e6ff7f06d1c");
        let proof = [];
        let proof_flags = [];
        let leaves = [root];

        let verification = MerkleVerifier::<KeccakBuilder>::verify_multi_proof(
            &proof,
            &proof_flags,
            root,
            &leaves,
        );
        assert!(verification.unwrap());
    }

    #[test]
    fn verifies_empty_leaves_multi_proof() {
        // ```js
        // const merkleTree = StandardMerkleTree.of(toElements('abcd'), ['string']);
        //
        // const root = merkleTree.root;
        // ```
        hex_to_bytes_32!(root = "0x8f7234e8cfe39c08ca84a3a3e3274f574af26fd15165fe29e09cbab742daccd9");
        let proof = [root];
        let proof_flags = [];
        let leaves = [];

        let verification = MerkleVerifier::verify_multi_proof(
            &proof,
            &proof_flags,
            root,
            &leaves,
        );
        assert!(verification.unwrap());
    }

    #[test]
    #[should_panic]
    /// Panics when processing manipulated proofs with a zero-value node at
    /// depth 1.
    fn panics_manipulated_multi_proof() {
        // ```js
        // // Create a merkle tree that contains a zero leaf at depth 1
        // const leave = ethers.id('real leaf');
        // const root = hashPair(ethers.toBeArray(leave), Buffer.alloc(32, 0));
        //
        // // Now we can pass any **malicious** fake leaves as valid!
        // const maliciousLeaves = ['malicious', 'leaves'].map(ethers.id)
        //                          .map(ethers.toBeArray).sort(Buffer.compare);
        // const maliciousProof = [leave, leave];
        // const maliciousProofFlags = [true, true, false];
        // ```
        hex_to_bytes_32! {
            root = "0xf2d552e1e4c59d4f0fa2b80859febc9e4bdc915dff37c56c858550d8b64659a5";
            leaf = "0x5e941ddd8f313c0b39f92562c0eca709c3d91360965d396aaef584b3fa76889a";
        };
        let malicious_leaves: Vec<_> = str_to_bytes_32! {
            "0x1f23ad5fc0ee6ccbe2f3d30df856758f05ad9d03408a51a99c1c9f0854309db2
             0x613994f4e324d0667c07857cd5d147994bc917da5d07ee63fc3f0a1fe8a18e34"
        };
        let malicious_proof = [leaf, leaf];
        let malicious_proof_flags = [true, true, false];

        let _ = MerkleVerifier::verify_multi_proof(
            &malicious_proof,
            &malicious_proof_flags,
            root,
            &malicious_leaves,
        );
    }
}<|MERGE_RESOLUTION|>--- conflicted
+++ resolved
@@ -250,10 +250,6 @@
 mod tests {
     //! NOTE: The values used as input for these tests were all generated using
     //! https://github.com/OpenZeppelin/merkle-tree.
-<<<<<<< HEAD
-=======
-    use alloy_primitives::keccak256;
->>>>>>> 88f0bbd1
     use const_hex::FromHex;
     use rand::{thread_rng, RngCore};
 
@@ -322,11 +318,7 @@
              0x276141cd72b9b81c67f7182ff8a550b76eb96de9248a3ec027ac048c79649115"
         };
 
-<<<<<<< HEAD
         let verification = MerkleVerifier::verify(&proof, root, leaf_a);
-=======
-        let verification = verify(&proof, root, leaf_a, Keccak256);
->>>>>>> 88f0bbd1
         assert!(verification);
 
         let no_such_leaf =
@@ -402,17 +394,12 @@
         };
 
         let proof_flags = [false, true, false, true];
-<<<<<<< HEAD
         let verification = MerkleVerifier::verify_multi_proof(
             &proof,
             &proof_flags,
             root,
             &leaves,
         );
-=======
-        let verification =
-            verify_multi_proof(&proof, &proof_flags, root, &leaves, Keccak256);
->>>>>>> 88f0bbd1
         assert!(verification.unwrap());
     }
 
@@ -477,17 +464,12 @@
         let proof_flags = [false, false, false];
         let leaves = [hash_a, hash_e];
 
-<<<<<<< HEAD
         let verification = MerkleVerifier::verify_multi_proof(
             &proof,
             &proof_flags,
             root,
             &leaves,
         );
-=======
-        let verification =
-            verify_multi_proof(&proof, &proof_flags, root, &leaves, Keccak256);
->>>>>>> 88f0bbd1
         assert!(verification.is_err());
     }
 
