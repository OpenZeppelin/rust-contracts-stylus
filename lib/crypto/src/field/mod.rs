--- conflicted
+++ resolved
@@ -6,10 +6,7 @@
 //! prime modulus `17` and generator element `3`.
 //!
 //! # Examples
-<<<<<<< HEAD
-=======
 //!
->>>>>>> 7c084798
 //! ```rust
 //! use openzeppelin_crypto::{
 //!     arithmetic::uint::U64,
