--- conflicted
+++ resolved
@@ -83,12 +83,7 @@
 /// Calculate `a = a + b + carry` and return the result and carry.
 #[inline(always)]
 #[must_use]
-<<<<<<< HEAD
-pub const fn adc(a: Limb, b: Limb, carry: Limb) -> (Limb, Limb) {
-=======
-#[allow(clippy::cast_possible_truncation)]
 pub const fn adc(a: Limb, b: Limb, carry: bool) -> (Limb, bool) {
->>>>>>> a988e2bd
     let a = a as WideLimb;
     let b = b as WideLimb;
     let carry = carry as WideLimb;
