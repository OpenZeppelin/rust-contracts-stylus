//! This module contains the [`Uint`] unsigned big integer used for
//! cryptographic applications, altogether with its exact implementations
//! [`U64`] for 64 bits, [`U128`] for 128 bits, and so on.

use alloc::vec::Vec;
use core::{
    borrow::Borrow,
    cmp::Ordering,
    fmt::{Debug, Display, Result, UpperHex},
    ops::{
        BitAnd, BitAndAssign, BitOr, BitOrAssign, BitXor, BitXorAssign, Not,
        Shl, ShlAssign, Shr, ShrAssign,
    },
};

use num_traits::ConstZero;
use zeroize::Zeroize;

use crate::{
    arithmetic::{
        limb,
        limb::{Limb, Limbs},
        BigInteger,
    },
    bits::BitIteratorBE,
    ct_for, ct_for_unroll6, ct_rev_for,
};

/// Stack-allocated big unsigned integer.
///
/// Generic over number `N` of [`Limb`]s.
#[derive(Copy, Clone, PartialEq, Eq, Hash, Zeroize)]
pub struct Uint<const N: usize> {
    pub(crate) limbs: Limbs<N>,
}

impl<const N: usize> Default for Uint<N> {
    fn default() -> Self {
        Self { limbs: [Limb::ZERO; N] }
    }
}

/// Declare [`Uint`] types for different bit sizes.
macro_rules! declare_num {
    ($num:ident, $bits:expr) => {
        #[doc = "Unsigned integer with "]
        #[doc = stringify!($bits)]
        #[doc = "bits size."]
        pub type $num = $crate::arithmetic::uint::Uint<
            { usize::div_ceil($bits, $crate::arithmetic::Limb::BITS as usize) },
        >;
    };
}

declare_num!(U64, 64);
declare_num!(U128, 128);
declare_num!(U192, 192);
declare_num!(U256, 256);
declare_num!(U384, 384);
declare_num!(U448, 448);
declare_num!(U512, 512);
declare_num!(U576, 576);
declare_num!(U640, 640);
declare_num!(U704, 704);
declare_num!(U768, 768);
declare_num!(U832, 832);

impl<const N: usize> Uint<N> {
    /// Create a new [`Uint`] from the provided `limbs` (constant).
    #[must_use]
    pub const fn new(limbs: [Limb; N]) -> Self {
        Self { limbs }
    }

    /// Returns reference to the inner [`Limbs`] array (constant).
    #[must_use]
    pub const fn as_limbs(&self) -> &Limbs<N> {
        &self.limbs
    }

    /// Returns inner [`Limbs`] array (constant).
    #[must_use]
    pub const fn into_limbs(self) -> Limbs<N> {
        self.limbs
    }

    /// Returns true if this number is odd (constant).
    #[doc(hidden)]
    #[inline]
    #[must_use]
    pub const fn ct_is_odd(&self) -> bool {
        self.limbs[0] & 1 == 1
    }

    /// Returns true if this number is even (constant).
    #[doc(hidden)]
    #[inline]
    #[must_use]
    pub const fn ct_is_even(&self) -> bool {
        self.limbs[0] & 1 == 0
    }

    /// Checks `self` is greater or equal then `rhs` (constant).
    #[must_use]
    #[inline(always)]
    pub const fn ct_ge(&self, rhs: &Self) -> bool {
        let mut result = true;
        ct_for_unroll6!((i in 0..N) {
            let a = self.limbs[i];
            let b = rhs.limbs[i];
            if a > b {
                result = true;
            } else if a < b {
                result = false;
            }
        });
        result
    }

    /// Checks `self` is greater then `rhs` (constant).
    #[must_use]
    #[inline(always)]
    pub const fn ct_gt(&self, rhs: &Self) -> bool {
        let mut result = false;
        ct_for_unroll6!((i in 0..N) {
            let a = self.limbs[i];
            let b = rhs.limbs[i];
            if a > b {
                result = true;
            } else if a < b {
                result = false;
            }
        });
        result
    }

    /// Checks `self` is less or equal then `rhs` (constant).
    #[must_use]
    #[inline(always)]
    pub const fn ct_le(&self, rhs: &Self) -> bool {
        let mut result = true;
        ct_for_unroll6!((i in 0..N) {
            let a = self.limbs[i];
            let b = rhs.limbs[i];
            if a < b {
                result = true;
            } else if a > b {
                result = false;
            }
        });
        result
    }

    /// Checks `self` is less then `rhs` (constant).
    #[must_use]
    #[inline(always)]
    pub const fn ct_lt(&self, rhs: &Self) -> bool {
        let mut result = false;
        ct_for_unroll6!((i in 0..N) {
            let a = self.limbs[i];
            let b = rhs.limbs[i];
            if a < b {
                result = true;
            } else if a > b {
                result = false;
            }
        });
        result
    }

    /// Checks `self` is zero (constant).
    #[must_use]
    #[inline(always)]
    pub const fn ct_is_zero(&self) -> bool {
        self.ct_eq(&Self::ZERO)
    }

    /// Checks if `self` is equal to `rhs` (constant).
    #[must_use]
    #[inline(always)]
    pub const fn ct_eq(&self, rhs: &Self) -> bool {
        ct_for!((i in 0..N) {
            if self.limbs[i] != rhs.limbs[i] {
                return false;
            }
        });
        true
    }

    /// Checks if `self` is not equal to `rhs` (constant).
    #[must_use]
    #[inline(always)]
    pub const fn ct_ne(&self, rhs: &Self) -> bool {
        !self.ct_eq(rhs)
    }

    /// Return the minimum number of bits needed to encode this number.
    ///
    /// One bit is necessary to encode zero.
    #[doc(hidden)]
    #[must_use]
    pub const fn ct_num_bits(&self) -> usize {
        // One bit is necessary to encode zero.
        if self.ct_is_zero() {
            return 1;
        }

        // Total number of bits.
        let mut num_bits = Self::BITS;

        // Start with the last (highest) limb.
        ct_rev_for!((index in 0..N) {
            // Subtract leading zeroes, from the total number of limbs.
            let leading = self.limbs[index].leading_zeros() as usize;
            num_bits -= leading;

            // If the limb is not empty, stop processing other limbs.
            if leading != 64 {
                break;
            }
        });

        // And return the result.
        num_bits
    }

    /// Find the `i`-th bit of `self`.
    #[must_use]
    pub const fn ct_get_bit(&self, i: usize) -> bool {
        // If `i` is more than total bits, return `false`.
        if i >= Self::BITS {
            return false;
        }

        // Otherwise find `limb` and `bit` indices and get the bit.
        let bits_in_limb = Limb::BITS as usize;
        let limb = i / bits_in_limb;
        let bit = i - bits_in_limb * limb;
        let mask = 1 << bit;
        (self.limbs[limb] & mask) != 0
    }

    /// Multiplies `self` by `2` in-place, returning whether overflow occurred.
    #[inline(always)]
    #[allow(unused)]
    pub fn checked_mul2_assign(&mut self) -> bool {
        let mut last = 0;
        ct_for_unroll6!((i in 0..N) {
            let a = &mut self.limbs[i];
            let tmp = *a >> 63;
            *a <<= 1;
            *a |= last;
            last = tmp;
        });
        last != 0
    }

    /// Multiplies `self` by `2`, returning the result and whether overflow
    /// occurred (constant).
    const fn ct_checked_mul2(mut self) -> (Self, bool) {
        let mut last = 0;
        ct_for!((i in 0..N) {
            let a = self.limbs[i];
            let tmp = a >> 63;
            self.limbs[i] <<= 1;
            self.limbs[i] |= last;
            last = tmp;
        });
        (self, last != 0)
    }

    /// Divide `self` by `2` in-place.
    pub fn div2_assign(&mut self) {
        let mut t = 0;
        for a in self.limbs.iter_mut().rev() {
            let t2 = *a << 63;
            *a >>= 1;
            *a |= t;
            t = t2;
        }
    }

    /// Subtract `rhs` from `self`, returning the result and whether overflow
    /// occurred (constant).
    #[inline(always)]
    #[must_use]
    pub const fn ct_checked_sub(mut self, rhs: &Self) -> (Self, bool) {
        let mut borrow = false;

        ct_for_unroll6!((i in 0..N) {
            (self.limbs[i], borrow) = limb::sbb(self.limbs[i], rhs.limbs[i], borrow);
        });

        (self, borrow)
    }

    /// Subtract `rhs` from `self`, returning the result wrapping around the
    /// lower boundary (constant).
    #[inline(always)]
    #[must_use]
    pub const fn ct_wrapping_sub(&self, rhs: &Self) -> Self {
        self.ct_checked_sub(rhs).0
    }

    /// Add `rhs` to `self`, returning the result and whether overflow occurred
    /// (constant).
    #[inline]
    #[must_use]
    pub const fn ct_checked_add(mut self, rhs: &Self) -> (Self, bool) {
        let mut carry = false;

        ct_for!((i in 0..N) {
            (self.limbs[i], carry) = limb::adc(self.limbs[i], rhs.limbs[i], carry);
        });

        (self, carry)
    }

    /// Add `rhs` to `self` in-place, returning whether overflow occurred.
    #[inline(always)]
    pub fn checked_add_assign(&mut self, rhs: &Self) -> bool {
        let mut carry = false;

        ct_for_unroll6!((i in 0..N) {
            carry = limb::adc_assign(&mut self.limbs[i], rhs.limbs[i], carry);
        });

        carry
    }

    /// Subtract `rhs` from `self` in-place, returning whether overflow
    /// occurred.
    #[inline(always)]
    pub fn checked_sub_assign(&mut self, rhs: &Self) -> bool {
        let mut borrow = false;

        ct_for_unroll6!((i in 0..N) {
            borrow =
                limb::sbb_assign(&mut self.limbs[i], rhs.limbs[i], borrow);
        });

        borrow
    }

    /// Compute "wide" multiplication, with a product twice the size of the
    /// input.
    ///
    /// Returns a tuple containing the `(lo, hi)` components of the product.
    ///
    /// Basic multiplication algorithm described in [wiki].
    /// It is fast enough for runtime use when optimized with loop "unrolls",
    /// like [`ct_for_unroll6`].
    ///
    /// [wiki]: https://en.wikipedia.org/wiki/Multiplication_algorithm
    #[inline(always)]
    #[must_use]
    pub const fn ct_widening_mul(&self, rhs: &Self) -> (Self, Self) {
        let (mut lo, mut hi) = ([0u64; N], [0u64; N]);
        // For each digit of the first number,
        ct_for_unroll6!((i in 0..N) {
            let mut carry = 0;
            // perform multiplication of each digit from the second.
            ct_for_unroll6!((j in 0..N) {
                // And if the multiplication result is too big,
                let k = i + j;
                if k >= N {
                    // it should go to the high (hi) part.
                    (hi[k - N], carry) = limb::carrying_mac(
                        hi[k - N],
                        self.limbs[i],
                        rhs.limbs[j],
                        carry
                    );
                } else {
                    (lo[k], carry) = limb::carrying_mac(
                        lo[k],
                        self.limbs[i],
                        rhs.limbs[j],
                        carry
                    );
                }
            });
            // Set the last carry to the next limb.
            hi[i] = carry;
        });

        (Self::new(lo), Self::new(hi))
    }

    /// Multiply two numbers and panic on overflow.
    #[must_use]
    pub const fn ct_mul(&self, rhs: &Self) -> Self {
        let (low, high) = self.ct_widening_mul(rhs);
        assert!(high.ct_eq(&Uint::<N>::ZERO), "overflow on multiplication");
        low
    }

    /// Add two numbers and panic on overflow.
    #[must_use]
    pub const fn ct_add(&self, rhs: &Self) -> Self {
        let (low, carry) = self.ct_adc(rhs, false);
        assert!(!carry, "overflow on addition");
        low
    }

    /// Add two numbers wrapping around the upper boundary.
    #[must_use]
    pub const fn ct_wrapping_add(&self, rhs: &Self) -> Self {
        let (low, _) = self.ct_adc(rhs, false);
        low
    }

    /// Computes `a + b + carry`, returning the result along with the new carry.
    #[inline(always)]
    #[must_use]
    pub const fn ct_adc(&self, rhs: &Uint<N>, mut carry: bool) -> (Self, bool) {
        let mut limbs = [Limb::ZERO; N];

        ct_for!((i in 0..N) {
            (limbs[i], carry) = limb::adc(self.limbs[i], rhs.limbs[i], carry);
        });

        (Self { limbs }, carry)
    }

    /// Create a new [`Uint`] from the provided little endian bytes.
    #[must_use]
    pub const fn ct_from_le_slice(bytes: &[u8]) -> Self {
        const LIMB_BYTES: usize = Limb::BITS as usize / 8;
        assert!(
            bytes.len() == LIMB_BYTES * N,
            "bytes are not the expected size"
        );

        let mut res = [Limb::ZERO; N];
        let mut buf = [0u8; LIMB_BYTES];

        ct_for!((i in 0..N) {
            ct_for!((j in 0..LIMB_BYTES) {
                buf[j] = bytes[i * LIMB_BYTES + j];
            });
            res[i] = Limb::from_le_bytes(buf);
        });

        Self::new(res)
    }

    /// Construct `Self` from the other [`Uint`] of different size (constant).
    ///
    /// # Panics
    ///
    /// * If `value` is bigger than `Self` maximum size.
    #[must_use]
    pub const fn from_uint<const N2: usize>(value: Uint<N2>) -> Self {
        let mut res = Uint::<N>::ZERO;
        ct_for!((i in 0..{value.limbs.len()}) {
            if i < res.limbs.len() {
                res.limbs[i] = value.limbs[i];
            } else if value.limbs[i] != Limb::ZERO {
                panic!("converted element is too large")
            }
        });
        res
    }
}

// ----------- From Impls -----------

/// Constant conversions from primitive types.
macro_rules! impl_ct_from_primitive {
    ($int:ty, $func_name:ident) => {
        impl<const N: usize> Uint<N> {
            #[doc = "Create a [`Uint`] from"]
            #[doc = stringify!($int)]
            #[doc = "integer (constant)."]
            #[must_use]
            #[allow(clippy::cast_lossless)]
            pub const fn $func_name(val: $int) -> Self {
                assert!(N >= 1, "number of limbs must be greater than zero");
                let mut repr = Self::ZERO;
                repr.limbs[0] = val as Limb;
                repr
            }
        }
    };
}
impl_ct_from_primitive!(u8, from_u8);
impl_ct_from_primitive!(u16, from_u16);
impl_ct_from_primitive!(u32, from_u32);
impl_ct_from_primitive!(u64, from_u64);
impl_ct_from_primitive!(usize, from_usize);

// Logic for `u128` conversion is different from `u8`..`u64`, due to the size of
// the `Limb`.
impl<const N: usize> Uint<N> {
    /// Create a [`Uint`] from a `u128` integer (constant).
    #[must_use]
    #[allow(clippy::cast_possible_truncation)]
    #[allow(clippy::cast_lossless)]
    pub const fn from_u128(val: u128) -> Self {
        assert!(N >= 1, "number of limbs must be greater than zero");

        let lo = val as Limb;
        let hi = (val >> 64) as Limb;

        // If there are at least 2 limbs,
        if N >= 2 {
            // we can fit `lo` and `hi`,
            let mut res = Self::ZERO;
            res.limbs[0] = lo;
            res.limbs[1] = hi;
            res
        } else if hi == Limb::ZERO {
            // or if `hi` is zero, we can fit `lo`
            let mut res = Self::ZERO;
            res.limbs[0] = lo;
            res
        } else {
            // otherwise, we panic.
            panic!("u128 is too large to fit");
        }
    }
}

/// From traits implementation for primitives.
macro_rules! impl_from_primitive {
    ($int:ty, $func_name:ident) => {
        impl<const N: usize> From<$int> for Uint<N> {
            #[inline]
            fn from(val: $int) -> Uint<N> {
                Uint::<N>::$func_name(val)
            }
        }
    };
}

impl_from_primitive!(u8, from_u8);
impl_from_primitive!(u16, from_u16);
impl_from_primitive!(u32, from_u32);
impl_from_primitive!(u64, from_u64);
impl_from_primitive!(usize, from_usize);
impl_from_primitive!(u128, from_u128);

/// Constant conversions into primitive types.
///
/// Implements conversion [`Uint`] -> `$int` for `$int` not bigger than `Limb`'s
/// max size.
macro_rules! impl_ct_into_primitive {
    ($int:ty, $func_name:ident) => {
        impl<const N: usize> Uint<N> {
            #[doc = "Create a"]
            #[doc = stringify!($int)]
            #[doc = "integer from [`Uint`] (constant)."]
            #[doc = "# Panics"]
            #[doc = "* If [`Uint`] type is too large to fit into primitive integer."]
            #[must_use]
            #[allow(clippy::cast_possible_truncation)]
            pub const fn $func_name(self) -> $int {
                assert!(N >= 1, "number of limbs must be greater than zero");
                // Each limb besides the first one should be zero,
                ct_for!((i in 1..N) {
                    // otherwise panic with overflow.
                    assert!(self.limbs[i] == 0, "Uint type is to large to fit");
                });
                // Panic if the first limb's value is bigger than maximum of resulted integer.
                assert!(
                    self.limbs[0] <= <$int>::MAX as Limb,
                    "Uint type is to large to fit"
                );

                self.limbs[0] as $int
            }
        }
    };
}

impl_ct_into_primitive!(u8, into_u8);
impl_ct_into_primitive!(u16, into_u16);
impl_ct_into_primitive!(u32, into_u32);
impl_ct_into_primitive!(u64, into_u64);
impl_ct_into_primitive!(usize, into_usize);

impl<const N: usize> Uint<N> {
    /// Create a `u128` integer from [`Uint`] (constant).
    ///
    /// # Panics
    ///
    /// * If [`Uint`] type is too large to fit into primitive integer.
    #[must_use]
    pub const fn into_u128(self) -> u128 {
        match N {
            0 => {
                panic!("number of limbs must be greater than zero")
            }
            1 => self.limbs[0] as u128,
            _ => {
                // Each limb besides the first two should be zero,
                ct_for!((i in 2..N) {
                    // otherwise panic with overflow.
                    assert!(self.limbs[i] == 0, "Uint type is to large to fit");
                });

                // Type u128 can be safely packed in two `64-bit` limbs.
                let res0 = self.limbs[0] as u128;
                let res1 = (self.limbs[1] as u128) << 64;
                res0 | res1
            }
        }
    }
}

/// From traits implementation for [`Uint`] into primitive types.
macro_rules! impl_from_uint {
    ($int:ty, $func_name:ident) => {
        impl<const N: usize> From<Uint<N>> for $int {
            #[inline]
            fn from(val: Uint<N>) -> $int {
                val.$func_name()
            }
        }
    };
}

impl_from_uint!(u8, into_u8);
impl_from_uint!(u16, into_u16);
impl_from_uint!(u32, into_u32);
impl_from_uint!(u64, into_u64);
impl_from_uint!(usize, into_usize);
impl_from_uint!(u128, into_u128);

#[cfg(feature = "ruint")]
impl<const B: usize, const L: usize> From<ruint::Uint<B, L>> for Uint<L> {
    fn from(value: ruint::Uint<B, L>) -> Self {
        // Padding ruint integer bytes.
        let mut bytes = alloc::vec![0u8; Uint::<L>::BYTES];
        let value_bytes = value.as_le_slice();
        bytes[0..value_bytes.len()].copy_from_slice(value_bytes);

        Uint::from_bytes_le(&bytes)
    }
}

#[cfg(feature = "ruint")]
impl<const B: usize, const L: usize> From<Uint<L>> for ruint::Uint<B, L> {
    fn from(value: Uint<L>) -> Self {
        // Panics if ruint::Uint size is too small.
        ruint::Uint::from_le_slice(&value.into_bytes_le())
    }
}

// ----------- Traits Impls -----------

impl<const N: usize> UpperHex for Uint<N> {
    fn fmt(&self, f: &mut core::fmt::Formatter<'_>) -> Result {
        // Concatenate hex representation of limbs in reversed order without
        // allocations.
        // By the end, it will produce actual hex of `Uint`.
        for limb in self.limbs.iter().rev() {
            write!(f, "{limb:016X}")?;
        }
        Ok(())
    }
}

impl<const N: usize> Display for Uint<N> {
    fn fmt(&self, f: &mut core::fmt::Formatter<'_>) -> Result {
        // Use upper hex by default.
        write!(f, "{self:X}")
    }
}

impl<const N: usize> Debug for Uint<N> {
    fn fmt(&self, f: &mut core::fmt::Formatter<'_>) -> Result {
        write!(f, "{self}")
    }
}

impl<const N: usize> Ord for Uint<N> {
    #[inline]
    fn cmp(&self, rhs: &Self) -> Ordering {
        let mut result = Ordering::Equal;
        ct_for_unroll6!((i in 0..N) {
            let a = &self.limbs[i];
            let b = &rhs.limbs[i];
            match a.cmp(b) {
                Ordering::Equal => {}
                order => {result = order},
            }
        });

        result
    }
}

impl<const N: usize> PartialOrd for Uint<N> {
    #[inline]
    fn partial_cmp(&self, rhs: &Self) -> Option<Ordering> {
        Some(self.cmp(rhs))
    }
}

impl<const N: usize> AsMut<[u64]> for Uint<N> {
    #[inline]
    fn as_mut(&mut self) -> &mut [u64] {
        &mut self.limbs
    }
}

impl<const N: usize> AsRef<[u64]> for Uint<N> {
    #[inline]
    fn as_ref(&self) -> &[u64] {
        &self.limbs
    }
}

impl<B: Borrow<Self>, const N: usize> BitXorAssign<B> for Uint<N> {
    fn bitxor_assign(&mut self, rhs: B) {
        for i in 0..N {
            self.limbs[i] ^= rhs.borrow().limbs[i];
        }
    }
}

impl<B: Borrow<Self>, const N: usize> BitXor<B> for Uint<N> {
    type Output = Self;

    fn bitxor(mut self, rhs: B) -> Self::Output {
        self ^= rhs;
        self
    }
}

impl<B: Borrow<Self>, const N: usize> BitAndAssign<B> for Uint<N> {
    fn bitand_assign(&mut self, rhs: B) {
        for i in 0..N {
            self.limbs[i] &= rhs.borrow().limbs[i];
        }
    }
}

impl<B: Borrow<Self>, const N: usize> BitAnd<B> for Uint<N> {
    type Output = Self;

    fn bitand(mut self, rhs: B) -> Self::Output {
        self &= rhs;
        self
    }
}

impl<B: Borrow<Self>, const N: usize> BitOrAssign<B> for Uint<N> {
    fn bitor_assign(&mut self, rhs: B) {
        for i in 0..N {
            self.limbs[i] |= rhs.borrow().limbs[i];
        }
    }
}

impl<B: Borrow<Self>, const N: usize> BitOr<B> for Uint<N> {
    type Output = Self;

    fn bitor(mut self, rhs: B) -> Self::Output {
        self |= rhs;
        self
    }
}

impl<const N: usize> Not for Uint<N> {
    type Output = Self;

    fn not(self) -> Self::Output {
        let mut result = Self::ZERO;
        for i in 0..N {
            result.limbs[i] = !self.limbs[i];
        }
        result
    }
}

impl<const N: usize> Shr<u32> for Uint<N> {
    type Output = Self;

    fn shr(mut self, rhs: u32) -> Self::Output {
        self >>= rhs;
        self
    }
}

impl<const N: usize> ShrAssign<u32> for Uint<N> {
    #[allow(clippy::similar_names)]
    #[allow(clippy::cast_possible_truncation)]
    fn shr_assign(&mut self, rhs: u32) {
        let shift = rhs as usize;
        let bits = Limb::BITS as usize;

        assert!(N * bits > shift, "attempt to shift right with overflow");

        // Limb shift will probably affect changes between two adjacent limbs.
        // Compute indexes of both limbs that can be changed during a single
        // iteration.
        let index2_shift = shift / bits;
        let index1_shift = index2_shift + 1;

        // The following shifts can overflow.
        // Overflow should be interpreted with zero output.
        let limb_right_shift = (shift % bits) as u32;
        let limb_left_shift = (bits - shift % bits) as u32;

        // Shift bits in limbs array in-place.
        // Start from the lowest order limb.
        for index in 0..N {
            // Take limb from index leaving 0.
            let current_limb = core::mem::take(&mut self.limbs[index]);

            if index1_shift <= index {
                let index1 = index - index1_shift;
                // Possible to copy the first part of limb with bit AND
                // operation, since the previous limbs were left zero.
                self.limbs[index1] |= current_limb
                    .checked_shl(limb_left_shift)
                    .unwrap_or_default();
            }

            if index2_shift <= index {
                let index2 = index - index2_shift;
                // Possible to copy the second part of limb with bit AND
                // operation, since the previous limbs were left zero.
                self.limbs[index2] |= current_limb
                    .checked_shr(limb_right_shift)
                    .unwrap_or_default();
            }
        }
    }
}

impl<const N: usize> Shl<u32> for Uint<N> {
    type Output = Self;

    fn shl(mut self, rhs: u32) -> Self::Output {
        self <<= rhs;
        self
    }
}

impl<const N: usize> ShlAssign<u32> for Uint<N> {
    #[allow(clippy::similar_names)]
    #[allow(clippy::cast_possible_truncation)]
    fn shl_assign(&mut self, rhs: u32) {
        let shift = rhs as usize;
        let bits = Limb::BITS as usize;

        assert!(N * bits > shift, "attempt to shift left with overflow");

        // Limb shift will probably affect changes between two adjacent limbs.
        // Compute indexes of both limbs that can be changed during a single
        // iteration.
        let index1_shift = shift / bits;
        let index2_shift = index1_shift + 1;

        // The following shifts can overflow.
        // Overflow should be interpreted with zero output.
        let limb_left_shift = (shift % bits) as u32;
        let limb_right_shift = (bits - shift % bits) as u32;

        // Shift bits in limbs array in-place.
        // Start from the highest order limb.
        for index in (0..N).rev() {
            // Take limb from index leaving 0.
            let current_limb = core::mem::take(&mut self.limbs[index]);

            let index1 = index + index1_shift;
            if index1 < N {
                // Possible to copy the first part of limb with bit AND
                // operation, since the previous limbs were left zero.
                self.limbs[index1] |= current_limb
                    .checked_shl(limb_left_shift)
                    .unwrap_or_default();
            }

            let index2 = index + index2_shift;
            if index2 < N {
                // Possible to copy the second part of limb with bit AND
                // operation, since the previous limbs were left zero.
                self.limbs[index2] |= current_limb
                    .checked_shr(limb_right_shift)
                    .unwrap_or_default();
            }
        }
    }
}

impl<const N: usize> BigInteger for Uint<N> {
    const LIMB_BITS: usize = Limb::BITS as usize;
    const MAX: Self = Self { limbs: [u64::MAX; N] };
    const NUM_LIMBS: usize = N;
    const ONE: Self = {
        let mut one = Self::ZERO;
        one.limbs[0] = 1;
        one
    };
    const ZERO: Self = Self { limbs: [0u64; N] };

    fn is_odd(&self) -> bool {
        self.ct_is_odd()
    }

    fn is_even(&self) -> bool {
        self.ct_is_even()
    }

    fn is_zero(&self) -> bool {
        self.ct_is_zero()
    }

    fn num_bits(&self) -> usize {
        self.ct_num_bits()
    }

    fn get_bit(&self, i: usize) -> bool {
        self.ct_get_bit(i)
    }

    fn from_bytes_le(bytes: &[u8]) -> Self {
        Self::ct_from_le_slice(bytes)
    }

    fn into_bytes_le(self) -> Vec<u8> {
        self.limbs.iter().flat_map(|&limb| limb.to_le_bytes()).collect()
    }
}

impl<const N: usize> BitIteratorBE for Uint<N> {
    fn bit_be_iter(self) -> impl Iterator<Item = bool> {
        self.into_limbs().into_iter().rev().flat_map(Limb::bit_be_iter)
    }
}

impl BitIteratorBE for &[Limb] {
    fn bit_be_iter(self) -> impl Iterator<Item = bool> {
        self.iter().rev().copied().flat_map(Limb::bit_be_iter)
    }
}

/// Parse a number from a string in a given radix.
///
/// This implementation can be slow on big numbers and possibly fail constant
/// compilation by timeout.
///
/// I.e., convert string encoded integer `s` to base-`radix` number.
#[must_use]
pub const fn from_str_radix<const LIMBS: usize>(
    s: &str,
    radix: u32,
) -> Uint<LIMBS> {
    let bytes = s.as_bytes();
    assert!(!bytes.is_empty(), "empty string");

    // The lowest order number is at the end of the string.
    // Begin parsing from the last index of the string.
    let mut index = bytes.len() - 1;

    let mut uint = Uint::from_u32(0);
    let mut order = Uint::from_u32(1);
    let uint_radix = Uint::from_u32(radix);

    loop {
        let digit = Uint::from_u32(parse_digit(bytes[index], radix));

        // Add a digit multiplied by order.
        uint = uint.ct_add(&digit.ct_mul(&order));

        // If we reached the beginning of the string, return the number.
        if index == 0 {
            return uint;
        }

        // Increase the order of magnitude.
        order = uint_radix.ct_mul(&order);

        // Move to the next digit.
        index -= 1;
    }
}

/// Parse a number from a hex string.
///
/// This implementation performs faster than [`from_str_radix`], since it
/// assumes the radix is already `16`.
///
/// If the string number is shorter, then [`Uint`] can store, returns a [`Uint`]
/// with leading zeroes.
///
/// # Panics
///
/// * If hex encoded number is too large to fit in [`Uint`].
#[must_use]
pub const fn from_str_hex<const LIMBS: usize>(s: &str) -> Uint<LIMBS> {
    let bytes = s.as_bytes();
    assert!(!bytes.is_empty(), "empty string");

    // The lowest order number is at the end of the string.
    // Begin parsing from the last index of the string.
    let mut index = bytes.len() - 1;

    // The lowest order limb is at the beginning of the `num` array.
    // Begin indexing from `0`.
    let mut num = [Limb::ZERO; LIMBS];
    let mut num_index = 0;

    let digit_radix = 16;
    let digit_size = 4; // Size of a hex digit in bits (2^4 = 16).
    let digits_in_limb = Limb::BITS / digit_size;

    loop {
        let digit = parse_digit(bytes[index], digit_radix) as Limb;

        let limb_index = (num_index / digits_in_limb) as usize;
        assert!(limb_index < num.len(), "hex number is too large");

        // Since a base-16 digit can be represented with the same bits, we can
        // copy these bits.
        num[limb_index] |= digit << ((num_index % digits_in_limb) * digit_size);

        // If we reached the beginning of the string, return the number.
        if index == 0 {
            return Uint::new(num);
        }

        // Move to the next digit.
        index -= 1;
        num_index += 1;
    }
}

// Try to parse a digit from utf-8 byte.
const fn parse_digit(utf8_digit: u8, digit_radix: u32) -> u32 {
    let ch = parse_utf8_byte(utf8_digit);
    match ch.to_digit(digit_radix) {
        None => {
            panic!("invalid digit");
        }
        Some(digit) => digit,
    }
}

/// Parse a single UTF-8 byte into a char.
///
/// Converts bytes to characters during compile-time string evaluation.
/// Only handles ASCII bytes (0x00-0x7F).
///
/// # Arguments
///
/// * `byte` - Byte to convert.
///
/// # Panics
///
/// * If the byte is non-ASCII (>= 0x80).
pub(crate) const fn parse_utf8_byte(byte: u8) -> char {
    match byte {
        0x00..=0x7F => byte as char,
        _ => panic!("non-ASCII character found"),
    }
}

/// This macro converts a string base-10 number to a big integer.
#[macro_export]
macro_rules! from_num {
    ($num:literal) => {
        $crate::arithmetic::uint::from_str_radix($num, 10)
    };
}

/// This macro converts a string hex number to a big integer.
#[macro_export]
macro_rules! from_hex {
    ($num:literal) => {
        $crate::arithmetic::uint::from_str_hex($num)
    };
}

/// Integer that uses twice more limbs than `Uint` for the same `N` parameter.
#[derive(Copy, Clone, PartialEq, Eq, Hash, Zeroize)]
pub struct WideUint<const N: usize> {
    low: Uint<N>,
    high: Uint<N>,
}

impl<const N: usize> WideUint<N> {
    /// Construct new [`WideUint`] from `low` and `high` parts.
    #[must_use]
    pub const fn new(low: Uint<N>, high: Uint<N>) -> Self {
        Self { low, high }
    }

    /// Compute the remainder of division `self` by `rhs` (constant).
    ///
    /// Basic division algorithm based on [wiki].
    /// Fine to be used for constant evaluation, but slow in runtime.
    ///
    /// [wiki]: https://en.wikipedia.org/wiki/Division_algorithm
    #[must_use]
    pub const fn ct_rem(&self, rhs: &Uint<N>) -> Uint<N> {
        assert!(!rhs.ct_is_zero(), "should not divide by zero");

        let mut remainder = Uint::<N>::ZERO;
        let num_bits = self.ct_num_bits();

        // Start from the last bit.
        ct_rev_for!((index in 0..num_bits) {
            // Shift the remainder to the left by 1,
            let (result, carry) = remainder.ct_checked_mul2();
            remainder = result;

            // and set the first bit to remainder from the dividend.
            remainder.limbs[0] |= self.ct_get_bit(index) as Limb;

            // If the remainder overflows, subtract the divisor.
            if remainder.ct_ge(rhs) || carry {
                (remainder, _) = remainder.ct_checked_sub(rhs);
            }
        });

        remainder
    }

    /// Find the number of bits in the binary decomposition of `self`.
    ///
    /// One bit is necessary to encode zero.
    #[must_use]
    pub const fn ct_num_bits(&self) -> usize {
        if self.high.ct_is_zero() {
            self.low.ct_num_bits()
        } else {
            self.high.ct_num_bits() + Uint::<N>::BITS
        }
    }

    /// Compute the `i`-th bit of `self`.
    #[must_use]
    pub const fn ct_get_bit(&self, i: usize) -> bool {
        if i >= Uint::<N>::BITS {
            self.high.ct_get_bit(i - Uint::<N>::BITS)
        } else {
            self.low.ct_get_bit(i)
        }
    }
}

#[cfg(test)]
mod test {
    use proptest::prelude::*;

    use crate::{
        arithmetic::{
            uint::{
                from_str_hex, from_str_radix, Uint, WideUint, U256, U512, U64,
            },
            BigInteger, Limb,
        },
        bits::BitIteratorBE,
    };

    #[test]
    fn convert_from_str_radix() {
        let uint_from_base10: Uint<4> = from_str_radix(
            "28948022309329048855892746252171976963363056481941647379679742748393362948097",
            10,
        );
        #[allow(clippy::unreadable_literal)]
        let expected = Uint::<4>::new([
            10108024940646105089u64,
            2469829653919213789u64,
            0u64,
            4611686018427387904u64,
        ]);
        assert_eq!(uint_from_base10, expected);

        let uint_from_base10: Uint<1> =
            from_str_radix("18446744069414584321", 10);
        let uint_from_binary: Uint<1> = from_str_radix(
            "1111111111111111111111111111111100000000000000000000000000000001",
            2,
        );
        assert_eq!(uint_from_base10, uint_from_binary);
    }

    #[test]
    fn convert_from_str_hex() {
        // Test different implementations of hex parsing on random hex inputs.
        proptest!(|(hex in "[0-9a-fA-F]{1,64}")| {
            let uint_from_hex: Uint<4> = from_str_hex(&hex);
            let expected: Uint<4> = from_str_radix(&hex, 16);
            prop_assert_eq!(uint_from_hex, expected);
        });
    }

    #[test]
    #[should_panic = "hex number is too large"]
    fn from_str_hex_should_panic_on_overflow() {
        let _ = from_str_hex::<4>(
            "ffffffffffffffffffffffffffffffffffffffffffffffffffffffffffffffff0",
        );
    }

    #[test]
    fn parse_and_display_hex() {
        // Test parsing from upper hex against displaying in upper hex.
        proptest!(|(upper_hex in "[0-9A-F]{64}")| {
            let uint_from_hex: Uint<4> = from_str_hex(&upper_hex);
            let hex_from_uint = format!("{uint_from_hex:X}");
            prop_assert_eq!(hex_from_uint, upper_hex);
        });
    }

    #[test]
    fn uint_bit_iterator_be() {
        let words: [Limb; 4] = [0b1100, 0, 0, 0];
        let num = Uint::<4>::new(words);
        let bits: Vec<bool> = num.bit_be_trimmed_iter().collect();

        assert_eq!(bits.len(), 4);
        assert_eq!(bits, vec![true, true, false, false]);
    }

    #[test]
    fn num_bits() {
        let words: [Limb; 4] = [0b1100, 0, 0, 0];
        let num = Uint::<4>::new(words);
        assert_eq!(num.num_bits(), 4);

        let words: [Limb; 4] = [0, 0b1100, 0, 0];
        let num = Uint::<4>::new(words);
        assert_eq!(num.num_bits(), 64 + 4);

        let words: [Limb; 4] = [0b11, 0b11, 0b11, 0b11];
        let num = Uint::<4>::new(words);
        assert_eq!(num.num_bits(), 64 + 64 + 64 + 2);
    }

    #[test]
    fn ct_rem() {
        let dividend = from_num!("43129923721897334698312931");
        let divisor = from_num!("375923422");
        let result =
            WideUint::<4>::new(dividend, Uint::<4>::ZERO).ct_rem(&divisor);
        assert_eq!(result, from_num!("216456157"));
    }

    #[test]
    #[should_panic = "should not divide by zero"]
    fn ct_rem_zero() {
        let zero = Uint::<4>::ZERO;
        let divisor = from_num!("375923422");
        let result = WideUint::<4>::new(zero, zero).ct_rem(&divisor);
        assert_eq!(result, zero);

        let dividend = from_num!("43129923721897334698312931");
        let divisor = zero;
        let _ = WideUint::<4>::new(dividend, zero).ct_rem(&divisor);
    }

    #[test]
    fn ct_ge_le_gt_lt_eq_ne() {
        let a: Uint<4> = Uint::new([0, 0, 0, 5]);
        let b: Uint<4> = Uint::new([4, 0, 0, 0]);
        assert!(a.ct_ge(&b));
        assert!(a.ct_gt(&b));
        assert!(!a.ct_le(&b));
        assert!(!a.ct_lt(&b));
        assert!(!a.ct_eq(&b));
        assert!(a.ct_ne(&b));

        let a: Uint<4> = Uint::new([0, 0, 0, 5]);
        let b: Uint<4> = Uint::new([0, 0, 0, 6]);
        assert!(!a.ct_ge(&b));
        assert!(!a.ct_gt(&b));
        assert!(a.ct_le(&b));
        assert!(a.ct_lt(&b));
        assert!(!a.ct_eq(&b));
        assert!(a.ct_ne(&b));

        let a: Uint<4> = Uint::new([0, 0, 1, 2]);
        let b: Uint<4> = Uint::new([0, 0, 1, 2]);
        assert!(a.ct_ge(&b));
        assert!(!a.ct_gt(&b));
        assert!(a.ct_le(&b));
        assert!(!a.ct_lt(&b));
        assert!(a.ct_eq(&b));
        assert!(!a.ct_ne(&b));
    }

    #[test]
    fn shl() {
        // The first limb is the lowest order part of the number.
        let num = Uint::<4>::new([0b1100000000, 0, 0, 0]);

        let expected = Uint::<4>::new([0, 0b11000000, 0, 0]);
        assert_eq!(num << 62, expected);

        let expected = Uint::<4>::new([0, 0, 0b110000, 0]);
        assert_eq!(num << (60 + 64), expected);

        let expected = Uint::<4>::new([0, 0, 0, 0b1100]);
        assert_eq!(num << (58 + 64 + 64), expected);

        // edge case to make shift the number into all zeroes
        let expected = Uint::<4>::new([0, 0, 0, 0]);
        assert_eq!(num << (56 + 64 + 64 + 64), expected);
    }

    #[test]
    #[should_panic = "attempt to shift left with overflow"]
    fn shl_overflow_should_panic() {
        let num = Uint::<4>::ONE;
        let _ = num << (64 * 4);
    }

    #[test]
    fn shr() {
        // The last limb is the highest order part of the number.
        let num = Uint::<4>::new([0, 0, 0, 0b11]);

        let expected = Uint::<4>::new([0, 0, 0b1100, 0]);
        assert_eq!(num >> 62, expected);

        let expected = Uint::<4>::new([0, 0b110000, 0, 0]);
        assert_eq!(num >> (60 + 64), expected);

        let expected = Uint::<4>::new([0b11000000, 0, 0, 0]);
        assert_eq!(num >> (58 + 64 + 64), expected);

        // edge case to make shift the number into all zeroes
        let expected = Uint::<4>::new([0, 0, 0, 0]);
        assert_eq!(num >> (2 + 64 + 64 + 64), expected);
    }

    #[test]
    #[should_panic = "attempt to shift right with overflow"]
    fn shr_overflow_should_panic() {
        let num = Uint::<4>::ONE;
        let _ = num >> (64 * 4);
    }

    #[test]
    fn shr_shl_edge_case() {
        let num = Uint::<4>::ONE;
        assert_eq!(num >> 0, num);
        assert_eq!(num << 0, num);

        let num = Uint::<4>::new([
            0xffffffffffffffff,
            0xffffffffffffffff,
            0,
            0xffffffffffffffff,
        ]);

        assert_eq!(
            num >> 64,
            Uint::<4>::new([0xffffffffffffffff, 0, 0xffffffffffffffff, 0])
        );

        assert_eq!(
            num << 64,
            Uint::<4>::new([0, 0xffffffffffffffff, 0xffffffffffffffff, 0])
        );
    }

    #[test]
    fn test_process_single_element_masks_correctly() {
        let low_part_bits = 248;
        let low_part_mask: U256 = from_str_hex(
            "00ffffffffffffffffffffffffffffffffffffffffffffffffffffffffffffff",
        );
        let element: U256 = from_str_hex(
            "01ffffffffffffffffffffffffffffffffffffffffffffffffffffffffffffff",
        );
        let high_part = element >> low_part_bits;
        let low_part = element & low_part_mask;
        assert_eq!(high_part, U256::ONE);
        assert_eq!(low_part, low_part_mask);
    }

    #[cfg(feature = "ruint")]
    mod ruint_conversion_test {
        use super::*;

        /// This macro generates property-based tests for bidirectional
        /// conversions between [`ruint::Uint`] and [`Uint`] types.
        ///
        /// Each test verifies that round-trip conversions preserve the original
        /// value: `ruint::Uint -> Uint -> ruint::Uint` should equal the
        /// original value.
        ///
        /// The number of limbs is automatically calculated using
        /// `usize::div_ceil(bits, Limb::BITS)`.
        macro_rules! test_ruint_conversion {
            ($test_name:ident, $uint_type:ident, $bits:expr) => {
                #[test]
                fn $test_name() {
                    proptest!(|(value: ruint::Uint<$bits, { usize::div_ceil($bits, $crate::arithmetic::Limb::BITS as usize) }>)| {
                        let uint_from_ruint: crate::arithmetic::uint::$uint_type = value.into();
                        let expected: ruint::Uint<$bits, { usize::div_ceil($bits, $crate::arithmetic::Limb::BITS as usize) }> = uint_from_ruint.into();
                        prop_assert_eq!(value, expected);
                    });
                }
            };
        }

        test_ruint_conversion!(ruint_u64, U64, 64);
        test_ruint_conversion!(ruint_u128, U128, 128);
        test_ruint_conversion!(ruint_u256, U256, 256);
    }

    mod primitive_conversion_test {
        use super::*;

        macro_rules! test_uint_conversion {
            ($test_name:ident, $type:ty) => {
                #[test]
                fn $test_name() {
                    proptest!(|(expected_primitive_num: $type)| {
                        let num: U256 = expected_primitive_num.into();
                        let primitive_num: $type = num.into();
                        assert_eq!(expected_primitive_num, primitive_num);
                    });
                }
            };
        }

        test_uint_conversion!(uint_u8, u8);
        test_uint_conversion!(uint_u16, u16);
        test_uint_conversion!(uint_u32, u32);
        test_uint_conversion!(uint_u64, u64);
        test_uint_conversion!(uint_u128, u128);
        test_uint_conversion!(uint_usize, usize);

        #[test]
        fn edge_case_u64_to_u128() {
            let uint_origin: U64 = from_str_hex("ff");
            let _tmp: u128 = uint_origin.into();
            assert_eq!(_tmp, 0xff);
        }
    }

<<<<<<< HEAD
    #[cfg(feature = "ruint")]
    #[test]
    fn test_ruint_to_uint_conversion_unexpected_panic() {
        let ruint_origin: ruint::Uint<200, 4> = ruint::Uint::from(42);
        // 256 > 200, Should success
        let _uint_from_ruint: U256 = ruint_origin.into();
=======
    #[test]
    fn from_uint() {
        // Check that conversion between integers with different bit size works.
        proptest!(|(limbs: [u64; 4])|{
            let expected_uint = U256::new(limbs);
            let wide_uint = U512::from_uint(expected_uint);
            let uint = U256::from_uint(wide_uint);

            assert_eq!(uint, expected_uint);
        });
>>>>>>> d1f074d8
    }
}<|MERGE_RESOLUTION|>--- conflicted
+++ resolved
@@ -1441,14 +1441,14 @@
         }
     }
 
-<<<<<<< HEAD
     #[cfg(feature = "ruint")]
     #[test]
     fn test_ruint_to_uint_conversion_unexpected_panic() {
         let ruint_origin: ruint::Uint<200, 4> = ruint::Uint::from(42);
         // 256 > 200, Should success
         let _uint_from_ruint: U256 = ruint_origin.into();
-=======
+    }
+
     #[test]
     fn from_uint() {
         // Check that conversion between integers with different bit size works.
@@ -1459,6 +1459,5 @@
 
             assert_eq!(uint, expected_uint);
         });
->>>>>>> d1f074d8
     }
 }