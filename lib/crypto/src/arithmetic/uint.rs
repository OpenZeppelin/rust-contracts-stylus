//! This module contains the [`Uint`] unsigned big integer used for
//! cryptographic applications, altogether with its exact implementations
//! [`U64`] for 64 bits, [`U128`] for 128 bits, and so on.

use alloc::vec::Vec;
use core::{
    borrow::Borrow,
    cmp::Ordering,
    fmt::{Debug, Display, Result, UpperHex},
    ops::{
        BitAnd, BitAndAssign, BitOr, BitOrAssign, BitXor, BitXorAssign, Not,
        Shl, ShlAssign, Shr, ShrAssign,
    },
};

use num_traits::ConstZero;
use zeroize::Zeroize;

use crate::{
    arithmetic::{
        limb,
        limb::{Limb, Limbs},
        BigInteger,
    },
    bits::BitIteratorBE,
    ct_for, ct_for_unroll6, ct_rev_for,
};

/// Stack-allocated big unsigned integer.
///
/// Generic over number `N` of [`Limb`]s.
#[derive(Copy, Clone, PartialEq, Eq, Hash, Zeroize)]
pub struct Uint<const N: usize> {
    pub(crate) limbs: Limbs<N>,
}

impl<const N: usize> Default for Uint<N> {
    fn default() -> Self {
        Self { limbs: [Limb::ZERO; N] }
    }
}

/// Declare [`Uint`] types for different bit sizes.
macro_rules! declare_num {
    ($num:ident, $bits:expr) => {
        #[doc = "Unsigned integer with "]
        #[doc = stringify!($bits)]
        #[doc = "bits size."]
        pub type $num = $crate::arithmetic::uint::Uint<
            { usize::div_ceil($bits, $crate::arithmetic::Limb::BITS as usize) },
        >;
    };
}

declare_num!(U64, 64);
declare_num!(U128, 128);
declare_num!(U192, 192);
declare_num!(U256, 256);
declare_num!(U384, 384);
declare_num!(U448, 448);
declare_num!(U512, 512);
declare_num!(U576, 576);
declare_num!(U640, 640);
declare_num!(U704, 704);
declare_num!(U768, 768);
declare_num!(U832, 832);

impl<const N: usize> Uint<N> {
    /// Create a new [`Uint`] from the provided `limbs` (constant).
    #[must_use]
    pub const fn new(limbs: [Limb; N]) -> Self {
        Self { limbs }
    }

    /// Returns reference to the inner [`Limbs`] array (constant).
    #[must_use]
    pub const fn as_limbs(&self) -> &Limbs<N> {
        &self.limbs
    }

    /// Returns inner [`Limbs`] array (constant).
    #[must_use]
    pub const fn into_limbs(self) -> Limbs<N> {
        self.limbs
    }

    /// Returns true if this number is odd (constant).
    #[doc(hidden)]
    #[inline]
    #[must_use]
    pub const fn is_odd(&self) -> bool {
        self.limbs[0] & 1 == 1
    }

    /// Returns true if this number is even (constant).
    #[doc(hidden)]
    #[inline]
    #[must_use]
    pub const fn is_even(&self) -> bool {
        self.limbs[0] & 1 == 0
    }

    /// Checks `self` is greater or equal then `rhs` (constant).
    #[must_use]
    #[inline(always)]
    pub const fn ge(&self, rhs: &Self) -> bool {
        let mut result = true;
        ct_for_unroll6!((i in 0..N) {
            let a = self.limbs[i];
            let b = rhs.limbs[i];
            if a > b {
                result = true;
            } else if a < b {
                result = false;
            }
        });
        result
    }

    /// Checks `self` is greater then `rhs` (constant).
    #[must_use]
    #[inline(always)]
    pub const fn gt(&self, rhs: &Self) -> bool {
        let mut result = false;
        ct_for_unroll6!((i in 0..N) {
            let a = self.limbs[i];
            let b = rhs.limbs[i];
            if a > b {
                result = true;
            } else if a < b {
                result = false;
            }
        });
        result
    }

    /// Checks `self` is less or equal then `rhs` (constant).
    #[must_use]
    #[inline(always)]
    pub const fn le(&self, rhs: &Self) -> bool {
        let mut result = true;
        ct_for_unroll6!((i in 0..N) {
            let a = self.limbs[i];
            let b = rhs.limbs[i];
            if a < b {
                result = true;
            } else if a > b {
                result = false;
            }
        });
        result
    }

    /// Checks `self` is less then `rhs` (constant).
    #[must_use]
    #[inline(always)]
    pub const fn lt(&self, rhs: &Self) -> bool {
        let mut result = false;
        ct_for_unroll6!((i in 0..N) {
            let a = self.limbs[i];
            let b = rhs.limbs[i];
            if a < b {
                result = true;
            } else if a > b {
                result = false;
            }
        });
        result
    }

    /// Checks `self` is zero (constant).
    #[must_use]
    #[inline(always)]
    pub const fn is_zero(&self) -> bool {
        self.eq(&Self::ZERO)
    }

    /// Checks if `self` is equal to `rhs` (constant).
    #[must_use]
    #[inline(always)]
    pub const fn eq(&self, rhs: &Self) -> bool {
        ct_for!((i in 0..N) {
            if self.limbs[i] != rhs.limbs[i] {
                return false;
            }
        });
        true
    }

    /// Checks if `self` is not equal to `rhs` (constant).
    #[must_use]
    #[inline(always)]
    pub const fn ne(&self, rhs: &Self) -> bool {
        !self.eq(rhs)
    }

    /// Return the minimum number of bits needed to encode this number.
    ///
    /// One bit is necessary to encode zero.
    #[doc(hidden)]
    #[must_use]
    pub const fn num_bits(&self) -> usize {
        // One bit is necessary to encode zero.
        if self.is_zero() {
            return 1;
        }

        // Total number of bits.
        let mut num_bits = Self::BITS;

        // Start with the last (highest) limb.
        ct_rev_for!((index in 0..N) {
            // Subtract leading zeroes, from the total number of limbs.
            let leading = self.limbs[index].leading_zeros() as usize;
            num_bits -= leading;

            // If the limb is not empty, stop processing other limbs.
            if leading != 64 {
                break;
            }
        });

        // And return the result.
        num_bits
    }

    /// Find the `i`-th bit of `self`.
    #[must_use]
    pub const fn get_bit(&self, i: usize) -> bool {
        // If `i` is more than total bits, return `false`.
        if i >= Self::BITS {
            return false;
        }

        // Otherwise find `limb` and `bit` indices and get the bit.
        let bits_in_limb = Limb::BITS as usize;
        let limb = i / bits_in_limb;
        let bit = i - bits_in_limb * limb;
        let mask = 1 << bit;
        (self.limbs[limb] & mask) != 0
    }

    /// Multiplies `self` by `2` in-place, returning whether overflow occurred.
    #[inline(always)]
    #[allow(unused)]
    pub fn checked_mul2_assign(&mut self) -> bool {
        let mut last = 0;
        ct_for_unroll6!((i in 0..N) {
            let a = &mut self.limbs[i];
            let tmp = *a >> 63;
            *a <<= 1;
            *a |= last;
            last = tmp;
        });
        last != 0
    }

    /// Multiplies `self` by `2`, returning the result and whether overflow
    /// occurred (constant).
    const fn checked_mul2(mut self) -> (Self, bool) {
        let mut last = 0;
        ct_for!((i in 0..N) {
            let a = self.limbs[i];
            let tmp = a >> 63;
            self.limbs[i] <<= 1;
            self.limbs[i] |= last;
            last = tmp;
        });
        (self, last != 0)
    }

    /// Divide `self` by `2` in-place.
    pub fn div2_assign(&mut self) {
        let mut t = 0;
        for a in self.limbs.iter_mut().rev() {
            let t2 = *a << 63;
            *a >>= 1;
            *a |= t;
            t = t2;
        }
    }

    /// Subtract `rhs` from `self`, returning the result and whether overflow
    /// occurred (constant).
    #[inline(always)]
    #[must_use]
    pub const fn checked_sub(mut self, rhs: &Self) -> (Self, bool) {
        let mut borrow = false;

        ct_for_unroll6!((i in 0..N) {
            (self.limbs[i], borrow) = limb::sbb(self.limbs[i], rhs.limbs[i], borrow);
        });

        (self, borrow)
    }

    /// Subtract `rhs` from `self`, returning the result wrapping around the
    /// lower boundary (constant).
    #[inline(always)]
    #[must_use]
    pub const fn wrapping_sub(&self, rhs: &Self) -> Self {
        self.checked_sub(rhs).0
    }

    /// Add `rhs` to `self`, returning the result and whether overflow occurred
    /// (constant).
    #[inline]
    #[must_use]
    pub const fn checked_add(mut self, rhs: &Self) -> (Self, bool) {
        let mut carry = false;

        ct_for!((i in 0..N) {
            (self.limbs[i], carry) = limb::adc(self.limbs[i], rhs.limbs[i], carry);
        });

        (self, carry)
    }

    /// Add `rhs` to `self` in-place, returning whether overflow occurred.
    #[inline(always)]
    pub fn checked_add_assign(&mut self, rhs: &Self) -> bool {
        let mut carry = false;

        ct_for_unroll6!((i in 0..N) {
            carry = limb::adc_assign(&mut self.limbs[i], rhs.limbs[i], carry);
        });

        carry
    }

    /// Subtract `rhs` from `self` in-place, returning whether overflow
    /// occurred.
    #[inline(always)]
    pub fn checked_sub_assign(&mut self, rhs: &Self) -> bool {
        let mut borrow = false;

        ct_for_unroll6!((i in 0..N) {
            borrow =
                limb::sbb_assign(&mut self.limbs[i], rhs.limbs[i], borrow);
        });

        borrow
    }

    /// Compute "wide" multiplication, with a product twice the size of the
    /// input.
    ///
    /// Returns a tuple containing the `(lo, hi)` components of the product.
    ///
    /// Basic multiplication algorithm described in [wiki].
    /// It is fast enough for runtime use when optimized with loop "unrolls",
    /// like [`ct_for_unroll6`].
    ///
    /// [wiki]: https://en.wikipedia.org/wiki/Multiplication_algorithm
    #[inline(always)]
    #[must_use]
    pub const fn widening_mul(&self, rhs: &Self) -> (Self, Self) {
        let (mut lo, mut hi) = ([0u64; N], [0u64; N]);
        // For each digit of the first number,
        ct_for_unroll6!((i in 0..N) {
            let mut carry = 0;
            // perform multiplication of each digit from the second.
            ct_for_unroll6!((j in 0..N) {
                // And if the multiplication result is too big,
                let k = i + j;
                if k >= N {
                    // it should go to the high (hi) part.
                    (hi[k - N], carry) = limb::carrying_mac(
                        hi[k - N],
                        self.limbs[i],
                        rhs.limbs[j],
                        carry
                    );
                } else {
                    (lo[k], carry) = limb::carrying_mac(
                        lo[k],
                        self.limbs[i],
                        rhs.limbs[j],
                        carry
                    );
                }
            });
            // Set the last carry to the next limb.
            hi[i] = carry;
        });

        (Self::new(lo), Self::new(hi))
    }

    /// Multiply two numbers and panic on overflow.
    #[must_use]
<<<<<<< HEAD
    pub const fn mul(&self, rhs: &Self) -> Self {
        let (low, high) = self.widening_mul(rhs);
        assert!(high.eq(&Uint::<N>::ZERO), "overflow on multiplication");
=======
    #[allow(clippy::missing_panics_doc)]
    pub const fn ct_mul(&self, rhs: &Self) -> Self {
        let (low, high) = self.ct_widening_mul(rhs);
        assert!(high.ct_eq(&Uint::<N>::ZERO), "overflow on multiplication");
>>>>>>> 4c8275a1
        low
    }

    /// Add two numbers and panic on overflow.
    #[must_use]
<<<<<<< HEAD
    pub const fn add(&self, rhs: &Self) -> Self {
        let (low, carry) = self.adc(rhs, false);
=======
    #[allow(clippy::missing_panics_doc)]
    pub const fn ct_add(&self, rhs: &Self) -> Self {
        let (low, carry) = self.ct_adc(rhs, false);
>>>>>>> 4c8275a1
        assert!(!carry, "overflow on addition");
        low
    }

    /// Add two numbers wrapping around the upper boundary.
    #[must_use]
    pub const fn wrapping_add(&self, rhs: &Self) -> Self {
        let (low, _) = self.adc(rhs, false);
        low
    }

    /// Computes `a + b + carry`, returning the result along with the new carry.
    #[inline(always)]
    #[must_use]
    pub const fn adc(&self, rhs: &Uint<N>, mut carry: bool) -> (Self, bool) {
        let mut limbs = [Limb::ZERO; N];

        ct_for!((i in 0..N) {
            (limbs[i], carry) = limb::adc(self.limbs[i], rhs.limbs[i], carry);
        });

        (Self { limbs }, carry)
    }

    /// Create a new [`Uint`] from the provided little endian bytes.
    #[must_use]
<<<<<<< HEAD
    pub const fn from_le_slice(bytes: &[u8]) -> Self {
=======
    #[allow(clippy::missing_panics_doc)]
    pub const fn ct_from_le_slice(bytes: &[u8]) -> Self {
>>>>>>> 4c8275a1
        const LIMB_BYTES: usize = Limb::BITS as usize / 8;
        assert!(
            bytes.len() == LIMB_BYTES * N,
            "bytes are not the expected size"
        );

        let mut res = [Limb::ZERO; N];
        let mut buf = [0u8; LIMB_BYTES];

        ct_for!((i in 0..N) {
            ct_for!((j in 0..LIMB_BYTES) {
                buf[j] = bytes[i * LIMB_BYTES + j];
            });
            res[i] = Limb::from_le_bytes(buf);
        });

        Self::new(res)
    }

    /// Construct `Self` from the other [`Uint`] of different size (constant).
    ///
    /// # Panics
    ///
    /// * If `value` is bigger than `Self` maximum size.
    #[must_use]
    pub const fn from_uint<const N2: usize>(value: Uint<N2>) -> Self {
        let mut res = Uint::<N>::ZERO;
        ct_for!((i in 0..{value.limbs.len()}) {
            if i < res.limbs.len() {
                res.limbs[i] = value.limbs[i];
            } else if value.limbs[i] != Limb::ZERO {
                panic!("converted element is too large")
            }
        });
        res
    }
}

// ----------- From Impls -----------

/// Constant conversions from primitive types.
macro_rules! impl_from_primitive {
    ($int:ty, $func_name:ident) => {
        impl<const N: usize> Uint<N> {
            #[doc = "Create a [`Uint`] from"]
            #[doc = stringify!($int)]
            #[doc = "integer (constant)."]
            #[must_use]
            #[allow(clippy::cast_lossless)]
            pub const fn $func_name(val: $int) -> Self {
                assert!(N >= 1, "number of limbs must be greater than zero");
                let mut repr = Self::ZERO;
                repr.limbs[0] = val as Limb;
                repr
            }
        }
    };
}
impl_from_primitive!(u8, from_u8);
impl_from_primitive!(u16, from_u16);
impl_from_primitive!(u32, from_u32);
impl_from_primitive!(u64, from_u64);
impl_from_primitive!(usize, from_usize);

// Logic for `u128` conversion is different from `u8`..`u64`, due to the size of
// the `Limb`.
impl<const N: usize> Uint<N> {
    /// Create a [`Uint`] from a `u128` integer (constant).
    #[must_use]
    #[allow(clippy::cast_possible_truncation)]
    #[allow(clippy::cast_lossless)]
    #[allow(clippy::missing_panics_doc)]
    pub const fn from_u128(val: u128) -> Self {
        assert!(N >= 1, "number of limbs must be greater than zero");

        let lo = val as Limb;
        let hi = (val >> 64) as Limb;

        // If there are at least 2 limbs,
        if N >= 2 {
            // we can fit `lo` and `hi`,
            let mut res = Self::ZERO;
            res.limbs[0] = lo;
            res.limbs[1] = hi;
            res
        } else if hi == Limb::ZERO {
            // or if `hi` is zero, we can fit `lo`
            let mut res = Self::ZERO;
            res.limbs[0] = lo;
            res
        } else {
            // otherwise, we panic.
            panic!("u128 is too large to fit");
        }
    }
}

/// From traits implementation for primitives.
macro_rules! impl_from_primitive {
    ($int:ty, $func_name:ident) => {
        impl<const N: usize> From<$int> for Uint<N> {
            #[inline]
            fn from(val: $int) -> Uint<N> {
                Uint::<N>::$func_name(val)
            }
        }
    };
}

impl_from_primitive!(u8, from_u8);
impl_from_primitive!(u16, from_u16);
impl_from_primitive!(u32, from_u32);
impl_from_primitive!(u64, from_u64);
impl_from_primitive!(usize, from_usize);
impl_from_primitive!(u128, from_u128);

/// Constant conversions into primitive types.
///
/// Implements conversion [`Uint`] -> `$int` for `$int` not bigger than `Limb`'s
/// max size.
macro_rules! impl_into_primitive {
    ($int:ty, $func_name:ident) => {
        impl<const N: usize> Uint<N> {
            #[doc = "Create a"]
            #[doc = stringify!($int)]
            #[doc = "integer from [`Uint`] (constant)."]
            #[doc = "# Panics"]
            #[doc = "* If [`Uint`] type is too large to fit into primitive integer."]
            #[must_use]
            #[allow(clippy::cast_possible_truncation)]
            pub const fn $func_name(self) -> $int {
                assert!(N >= 1, "number of limbs must be greater than zero");
                // Each limb besides the first one should be zero,
                ct_for!((i in 1..N) {
                    // otherwise panic with overflow.
                    assert!(self.limbs[i] == 0, "Uint type is to large to fit");
                });
                // Panic if the first limb's value is bigger than maximum of resulted integer.
                assert!(
                    self.limbs[0] <= <$int>::MAX as Limb,
                    "Uint type is to large to fit"
                );

                self.limbs[0] as $int
            }
        }
    };
}

impl_into_primitive!(u8, into_u8);
impl_into_primitive!(u16, into_u16);
impl_into_primitive!(u32, into_u32);
impl_into_primitive!(u64, into_u64);
impl_into_primitive!(usize, into_usize);

impl<const N: usize> Uint<N> {
    /// Create a `u128` integer from [`Uint`] (constant).
    ///
    /// # Panics
    ///
    /// * If [`Uint`] type is too large to fit into primitive integer.
    #[must_use]
    pub const fn into_u128(self) -> u128 {
        match N {
            0 => {
                panic!("number of limbs must be greater than zero")
            }
            1 => self.limbs[0] as u128,
            _ => {
                // Each limb besides the first two should be zero,
                ct_for!((i in 2..N) {
                    // otherwise panic with overflow.
                    assert!(self.limbs[i] == 0, "Uint type is to large to fit");
                });

                // Type u128 can be safely packed in two `64-bit` limbs.
                let res0 = self.limbs[0] as u128;
                let res1 = (self.limbs[1] as u128) << 64;
                res0 | res1
            }
        }
    }
}

/// From traits implementation for [`Uint`] into primitive types.
macro_rules! impl_from_uint {
    ($int:ty, $func_name:ident) => {
        impl<const N: usize> From<Uint<N>> for $int {
            #[inline]
            fn from(val: Uint<N>) -> $int {
                val.$func_name()
            }
        }
    };
}

impl_from_uint!(u8, into_u8);
impl_from_uint!(u16, into_u16);
impl_from_uint!(u32, into_u32);
impl_from_uint!(u64, into_u64);
impl_from_uint!(usize, into_usize);
impl_from_uint!(u128, into_u128);

#[cfg(feature = "ruint")]
impl<const B: usize, const L: usize> From<ruint::Uint<B, L>> for Uint<L> {
    fn from(value: ruint::Uint<B, L>) -> Self {
        // Padding ruint integer bytes.
        let mut bytes = alloc::vec![0u8; Uint::<L>::BYTES];
        let value_bytes = value.as_le_slice();
        bytes[0..value_bytes.len()].copy_from_slice(value_bytes);

        Uint::from_bytes_le(&bytes)
    }
}

#[cfg(feature = "ruint")]
impl<const B: usize, const L: usize> From<Uint<L>> for ruint::Uint<B, L> {
    fn from(value: Uint<L>) -> Self {
        // Panics if ruint::Uint size is too small.
        ruint::Uint::from_le_slice(&value.into_bytes_le())
    }
}

// ----------- Traits Impls -----------

impl<const N: usize> UpperHex for Uint<N> {
    fn fmt(&self, f: &mut core::fmt::Formatter<'_>) -> Result {
        // Concatenate hex representation of limbs in reversed order without
        // allocations.
        // By the end, it will produce actual hex of `Uint`.
        for limb in self.limbs.iter().rev() {
            write!(f, "{limb:016X}")?;
        }
        Ok(())
    }
}

impl<const N: usize> Display for Uint<N> {
    fn fmt(&self, f: &mut core::fmt::Formatter<'_>) -> Result {
        // Use upper hex by default.
        write!(f, "{self:X}")
    }
}

impl<const N: usize> Debug for Uint<N> {
    fn fmt(&self, f: &mut core::fmt::Formatter<'_>) -> Result {
        write!(f, "{self}")
    }
}

impl<const N: usize> Ord for Uint<N> {
    #[inline]
    fn cmp(&self, rhs: &Self) -> Ordering {
        let mut result = Ordering::Equal;
        ct_for_unroll6!((i in 0..N) {
            let a = &self.limbs[i];
            let b = &rhs.limbs[i];
            match a.cmp(b) {
                Ordering::Equal => {}
                order => {result = order},
            }
        });

        result
    }
}

impl<const N: usize> PartialOrd for Uint<N> {
    #[inline]
    fn partial_cmp(&self, rhs: &Self) -> Option<Ordering> {
        Some(self.cmp(rhs))
    }
}

impl<const N: usize> AsMut<[u64]> for Uint<N> {
    #[inline]
    fn as_mut(&mut self) -> &mut [u64] {
        &mut self.limbs
    }
}

impl<const N: usize> AsRef<[u64]> for Uint<N> {
    #[inline]
    fn as_ref(&self) -> &[u64] {
        &self.limbs
    }
}

impl<B: Borrow<Self>, const N: usize> BitXorAssign<B> for Uint<N> {
    fn bitxor_assign(&mut self, rhs: B) {
        for i in 0..N {
            self.limbs[i] ^= rhs.borrow().limbs[i];
        }
    }
}

impl<B: Borrow<Self>, const N: usize> BitXor<B> for Uint<N> {
    type Output = Self;

    fn bitxor(mut self, rhs: B) -> Self::Output {
        self ^= rhs;
        self
    }
}

impl<B: Borrow<Self>, const N: usize> BitAndAssign<B> for Uint<N> {
    fn bitand_assign(&mut self, rhs: B) {
        for i in 0..N {
            self.limbs[i] &= rhs.borrow().limbs[i];
        }
    }
}

impl<B: Borrow<Self>, const N: usize> BitAnd<B> for Uint<N> {
    type Output = Self;

    fn bitand(mut self, rhs: B) -> Self::Output {
        self &= rhs;
        self
    }
}

impl<B: Borrow<Self>, const N: usize> BitOrAssign<B> for Uint<N> {
    fn bitor_assign(&mut self, rhs: B) {
        for i in 0..N {
            self.limbs[i] |= rhs.borrow().limbs[i];
        }
    }
}

impl<B: Borrow<Self>, const N: usize> BitOr<B> for Uint<N> {
    type Output = Self;

    fn bitor(mut self, rhs: B) -> Self::Output {
        self |= rhs;
        self
    }
}

impl<const N: usize> Not for Uint<N> {
    type Output = Self;

    fn not(self) -> Self::Output {
        let mut result = Self::ZERO;
        for i in 0..N {
            result.limbs[i] = !self.limbs[i];
        }
        result
    }
}

impl<const N: usize> Shr<u32> for Uint<N> {
    type Output = Self;

    fn shr(mut self, rhs: u32) -> Self::Output {
        self >>= rhs;
        self
    }
}

impl<const N: usize> ShrAssign<u32> for Uint<N> {
    #[allow(clippy::similar_names)]
    #[allow(clippy::cast_possible_truncation)]
    fn shr_assign(&mut self, rhs: u32) {
        let shift = rhs as usize;
        let bits = Limb::BITS as usize;

        assert!(N * bits > shift, "attempt to shift right with overflow");

        // Limb shift will probably affect changes between two adjacent limbs.
        // Compute indexes of both limbs that can be changed during a single
        // iteration.
        let index2_shift = shift / bits;
        let index1_shift = index2_shift + 1;

        // The following shifts can overflow.
        // Overflow should be interpreted with zero output.
        let limb_right_shift = (shift % bits) as u32;
        let limb_left_shift = (bits - shift % bits) as u32;

        // Shift bits in limbs array in-place.
        // Start from the lowest order limb.
        for index in 0..N {
            // Take limb from index leaving 0.
            let current_limb = core::mem::take(&mut self.limbs[index]);

            if index1_shift <= index {
                let index1 = index - index1_shift;
                // Possible to copy the first part of limb with bit AND
                // operation, since the previous limbs were left zero.
                self.limbs[index1] |= current_limb
                    .checked_shl(limb_left_shift)
                    .unwrap_or_default();
            }

            if index2_shift <= index {
                let index2 = index - index2_shift;
                // Possible to copy the second part of limb with bit AND
                // operation, since the previous limbs were left zero.
                self.limbs[index2] |= current_limb
                    .checked_shr(limb_right_shift)
                    .unwrap_or_default();
            }
        }
    }
}

impl<const N: usize> Shl<u32> for Uint<N> {
    type Output = Self;

    fn shl(mut self, rhs: u32) -> Self::Output {
        self <<= rhs;
        self
    }
}

impl<const N: usize> ShlAssign<u32> for Uint<N> {
    #[allow(clippy::similar_names)]
    #[allow(clippy::cast_possible_truncation)]
    fn shl_assign(&mut self, rhs: u32) {
        let shift = rhs as usize;
        let bits = Limb::BITS as usize;

        assert!(N * bits > shift, "attempt to shift left with overflow");

        // Limb shift will probably affect changes between two adjacent limbs.
        // Compute indexes of both limbs that can be changed during a single
        // iteration.
        let index1_shift = shift / bits;
        let index2_shift = index1_shift + 1;

        // The following shifts can overflow.
        // Overflow should be interpreted with zero output.
        let limb_left_shift = (shift % bits) as u32;
        let limb_right_shift = (bits - shift % bits) as u32;

        // Shift bits in limbs array in-place.
        // Start from the highest order limb.
        for index in (0..N).rev() {
            // Take limb from index leaving 0.
            let current_limb = core::mem::take(&mut self.limbs[index]);

            let index1 = index + index1_shift;
            if index1 < N {
                // Possible to copy the first part of limb with bit AND
                // operation, since the previous limbs were left zero.
                self.limbs[index1] |= current_limb
                    .checked_shl(limb_left_shift)
                    .unwrap_or_default();
            }

            let index2 = index + index2_shift;
            if index2 < N {
                // Possible to copy the second part of limb with bit AND
                // operation, since the previous limbs were left zero.
                self.limbs[index2] |= current_limb
                    .checked_shr(limb_right_shift)
                    .unwrap_or_default();
            }
        }
    }
}

impl<const N: usize> BigInteger for Uint<N> {
    const LIMB_BITS: usize = Limb::BITS as usize;
    const MAX: Self = Self { limbs: [u64::MAX; N] };
    const NUM_LIMBS: usize = N;
    const ONE: Self = {
        let mut one = Self::ZERO;
        one.limbs[0] = 1;
        one
    };
    const ZERO: Self = Self { limbs: [0u64; N] };

    fn is_odd(&self) -> bool {
        self.is_odd()
    }

    fn is_even(&self) -> bool {
        self.is_even()
    }

    fn is_zero(&self) -> bool {
        self.is_zero()
    }

    fn num_bits(&self) -> usize {
        self.num_bits()
    }

    fn get_bit(&self, i: usize) -> bool {
        self.get_bit(i)
    }

    fn from_bytes_le(bytes: &[u8]) -> Self {
        Self::from_le_slice(bytes)
    }

    fn into_bytes_le(self) -> Vec<u8> {
        self.limbs.iter().flat_map(|&limb| limb.to_le_bytes()).collect()
    }
}

impl<const N: usize> BitIteratorBE for Uint<N> {
    fn bit_be_iter(self) -> impl Iterator<Item = bool> {
        self.into_limbs().into_iter().rev().flat_map(Limb::bit_be_iter)
    }
}

impl BitIteratorBE for &[Limb] {
    fn bit_be_iter(self) -> impl Iterator<Item = bool> {
        self.iter().rev().copied().flat_map(Limb::bit_be_iter)
    }
}

/// Parse a number from a string in a given radix.
///
/// This implementation can be slow on big numbers and possibly fail constant
/// compilation by timeout.
///
/// I.e., convert string encoded integer `s` to base-`radix` number.
#[must_use]
#[allow(clippy::missing_panics_doc)]
pub const fn from_str_radix<const LIMBS: usize>(
    s: &str,
    radix: u32,
) -> Uint<LIMBS> {
    let bytes = s.as_bytes();
    assert!(!bytes.is_empty(), "empty string");

    // The lowest order number is at the end of the string.
    // Begin parsing from the last index of the string.
    let mut index = bytes.len() - 1;

    let mut uint = Uint::from_u32(0);
    let mut order = Uint::from_u32(1);
    let uint_radix = Uint::from_u32(radix);

    loop {
        let digit = Uint::from_u32(parse_digit(bytes[index], radix));

        // Add a digit multiplied by order.
        uint = uint.add(&digit.mul(&order));

        // If we reached the beginning of the string, return the number.
        if index == 0 {
            return uint;
        }

        // Increase the order of magnitude.
        order = uint_radix.mul(&order);

        // Move to the next digit.
        index -= 1;
    }
}

/// Parse a number from a hex string.
///
/// This implementation performs faster than [`from_str_radix`], since it
/// assumes the radix is already `16`.
///
/// If the string number is shorter, then [`Uint`] can store, returns a [`Uint`]
/// with leading zeroes.
///
/// # Panics
///
/// * If hex encoded number is too large to fit in [`Uint`].
#[must_use]
#[allow(clippy::missing_panics_doc)]
pub const fn from_str_hex<const LIMBS: usize>(s: &str) -> Uint<LIMBS> {
    let bytes = s.as_bytes();
    assert!(!bytes.is_empty(), "empty string");

    // The lowest order number is at the end of the string.
    // Begin parsing from the last index of the string.
    let mut index = bytes.len() - 1;

    // The lowest order limb is at the beginning of the `num` array.
    // Begin indexing from `0`.
    let mut num = [Limb::ZERO; LIMBS];
    let mut num_index = 0;

    let digit_radix = 16;
    let digit_size = 4; // Size of a hex digit in bits (2^4 = 16).
    let digits_in_limb = Limb::BITS / digit_size;

    loop {
        let digit = parse_digit(bytes[index], digit_radix) as Limb;

        let limb_index = (num_index / digits_in_limb) as usize;
        assert!(limb_index < num.len(), "hex number is too large");

        // Since a base-16 digit can be represented with the same bits, we can
        // copy these bits.
        num[limb_index] |= digit << ((num_index % digits_in_limb) * digit_size);

        // If we reached the beginning of the string, return the number.
        if index == 0 {
            return Uint::new(num);
        }

        // Move to the next digit.
        index -= 1;
        num_index += 1;
    }
}

// Try to parse a digit from utf-8 byte.
const fn parse_digit(utf8_digit: u8, digit_radix: u32) -> u32 {
    let ch = parse_utf8_byte(utf8_digit);
    match ch.to_digit(digit_radix) {
        None => {
            panic!("invalid digit");
        }
        Some(digit) => digit,
    }
}

/// Parse a single UTF-8 byte into a char.
///
/// Converts bytes to characters during compile-time string evaluation.
/// Only handles ASCII bytes (0x00-0x7F).
///
/// # Arguments
///
/// * `byte` - Byte to convert.
///
/// # Panics
///
/// * If the byte is non-ASCII (>= 0x80).
pub(crate) const fn parse_utf8_byte(byte: u8) -> char {
    match byte {
        0x00..=0x7F => byte as char,
        _ => panic!("non-ASCII character found"),
    }
}

/// This macro converts a string base-10 number to a big integer.
#[macro_export]
macro_rules! from_num {
    ($num:literal) => {
        $crate::arithmetic::uint::from_str_radix($num, 10)
    };
}

/// This macro converts a string hex number to a big integer.
#[macro_export]
macro_rules! from_hex {
    ($num:literal) => {
        $crate::arithmetic::uint::from_str_hex($num)
    };
}

/// Integer that uses twice more limbs than `Uint` for the same `N` parameter.
#[derive(Copy, Clone, PartialEq, Eq, Hash, Zeroize)]
pub struct WideUint<const N: usize> {
    low: Uint<N>,
    high: Uint<N>,
}

impl<const N: usize> WideUint<N> {
    /// Construct new [`WideUint`] from `low` and `high` parts.
    #[must_use]
    pub const fn new(low: Uint<N>, high: Uint<N>) -> Self {
        Self { low, high }
    }

    /// Compute the remainder of division `self` by `rhs` (constant).
    ///
    /// Basic division algorithm based on [wiki].
    /// Fine to be used for constant evaluation, but slow in runtime.
    ///
    /// [wiki]: https://en.wikipedia.org/wiki/Division_algorithm
    #[must_use]
<<<<<<< HEAD
    pub const fn rem(&self, rhs: &Uint<N>) -> Uint<N> {
        assert!(!rhs.is_zero(), "should not divide by zero");
=======
    #[allow(clippy::missing_panics_doc)]
    pub const fn ct_rem(&self, rhs: &Uint<N>) -> Uint<N> {
        assert!(!rhs.ct_is_zero(), "should not divide by zero");
>>>>>>> 4c8275a1

        let mut remainder = Uint::<N>::ZERO;
        let num_bits = self.num_bits();

        // Start from the last bit.
        ct_rev_for!((index in 0..num_bits) {
            // Shift the remainder to the left by 1,
            let (result, carry) = remainder.checked_mul2();
            remainder = result;

            // and set the first bit to remainder from the dividend.
            remainder.limbs[0] |= self.get_bit(index) as Limb;

            // If the remainder overflows, subtract the divisor.
            if remainder.ge(rhs) || carry {
                (remainder, _) = remainder.checked_sub(rhs);
            }
        });

        remainder
    }

    /// Find the number of bits in the binary decomposition of `self`.
    ///
    /// One bit is necessary to encode zero.
    #[must_use]
    pub const fn num_bits(&self) -> usize {
        if self.high.is_zero() {
            self.low.num_bits()
        } else {
            self.high.num_bits() + Uint::<N>::BITS
        }
    }

    /// Compute the `i`-th bit of `self`.
    #[must_use]
    pub const fn get_bit(&self, i: usize) -> bool {
        if i >= Uint::<N>::BITS {
            self.high.get_bit(i - Uint::<N>::BITS)
        } else {
            self.low.get_bit(i)
        }
    }
}

#[cfg(test)]
mod test {
    use proptest::prelude::*;

    use crate::{
        arithmetic::{
            uint::{
                from_str_hex, from_str_radix, Uint, WideUint, U256, U512, U64,
            },
            BigInteger, Limb,
        },
        bits::BitIteratorBE,
    };

    #[test]
    fn convert_from_str_radix() {
        let uint_from_base10: Uint<4> = from_str_radix(
            "28948022309329048855892746252171976963363056481941647379679742748393362948097",
            10,
        );
        #[allow(clippy::unreadable_literal)]
        let expected = Uint::<4>::new([
            10108024940646105089u64,
            2469829653919213789u64,
            0u64,
            4611686018427387904u64,
        ]);
        assert_eq!(uint_from_base10, expected);

        let uint_from_base10: Uint<1> =
            from_str_radix("18446744069414584321", 10);
        let uint_from_binary: Uint<1> = from_str_radix(
            "1111111111111111111111111111111100000000000000000000000000000001",
            2,
        );
        assert_eq!(uint_from_base10, uint_from_binary);
    }

    #[test]
    fn convert_from_str_hex() {
        // Test different implementations of hex parsing on random hex inputs.
        proptest!(|(hex in "[0-9a-fA-F]{1,64}")| {
            let uint_from_hex: Uint<4> = from_str_hex(&hex);
            let expected: Uint<4> = from_str_radix(&hex, 16);
            prop_assert_eq!(uint_from_hex, expected);
        });
    }

    #[test]
    #[should_panic = "hex number is too large"]
    fn from_str_hex_should_panic_on_overflow() {
        let _ = from_str_hex::<4>(
            "ffffffffffffffffffffffffffffffffffffffffffffffffffffffffffffffff0",
        );
    }

    #[test]
    fn parse_and_display_hex() {
        // Test parsing from upper hex against displaying in upper hex.
        proptest!(|(upper_hex in "[0-9A-F]{64}")| {
            let uint_from_hex: Uint<4> = from_str_hex(&upper_hex);
            let hex_from_uint = format!("{uint_from_hex:X}");
            prop_assert_eq!(hex_from_uint, upper_hex);
        });
    }

    #[test]
    fn uint_bit_iterator_be() {
        let words: [Limb; 4] = [0b1100, 0, 0, 0];
        let num = Uint::<4>::new(words);
        let bits: Vec<bool> = num.bit_be_trimmed_iter().collect();

        assert_eq!(bits.len(), 4);
        assert_eq!(bits, vec![true, true, false, false]);
    }

    #[test]
    fn num_bits() {
        let words: [Limb; 4] = [0b1100, 0, 0, 0];
        let num = Uint::<4>::new(words);
        assert_eq!(num.num_bits(), 4);

        let words: [Limb; 4] = [0, 0b1100, 0, 0];
        let num = Uint::<4>::new(words);
        assert_eq!(num.num_bits(), 64 + 4);

        let words: [Limb; 4] = [0b11, 0b11, 0b11, 0b11];
        let num = Uint::<4>::new(words);
        assert_eq!(num.num_bits(), 64 + 64 + 64 + 2);
    }

    #[test]
    fn rem() {
        let dividend = from_num!("43129923721897334698312931");
        let divisor = from_num!("375923422");
        let result =
            WideUint::<4>::new(dividend, Uint::<4>::ZERO).rem(&divisor);
        assert_eq!(result, from_num!("216456157"));
    }

    #[test]
    #[should_panic = "should not divide by zero"]
    fn rem_zero() {
        let zero = Uint::<4>::ZERO;
        let divisor = from_num!("375923422");
        let result = WideUint::<4>::new(zero, zero).rem(&divisor);
        assert_eq!(result, zero);

        let dividend = from_num!("43129923721897334698312931");
        let divisor = zero;
        let _ = WideUint::<4>::new(dividend, zero).rem(&divisor);
    }

    #[test]
    fn ge_le_gt_lt_eq_ne() {
        let a: Uint<4> = Uint::new([0, 0, 0, 5]);
        let b: Uint<4> = Uint::new([4, 0, 0, 0]);
        assert!(a.ge(&b));
        assert!(a.gt(&b));
        assert!(!a.le(&b));
        assert!(!a.lt(&b));
        assert!(!a.eq(&b));
        assert!(a.ne(&b));

        let a: Uint<4> = Uint::new([0, 0, 0, 5]);
        let b: Uint<4> = Uint::new([0, 0, 0, 6]);
        assert!(!a.ge(&b));
        assert!(!a.gt(&b));
        assert!(a.le(&b));
        assert!(a.lt(&b));
        assert!(!a.eq(&b));
        assert!(a.ne(&b));

        let a: Uint<4> = Uint::new([0, 0, 1, 2]);
        let b: Uint<4> = Uint::new([0, 0, 1, 2]);
        assert!(a.ge(&b));
        assert!(!a.gt(&b));
        assert!(a.le(&b));
        assert!(!a.lt(&b));
        assert!(a.eq(&b));
        assert!(!a.ne(&b));
    }

    #[test]
    fn shl() {
        // The first limb is the lowest order part of the number.
        let num = Uint::<4>::new([0b1100000000, 0, 0, 0]);

        let expected = Uint::<4>::new([0, 0b11000000, 0, 0]);
        assert_eq!(num << 62, expected);

        let expected = Uint::<4>::new([0, 0, 0b110000, 0]);
        assert_eq!(num << (60 + 64), expected);

        let expected = Uint::<4>::new([0, 0, 0, 0b1100]);
        assert_eq!(num << (58 + 64 + 64), expected);

        // edge case to make shift the number into all zeroes
        let expected = Uint::<4>::new([0, 0, 0, 0]);
        assert_eq!(num << (56 + 64 + 64 + 64), expected);
    }

    #[test]
    #[should_panic = "attempt to shift left with overflow"]
    fn shl_overflow_should_panic() {
        let num = Uint::<4>::ONE;
        let _ = num << (64 * 4);
    }

    #[test]
    fn shr() {
        // The last limb is the highest order part of the number.
        let num = Uint::<4>::new([0, 0, 0, 0b11]);

        let expected = Uint::<4>::new([0, 0, 0b1100, 0]);
        assert_eq!(num >> 62, expected);

        let expected = Uint::<4>::new([0, 0b110000, 0, 0]);
        assert_eq!(num >> (60 + 64), expected);

        let expected = Uint::<4>::new([0b11000000, 0, 0, 0]);
        assert_eq!(num >> (58 + 64 + 64), expected);

        // edge case to make shift the number into all zeroes
        let expected = Uint::<4>::new([0, 0, 0, 0]);
        assert_eq!(num >> (2 + 64 + 64 + 64), expected);
    }

    #[test]
    #[should_panic = "attempt to shift right with overflow"]
    fn shr_overflow_should_panic() {
        let num = Uint::<4>::ONE;
        let _ = num >> (64 * 4);
    }

    #[test]
    fn shr_shl_edge_case() {
        let num = Uint::<4>::ONE;
        assert_eq!(num >> 0, num);
        assert_eq!(num << 0, num);

        let num = Uint::<4>::new([
            0xffffffffffffffff,
            0xffffffffffffffff,
            0,
            0xffffffffffffffff,
        ]);

        assert_eq!(
            num >> 64,
            Uint::<4>::new([0xffffffffffffffff, 0, 0xffffffffffffffff, 0])
        );

        assert_eq!(
            num << 64,
            Uint::<4>::new([0, 0xffffffffffffffff, 0xffffffffffffffff, 0])
        );
    }

    #[test]
    fn test_process_single_element_masks_correctly() {
        let low_part_bits = 248;
        let low_part_mask: U256 = from_str_hex(
            "00ffffffffffffffffffffffffffffffffffffffffffffffffffffffffffffff",
        );
        let element: U256 = from_str_hex(
            "01ffffffffffffffffffffffffffffffffffffffffffffffffffffffffffffff",
        );
        let high_part = element >> low_part_bits;
        let low_part = element & low_part_mask;
        assert_eq!(high_part, U256::ONE);
        assert_eq!(low_part, low_part_mask);
    }

    #[cfg(feature = "ruint")]
    mod ruint_conversion_test {
        use super::*;

        /// This macro generates property-based tests for bidirectional
        /// conversions between [`ruint::Uint`] and [`Uint`] types.
        ///
        /// Each test verifies that round-trip conversions preserve the original
        /// value: `ruint::Uint -> Uint -> ruint::Uint` should equal the
        /// original value.
        ///
        /// The number of limbs is automatically calculated using
        /// `usize::div_ceil(bits, Limb::BITS)`.
        macro_rules! test_ruint_conversion {
            ($test_name:ident, $uint_type:ident, $bits:expr) => {
                #[test]
                fn $test_name() {
                    proptest!(|(value: ruint::Uint<$bits, { usize::div_ceil($bits, $crate::arithmetic::Limb::BITS as usize) }>)| {
                        let uint_from_ruint: crate::arithmetic::uint::$uint_type = value.into();
                        let expected: ruint::Uint<$bits, { usize::div_ceil($bits, $crate::arithmetic::Limb::BITS as usize) }> = uint_from_ruint.into();
                        prop_assert_eq!(value, expected);
                    });
                }
            };
        }

        test_ruint_conversion!(ruint_u64, U64, 64);
        test_ruint_conversion!(ruint_u128, U128, 128);
        test_ruint_conversion!(ruint_u256, U256, 256);
    }

    mod primitive_conversion_test {
        use super::*;

        macro_rules! test_uint_conversion {
            ($test_name:ident, $type:ty) => {
                #[test]
                fn $test_name() {
                    proptest!(|(expected_primitive_num: $type)| {
                        let num: U256 = expected_primitive_num.into();
                        let primitive_num: $type = num.into();
                        assert_eq!(expected_primitive_num, primitive_num);
                    });
                }
            };
        }

        test_uint_conversion!(uint_u8, u8);
        test_uint_conversion!(uint_u16, u16);
        test_uint_conversion!(uint_u32, u32);
        test_uint_conversion!(uint_u64, u64);
        test_uint_conversion!(uint_u128, u128);
        test_uint_conversion!(uint_usize, usize);

        #[test]
        fn edge_case_u64_to_u128() {
            let uint_origin: U64 = from_str_hex("ff");
            let tmp: u128 = uint_origin.into();
            assert_eq!(tmp, 0xff);
        }
    }

    #[cfg(feature = "ruint")]
    #[test]
    fn test_ruint_to_uint_conversion_unexpected_panic() {
        let ruint_origin: ruint::Uint<200, 4> = ruint::Uint::from(42);
        // 256 > 200, Should success
        let _uint_from_ruint: U256 = ruint_origin.into();
    }

    #[test]
    fn from_uint() {
        // Check that conversion between integers with different bit size works.
        proptest!(|(limbs: [u64; 4])|{
            let expected_uint = U256::new(limbs);
            let wide_uint = U512::from_uint(expected_uint);
            let uint = U256::from_uint(wide_uint);

            assert_eq!(uint, expected_uint);
        });
    }
}<|MERGE_RESOLUTION|>--- conflicted
+++ resolved
@@ -88,7 +88,7 @@
     #[doc(hidden)]
     #[inline]
     #[must_use]
-    pub const fn is_odd(&self) -> bool {
+    pub const fn ct_is_odd(&self) -> bool {
         self.limbs[0] & 1 == 1
     }
 
@@ -388,30 +388,20 @@
     }
 
     /// Multiply two numbers and panic on overflow.
-    #[must_use]
-<<<<<<< HEAD
+    #[allow(clippy::missing_panics_doc)]
+    #[must_use]
+    #[allow(clippy::missing_panics_doc)]
     pub const fn mul(&self, rhs: &Self) -> Self {
         let (low, high) = self.widening_mul(rhs);
         assert!(high.eq(&Uint::<N>::ZERO), "overflow on multiplication");
-=======
+        low
+    }
+
+    /// Add two numbers and panic on overflow.
+    #[must_use]
     #[allow(clippy::missing_panics_doc)]
-    pub const fn ct_mul(&self, rhs: &Self) -> Self {
-        let (low, high) = self.ct_widening_mul(rhs);
-        assert!(high.ct_eq(&Uint::<N>::ZERO), "overflow on multiplication");
->>>>>>> 4c8275a1
-        low
-    }
-
-    /// Add two numbers and panic on overflow.
-    #[must_use]
-<<<<<<< HEAD
     pub const fn add(&self, rhs: &Self) -> Self {
         let (low, carry) = self.adc(rhs, false);
-=======
-    #[allow(clippy::missing_panics_doc)]
-    pub const fn ct_add(&self, rhs: &Self) -> Self {
-        let (low, carry) = self.ct_adc(rhs, false);
->>>>>>> 4c8275a1
         assert!(!carry, "overflow on addition");
         low
     }
@@ -438,12 +428,8 @@
 
     /// Create a new [`Uint`] from the provided little endian bytes.
     #[must_use]
-<<<<<<< HEAD
+    #[allow(clippy::missing_panics_doc)]
     pub const fn from_le_slice(bytes: &[u8]) -> Self {
-=======
-    #[allow(clippy::missing_panics_doc)]
-    pub const fn ct_from_le_slice(bytes: &[u8]) -> Self {
->>>>>>> 4c8275a1
         const LIMB_BYTES: usize = Limb::BITS as usize / 8;
         assert!(
             bytes.len() == LIMB_BYTES * N,
@@ -1119,14 +1105,9 @@
     ///
     /// [wiki]: https://en.wikipedia.org/wiki/Division_algorithm
     #[must_use]
-<<<<<<< HEAD
+    #[allow(clippy::missing_panics_doc)]
     pub const fn rem(&self, rhs: &Uint<N>) -> Uint<N> {
         assert!(!rhs.is_zero(), "should not divide by zero");
-=======
-    #[allow(clippy::missing_panics_doc)]
-    pub const fn ct_rem(&self, rhs: &Uint<N>) -> Uint<N> {
-        assert!(!rhs.ct_is_zero(), "should not divide by zero");
->>>>>>> 4c8275a1
 
         let mut remainder = Uint::<N>::ZERO;
         let num_bits = self.num_bits();
