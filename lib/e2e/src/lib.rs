#![doc = include_str!("../README.md")]
mod account;
mod constructor_macro;
mod deploy;
mod environment;
mod error;
mod event;
mod project;
mod receipt;
mod system;

pub use account::Account;
<<<<<<< HEAD
pub use constructor_macro::Constructor;
pub use deploy::{ContractDeploymentError, ContractInitializationError};
=======
pub use deploy::{
    Constructor, ContractDeploymentError, ContractInitializationError,
};
>>>>>>> b83948d3
pub use e2e_proc::test;
pub use error::{Panic, PanicCode, Revert};
pub use event::Ext as EventExt;
pub use receipt::Receipt;
pub use system::{fund_account, Wallet, DEPLOYER_ADDRESS};

/// This macro provides a shorthand for broadcasting the transaction to the
/// network.
///
/// See: <https://docs.rs/alloy-contract/0.8.3/alloy_contract/struct.CallBuilder.html>
///
/// # Examples
///
/// ```rust,ignore
/// #[e2e::test]
/// async fn foo(alice: Account) -> eyre::Result<()> {
///     let contract_addr = alice.as_deployer().deploy().await?.contract_address;
///     let contract = Erc721::new(contract_addr, &alice.wallet);
///
///     let alice_addr = alice.address();
///     let token_id = random_token_id();
///     let pending_tx = send!(contract.mint(alice_addr, token_id))?;
///     // ...
/// }
#[macro_export]
macro_rules! send {
    ($e:expr) => {
        $e.send().await
    };
}

/// This macro provides a shorthand for broadcasting the transaction
/// to the network, and then waiting for the given number of confirmations.
///
/// See: <https://docs.rs/alloy-provider/0.8.3/alloy_provider/struct.PendingTransactionBuilder.html>
///
/// # Examples
///
/// ```rust,ignore
/// #[e2e::test]
/// async fn foo(alice: Account) -> eyre::Result<()> {
///     let contract_addr = alice.as_deployer().deploy().await?.contract_address;
///     let contract = Erc721::new(contract_addr, &alice.wallet);
///
///     let alice_addr = alice.address();
///     let token_id = random_token_id();
///     let result = watch!(contract.mint(alice_addr, token_id))?;
///     // ...
/// }
#[macro_export]
macro_rules! watch {
    ($e:expr) => {
        $crate::send!($e)?.watch().await
    };
}

/// This macro provides a shorthand for broadcasting the transaction
/// to the network, waiting for the given number of confirmations, and then
/// fetching the transaction receipt.
///
/// See: <https://docs.rs/alloy-provider/0.8.3/alloy_provider/struct.PendingTransactionBuilder.html>
///
/// # Examples
///
/// ```rust,ignore
/// #[e2e::test]
/// async fn foo(alice: Account) -> eyre::Result<()> {
///     let contract_addr = alice.as_deployer().deploy().await?.contract_address;
///     let contract = Erc721::new(contract_addr, &alice.wallet);
///
///     let alice_addr = alice.address();
///     let token_id = random_token_id();
///     let receipt = receipt!(contract.mint(alice_addr, token_id))?;
///     // ...
/// }
#[macro_export]
macro_rules! receipt {
    ($e:expr) => {
        $crate::send!($e)?.get_receipt().await
    };
}<|MERGE_RESOLUTION|>--- conflicted
+++ resolved
@@ -10,14 +10,9 @@
 mod system;
 
 pub use account::Account;
-<<<<<<< HEAD
-pub use constructor_macro::Constructor;
-pub use deploy::{ContractDeploymentError, ContractInitializationError};
-=======
 pub use deploy::{
     Constructor, ContractDeploymentError, ContractInitializationError,
 };
->>>>>>> b83948d3
 pub use e2e_proc::test;
 pub use error::{Panic, PanicCode, Revert};
 pub use event::Ext as EventExt;
