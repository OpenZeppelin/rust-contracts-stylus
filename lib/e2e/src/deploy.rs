--- conflicted
+++ resolved
@@ -13,11 +13,7 @@
 use regex::Regex;
 use stylus_sdk::{abi::Bytes, alloy_primitives, function_selector};
 
-<<<<<<< HEAD
-use crate::{project::Crate, system::DEPLOYER_ADDRESS, Constructor, Receipt};
-=======
 use crate::{project::Crate, system::DEPLOYER_ADDRESS, Receipt};
->>>>>>> b83948d3
 
 const CONTRACT_INITIALIZATION_ERROR_SELECTOR: [u8; 4] =
     function_selector!("ContractInitializationError", Address);
@@ -78,8 +74,6 @@
 
 impl std::error::Error for ContractDeploymentError {}
 
-<<<<<<< HEAD
-=======
 /// Constructor data.
 pub struct Constructor {
     /// Constructor signature.
@@ -88,7 +82,6 @@
     pub args: Vec<String>,
 }
 
->>>>>>> b83948d3
 /// A basic smart contract deployer.
 pub struct Deployer {
     rpc_url: String,
