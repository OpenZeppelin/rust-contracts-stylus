--- conflicted
+++ resolved
@@ -29,14 +29,8 @@
       - name: Install rust
         uses: actions-rust-lang/setup-rust-toolchain@v1
         with:
-<<<<<<< HEAD
-          target: wasm32-unknown-unknown
-          components: rust-src
-          toolchain: nightly-2024-07-25
-=======
           cache-key: "e2e-tests"
           rustflags: ""
->>>>>>> a7845f5b
 
       - name: Install cargo-stylus
         run: cargo install cargo-stylus@0.5.3
