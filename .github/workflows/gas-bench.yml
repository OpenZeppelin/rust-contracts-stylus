name: gas-bench
# This workflow checks that the compiled wasm binary of every example contract
# can be deployed to Arbitrum Stylus.
permissions:
  contents: read
on:
  push:
    branches: [ main ]
  pull_request:
concurrency:
  group: ${{ github.workflow }}-${{ github.head_ref || github.run_id }}
  cancel-in-progress: true
env:
  CARGO_TERM_COLOR: always
jobs:
  required:
    name: Gas usage report
    runs-on: ubuntu-latest
    steps:
      - uses: actions/checkout@v4

      - name: Install rust
        uses: actions-rust-lang/setup-rust-toolchain@v1
        with:
<<<<<<< HEAD
          target: wasm32-unknown-unknown
          components: rust-src
          toolchain: nightly-2024-07-25
=======
          cache-key: "gas-bench"
          rustflags: ""
>>>>>>> a7845f5b

      - name: Install solc
        run: |
          curl -LO https://github.com/ethereum/solidity/releases/download/v0.8.24/solc-static-linux
          sudo mv solc-static-linux /usr/bin/solc
          sudo chmod a+x /usr/bin/solc

      - name: Setup nitro node
        run: ./scripts/nitro-testnode.sh -d -i
      - name: run benches
        run: ./scripts/bench.sh<|MERGE_RESOLUTION|>--- conflicted
+++ resolved
@@ -22,14 +22,8 @@
       - name: Install rust
         uses: actions-rust-lang/setup-rust-toolchain@v1
         with:
-<<<<<<< HEAD
-          target: wasm32-unknown-unknown
-          components: rust-src
-          toolchain: nightly-2024-07-25
-=======
           cache-key: "gas-bench"
           rustflags: ""
->>>>>>> a7845f5b
 
       - name: Install solc
         run: |
