--- conflicted
+++ resolved
@@ -22,13 +22,7 @@
       - name: Install rust
         uses: actions-rust-lang/setup-rust-toolchain@v1
         with:
-<<<<<<< HEAD
-          target: wasm32-unknown-unknown
-          components: rust-src
-          toolchain: nightly-2024-07-25
-=======
           rustflags: ""
->>>>>>> 77286932
 
       - name: Install cargo-stylus
         run: cargo install cargo-stylus@0.5.3
