<<<<<<< HEAD
// use std::error::Error;
//
// use alloy::{
//     primitives::{Address, FixedBytes, B256, U256},
//     providers::WalletProvider,
//     sol_types::SolError,
// };
// use eyre::Result;
//
// use alloy::sol;
//
// use crate::{context::build_context, error::Assert};
//
// sol!(
//     #[sol(rpc)]
//     contract Erc721 {
//         function name() external view returns (string memory);
//         function symbol() external view returns (string memory);
//         function tokenURI(uint256 token_id) external view returns (string
// memory);
//
//         function supportsInterface(bytes4 interface_id) external pure returns
// (bool);
//
//         function balanceOf(address owner) external view returns (uint256
// balance);         function ownerOf(uint256 token_id) external view returns
// (address owner);         function safeTransferFrom(address from, address to,
// uint256 token_id) external;         function safeTransferFrom(address from,
// address to, uint256 token_id, bytes calldata data) external;         function
// transferFrom(address from, address to, uint256 token_id) external;
//         function approve(address to, uint256 token_id) external;
//         function setApprovalForAll(address operator, bool approved) external;
//         function getApproved(uint256 token_id) external view returns
// (address);         function isApprovedForAll(address owner, address operator)
// external view returns (bool);
//
//         function burn(uint256 token_id) external;
//         function mint(address to, uint256 token_id) external;
//
//         function paused() external view returns (bool);
//         function pause() external;
//         function unpause() external;
//
//         error ERC721InvalidOwner(address owner);
//         error ERC721NonexistentToken(uint256 tokenId);
//         error ERC721IncorrectOwner(address sender, uint256 tokenId, address
// owner);         error ERC721InvalidSender(address sender);
//         error ERC721InvalidReceiver(address receiver);
//         error ERC721InsufficientApproval(address operator, uint256 tokenId);
//         error ERC721InvalidApprover(address approver);
//         error ERC721InvalidOperator(address operator);
//
//         error EnforcedPause();
//         error ExpectedPause();
//     }
// );
//
// fn random_uint() -> U256 {
//     FixedBytes::<32>::random().into()
// }
//
// #[tokio::test]
// async fn mint() -> Result<()> {
//     let ctx = build_context();
//     let alice = &ctx.signers()[0];
//     let alice_addr = alice.default_signer_address();
//     let contract = Erc721::new(Address::random(), &alice);
//
//     let token_id = random_uint();
//
//     let _ = contract.mint(alice_addr, token_id).send().await?;
//     let Erc721::ownerOfReturn { owner } =
//         contract.ownerOf(token_id).call().await?;
//     assert_eq!(owner, alice_addr);
//
//     let Erc721::balanceOfReturn { balance } =
//         contract.balanceOf(alice_addr).call().await?;
//     assert!(balance >= U256::from(1));
//     Ok(())
// }
//
// #[tokio::test]
// async fn error_when_reusing_token_id() -> Result<()> {
//     let ctx = build_context();
//     let alice = &ctx.signers()[0];
//     let alice_addr = alice.default_signer_address();
//     let contract = Erc721::new(Address::random(), &alice);
//
//     let token_id = random_uint();
//     let _ = contract.mint(alice_addr, token_id).send().await;
//     let err = contract
//         .mint(alice_addr, token_id)
//         .send()
//         .await
//         .expect_err("should not mint a token id twice");
//
//     err.assert(Erc721::ERC721InvalidSender { sender: Address::ZERO });
//     Ok(())
// }

// #[tokio::test]
// async fn transfer() -> Result<()> {
//     let ctx = build_context();
//     let alice = &ctx.signers()[0];
//     let alice_addr = alice.default_signer_address();
//     let contract = Erc721::new(Address::random(), &alice);
//
//     let token_id = random_uint();
//     let _ = contract.mint(alice_addr, token_id).send().await?;
//     let _ = contract
//         .transferFrom(alice_addr, bob.wallet.address(), token_id)
//         .send()
//         .await?;
//     let owner = bob.ownerOf(token_id).call().await?;
//     assert_eq!(owner, bob.wallet.address());
//     Ok(())
// }
//
// #[tokio::test]
// async fn error_when_transfer_nonexistent_token() -> Result<()> {
//     let ctx = build_context();
//     let alice = &ctx.signers()[0];
//     let alice_addr = alice.default_signer_address();
//     let contract = Erc721::new(Address::random(), &alice);
//
//     let token_id = random_uint();
//     let err = contract
//         .transferFrom(alice_addr, bob.wallet.address(), token_id)
//         .send()
//         .await
//         .expect_err("should not transfer a non existent token");
//     err.assert(ERC721NonexistentToken { token_id })
// }
//
// #[tokio::test]
// async fn approve_token_transfer() -> Result<()> {
//     let ctx = build_context();
//     let alice = &ctx.signers()[0];
//     let alice_addr = alice.default_signer_address();
//     let contract = Erc721::new(Address::random(), &alice);
//
//     let token_id = random_uint();
//     let _ = contract.mint(alice_addr, token_id).send().await?;
//     let _ = contract.approve(bob.wallet.address(), token_id).send().await?;
//     let _ = bob
//         .transferFrom(alice_addr, bob.wallet.address(), token_id)
//         .send()
//         .await?;
//     let owner = bob.ownerOf(token_id).call().await?;
//     assert_eq!(owner, bob.wallet.address());
//     Ok(())
// }
//
// #[tokio::test]
// async fn error_when_transfer_unapproved_token() -> Result<()> {
//     let ctx = build_context();
//     let alice = &ctx.signers()[0];
//     let alice_addr = alice.default_signer_address();
//     let contract = Erc721::new(Address::random(), &alice);
//
//     let token_id = random_uint();
//     let _ = contract.mint(alice_addr, token_id).send().await?;
//     let err = bob
//         .transferFrom(alice_addr, bob.wallet.address(), token_id)
//         .send()
//         .await
//         .expect_err("should not transfer unapproved token");
//     err.assert(ERC721InsufficientApproval {
//         operator: bob.wallet.address(),
//         token_id,
//     })
// }
//
// // TODO: add more tests for erc721
=======
use e2e::prelude::*;

use crate::abi::erc721::*;

#[e2e::test]
async fn mint(alice: User) -> Result<()> {
    let erc721 = &alice.deploys::<Erc721>().await?;
    let token_id = random_token_id();
    let _ =
        alice.uses(erc721).mint(alice.address(), token_id).ctx_send().await?;
    let owner = alice.uses(erc721).owner_of(token_id).ctx_call().await?;
    assert_eq!(owner, alice.address());

    let balance =
        alice.uses(erc721).balance_of(alice.address()).ctx_call().await?;
    assert!(balance >= U256::one());
    Ok(())
}

#[e2e::test]
async fn error_when_reusing_token_id(alice: User) -> Result<()> {
    let erc721 = &alice.deploys::<Erc721>().await?;
    let token_id = random_token_id();
    let _ =
        alice.uses(erc721).mint(alice.address(), token_id).ctx_send().await?;
    let err = alice
        .uses(erc721)
        .mint(alice.address(), token_id)
        .ctx_send()
        .await
        .expect_err("should not mint a token id twice");
    err.assert(ERC721InvalidSender { sender: Address::zero() })
}

#[e2e::test]
async fn transfer(alice: User, bob: User) -> Result<()> {
    let erc721 = &alice.deploys::<Erc721>().await?;
    let token_id = random_token_id();
    let _ =
        alice.uses(erc721).mint(alice.address(), token_id).ctx_send().await?;
    let _ = alice
        .uses(erc721)
        .transfer_from(alice.address(), bob.address(), token_id)
        .ctx_send()
        .await?;
    let owner = bob.uses(erc721).owner_of(token_id).ctx_call().await?;
    assert_eq!(owner, bob.address());
    Ok(())
}

#[e2e::test]
async fn error_when_transfer_nonexistent_token(
    alice: User,
    bob: User,
) -> Result<()> {
    let erc721 = &alice.deploys::<Erc721>().await?;
    let token_id = random_token_id();
    let err = alice
        .uses(erc721)
        .transfer_from(alice.address(), bob.address(), token_id)
        .ctx_send()
        .await
        .expect_err("should not transfer a non existent token");
    err.assert(ERC721NonexistentToken { token_id })
}

#[e2e::test]
async fn approve_token_transfer(alice: User, bob: User) -> Result<()> {
    let erc721 = &alice.deploys::<Erc721>().await?;
    let token_id = random_token_id();
    let _ =
        alice.uses(erc721).mint(alice.address(), token_id).ctx_send().await?;
    let _ =
        alice.uses(erc721).approve(bob.address(), token_id).ctx_send().await?;
    let _ = bob
        .uses(erc721)
        .transfer_from(alice.address(), bob.address(), token_id)
        .ctx_send()
        .await?;
    let owner = bob.uses(erc721).owner_of(token_id).ctx_call().await?;
    assert_eq!(owner, bob.address());
    Ok(())
}

#[e2e::test]
async fn error_when_transfer_unapproved_token(
    alice: User,
    bob: User,
) -> Result<()> {
    let erc721 = &alice.deploys::<Erc721>().await?;
    let token_id = random_token_id();
    let _ =
        alice.uses(erc721).mint(alice.address(), token_id).ctx_send().await?;
    let err = bob
        .uses(erc721)
        .transfer_from(alice.address(), bob.address(), token_id)
        .ctx_send()
        .await
        .expect_err("should not transfer unapproved token");
    err.assert(ERC721InsufficientApproval { operator: bob.address(), token_id })
}

// TODO: add more tests for erc721
>>>>>>> 5f3915ea
<|MERGE_RESOLUTION|>--- conflicted
+++ resolved
@@ -1,280 +1,103 @@
-<<<<<<< HEAD
-// use std::error::Error;
+// use e2e::prelude::*;
 //
-// use alloy::{
-//     primitives::{Address, FixedBytes, B256, U256},
-//     providers::WalletProvider,
-//     sol_types::SolError,
-// };
-// use eyre::Result;
+// use crate::abi::erc721::*;
 //
-// use alloy::sol;
+// #[e2e::test]
+// async fn mint(alice: User) -> Result<()> {
+//     let erc721 = &alice.deploys::<Erc721>().await?;
+//     let token_id = random_token_id();
+//     let _ =
+//         alice.uses(erc721).mint(alice.address(), token_id).ctx_send().await?;
+//     let owner = alice.uses(erc721).owner_of(token_id).ctx_call().await?;
+//     assert_eq!(owner, alice.address());
 //
-// use crate::{context::build_context, error::Assert};
-//
-// sol!(
-//     #[sol(rpc)]
-//     contract Erc721 {
-//         function name() external view returns (string memory);
-//         function symbol() external view returns (string memory);
-//         function tokenURI(uint256 token_id) external view returns (string
-// memory);
-//
-//         function supportsInterface(bytes4 interface_id) external pure returns
-// (bool);
-//
-//         function balanceOf(address owner) external view returns (uint256
-// balance);         function ownerOf(uint256 token_id) external view returns
-// (address owner);         function safeTransferFrom(address from, address to,
-// uint256 token_id) external;         function safeTransferFrom(address from,
-// address to, uint256 token_id, bytes calldata data) external;         function
-// transferFrom(address from, address to, uint256 token_id) external;
-//         function approve(address to, uint256 token_id) external;
-//         function setApprovalForAll(address operator, bool approved) external;
-//         function getApproved(uint256 token_id) external view returns
-// (address);         function isApprovedForAll(address owner, address operator)
-// external view returns (bool);
-//
-//         function burn(uint256 token_id) external;
-//         function mint(address to, uint256 token_id) external;
-//
-//         function paused() external view returns (bool);
-//         function pause() external;
-//         function unpause() external;
-//
-//         error ERC721InvalidOwner(address owner);
-//         error ERC721NonexistentToken(uint256 tokenId);
-//         error ERC721IncorrectOwner(address sender, uint256 tokenId, address
-// owner);         error ERC721InvalidSender(address sender);
-//         error ERC721InvalidReceiver(address receiver);
-//         error ERC721InsufficientApproval(address operator, uint256 tokenId);
-//         error ERC721InvalidApprover(address approver);
-//         error ERC721InvalidOperator(address operator);
-//
-//         error EnforcedPause();
-//         error ExpectedPause();
-//     }
-// );
-//
-// fn random_uint() -> U256 {
-//     FixedBytes::<32>::random().into()
-// }
-//
-// #[tokio::test]
-// async fn mint() -> Result<()> {
-//     let ctx = build_context();
-//     let alice = &ctx.signers()[0];
-//     let alice_addr = alice.default_signer_address();
-//     let contract = Erc721::new(Address::random(), &alice);
-//
-//     let token_id = random_uint();
-//
-//     let _ = contract.mint(alice_addr, token_id).send().await?;
-//     let Erc721::ownerOfReturn { owner } =
-//         contract.ownerOf(token_id).call().await?;
-//     assert_eq!(owner, alice_addr);
-//
-//     let Erc721::balanceOfReturn { balance } =
-//         contract.balanceOf(alice_addr).call().await?;
-//     assert!(balance >= U256::from(1));
+//     let balance =
+//         alice.uses(erc721).balance_of(alice.address()).ctx_call().await?;
+//     assert!(balance >= U256::one());
 //     Ok(())
 // }
 //
-// #[tokio::test]
-// async fn error_when_reusing_token_id() -> Result<()> {
-//     let ctx = build_context();
-//     let alice = &ctx.signers()[0];
-//     let alice_addr = alice.default_signer_address();
-//     let contract = Erc721::new(Address::random(), &alice);
-//
-//     let token_id = random_uint();
-//     let _ = contract.mint(alice_addr, token_id).send().await;
-//     let err = contract
-//         .mint(alice_addr, token_id)
-//         .send()
+// #[e2e::test]
+// async fn error_when_reusing_token_id(alice: User) -> Result<()> {
+//     let erc721 = &alice.deploys::<Erc721>().await?;
+//     let token_id = random_token_id();
+//     let _ =
+//         alice.uses(erc721).mint(alice.address(), token_id).ctx_send().await?;
+//     let err = alice
+//         .uses(erc721)
+//         .mint(alice.address(), token_id)
+//         .ctx_send()
 //         .await
 //         .expect_err("should not mint a token id twice");
+//     err.assert(ERC721InvalidSender { sender: Address::zero() })
+// }
 //
-//     err.assert(Erc721::ERC721InvalidSender { sender: Address::ZERO });
-//     Ok(())
-// }
-
-// #[tokio::test]
-// async fn transfer() -> Result<()> {
-//     let ctx = build_context();
-//     let alice = &ctx.signers()[0];
-//     let alice_addr = alice.default_signer_address();
-//     let contract = Erc721::new(Address::random(), &alice);
-//
-//     let token_id = random_uint();
-//     let _ = contract.mint(alice_addr, token_id).send().await?;
-//     let _ = contract
-//         .transferFrom(alice_addr, bob.wallet.address(), token_id)
-//         .send()
+// #[e2e::test]
+// async fn transfer(alice: User, bob: User) -> Result<()> {
+//     let erc721 = &alice.deploys::<Erc721>().await?;
+//     let token_id = random_token_id();
+//     let _ =
+//         alice.uses(erc721).mint(alice.address(), token_id).ctx_send().await?;
+//     let _ = alice
+//         .uses(erc721)
+//         .transfer_from(alice.address(), bob.address(), token_id)
+//         .ctx_send()
 //         .await?;
-//     let owner = bob.ownerOf(token_id).call().await?;
-//     assert_eq!(owner, bob.wallet.address());
+//     let owner = bob.uses(erc721).owner_of(token_id).ctx_call().await?;
+//     assert_eq!(owner, bob.address());
 //     Ok(())
 // }
 //
-// #[tokio::test]
-// async fn error_when_transfer_nonexistent_token() -> Result<()> {
-//     let ctx = build_context();
-//     let alice = &ctx.signers()[0];
-//     let alice_addr = alice.default_signer_address();
-//     let contract = Erc721::new(Address::random(), &alice);
-//
-//     let token_id = random_uint();
-//     let err = contract
-//         .transferFrom(alice_addr, bob.wallet.address(), token_id)
-//         .send()
+// #[e2e::test]
+// async fn error_when_transfer_nonexistent_token(
+//     alice: User,
+//     bob: User,
+// ) -> Result<()> {
+//     let erc721 = &alice.deploys::<Erc721>().await?;
+//     let token_id = random_token_id();
+//     let err = alice
+//         .uses(erc721)
+//         .transfer_from(alice.address(), bob.address(), token_id)
+//         .ctx_send()
 //         .await
 //         .expect_err("should not transfer a non existent token");
 //     err.assert(ERC721NonexistentToken { token_id })
 // }
 //
-// #[tokio::test]
-// async fn approve_token_transfer() -> Result<()> {
-//     let ctx = build_context();
-//     let alice = &ctx.signers()[0];
-//     let alice_addr = alice.default_signer_address();
-//     let contract = Erc721::new(Address::random(), &alice);
-//
-//     let token_id = random_uint();
-//     let _ = contract.mint(alice_addr, token_id).send().await?;
-//     let _ = contract.approve(bob.wallet.address(), token_id).send().await?;
+// #[e2e::test]
+// async fn approve_token_transfer(alice: User, bob: User) -> Result<()> {
+//     let erc721 = &alice.deploys::<Erc721>().await?;
+//     let token_id = random_token_id();
+//     let _ =
+//         alice.uses(erc721).mint(alice.address(), token_id).ctx_send().await?;
+//     let _ =
+//         alice.uses(erc721).approve(bob.address(), token_id).ctx_send().await?;
 //     let _ = bob
-//         .transferFrom(alice_addr, bob.wallet.address(), token_id)
-//         .send()
+//         .uses(erc721)
+//         .transfer_from(alice.address(), bob.address(), token_id)
+//         .ctx_send()
 //         .await?;
-//     let owner = bob.ownerOf(token_id).call().await?;
-//     assert_eq!(owner, bob.wallet.address());
+//     let owner = bob.uses(erc721).owner_of(token_id).ctx_call().await?;
+//     assert_eq!(owner, bob.address());
 //     Ok(())
 // }
 //
-// #[tokio::test]
-// async fn error_when_transfer_unapproved_token() -> Result<()> {
-//     let ctx = build_context();
-//     let alice = &ctx.signers()[0];
-//     let alice_addr = alice.default_signer_address();
-//     let contract = Erc721::new(Address::random(), &alice);
-//
-//     let token_id = random_uint();
-//     let _ = contract.mint(alice_addr, token_id).send().await?;
+// #[e2e::test]
+// async fn error_when_transfer_unapproved_token(
+//     alice: User,
+//     bob: User,
+// ) -> Result<()> {
+//     let erc721 = &alice.deploys::<Erc721>().await?;
+//     let token_id = random_token_id();
+//     let _ =
+//         alice.uses(erc721).mint(alice.address(), token_id).ctx_send().await?;
 //     let err = bob
-//         .transferFrom(alice_addr, bob.wallet.address(), token_id)
-//         .send()
+//         .uses(erc721)
+//         .transfer_from(alice.address(), bob.address(), token_id)
+//         .ctx_send()
 //         .await
 //         .expect_err("should not transfer unapproved token");
-//     err.assert(ERC721InsufficientApproval {
-//         operator: bob.wallet.address(),
-//         token_id,
-//     })
+//     err.assert(ERC721InsufficientApproval { operator: bob.address(), token_id })
 // }
 //
-// // TODO: add more tests for erc721
-=======
-use e2e::prelude::*;
-
-use crate::abi::erc721::*;
-
-#[e2e::test]
-async fn mint(alice: User) -> Result<()> {
-    let erc721 = &alice.deploys::<Erc721>().await?;
-    let token_id = random_token_id();
-    let _ =
-        alice.uses(erc721).mint(alice.address(), token_id).ctx_send().await?;
-    let owner = alice.uses(erc721).owner_of(token_id).ctx_call().await?;
-    assert_eq!(owner, alice.address());
-
-    let balance =
-        alice.uses(erc721).balance_of(alice.address()).ctx_call().await?;
-    assert!(balance >= U256::one());
-    Ok(())
-}
-
-#[e2e::test]
-async fn error_when_reusing_token_id(alice: User) -> Result<()> {
-    let erc721 = &alice.deploys::<Erc721>().await?;
-    let token_id = random_token_id();
-    let _ =
-        alice.uses(erc721).mint(alice.address(), token_id).ctx_send().await?;
-    let err = alice
-        .uses(erc721)
-        .mint(alice.address(), token_id)
-        .ctx_send()
-        .await
-        .expect_err("should not mint a token id twice");
-    err.assert(ERC721InvalidSender { sender: Address::zero() })
-}
-
-#[e2e::test]
-async fn transfer(alice: User, bob: User) -> Result<()> {
-    let erc721 = &alice.deploys::<Erc721>().await?;
-    let token_id = random_token_id();
-    let _ =
-        alice.uses(erc721).mint(alice.address(), token_id).ctx_send().await?;
-    let _ = alice
-        .uses(erc721)
-        .transfer_from(alice.address(), bob.address(), token_id)
-        .ctx_send()
-        .await?;
-    let owner = bob.uses(erc721).owner_of(token_id).ctx_call().await?;
-    assert_eq!(owner, bob.address());
-    Ok(())
-}
-
-#[e2e::test]
-async fn error_when_transfer_nonexistent_token(
-    alice: User,
-    bob: User,
-) -> Result<()> {
-    let erc721 = &alice.deploys::<Erc721>().await?;
-    let token_id = random_token_id();
-    let err = alice
-        .uses(erc721)
-        .transfer_from(alice.address(), bob.address(), token_id)
-        .ctx_send()
-        .await
-        .expect_err("should not transfer a non existent token");
-    err.assert(ERC721NonexistentToken { token_id })
-}
-
-#[e2e::test]
-async fn approve_token_transfer(alice: User, bob: User) -> Result<()> {
-    let erc721 = &alice.deploys::<Erc721>().await?;
-    let token_id = random_token_id();
-    let _ =
-        alice.uses(erc721).mint(alice.address(), token_id).ctx_send().await?;
-    let _ =
-        alice.uses(erc721).approve(bob.address(), token_id).ctx_send().await?;
-    let _ = bob
-        .uses(erc721)
-        .transfer_from(alice.address(), bob.address(), token_id)
-        .ctx_send()
-        .await?;
-    let owner = bob.uses(erc721).owner_of(token_id).ctx_call().await?;
-    assert_eq!(owner, bob.address());
-    Ok(())
-}
-
-#[e2e::test]
-async fn error_when_transfer_unapproved_token(
-    alice: User,
-    bob: User,
-) -> Result<()> {
-    let erc721 = &alice.deploys::<Erc721>().await?;
-    let token_id = random_token_id();
-    let _ =
-        alice.uses(erc721).mint(alice.address(), token_id).ctx_send().await?;
-    let err = bob
-        .uses(erc721)
-        .transfer_from(alice.address(), bob.address(), token_id)
-        .ctx_send()
-        .await
-        .expect_err("should not transfer unapproved token");
-    err.assert(ERC721InsufficientApproval { operator: bob.address(), token_id })
-}
-
-// TODO: add more tests for erc721
->>>>>>> 5f3915ea
+// // TODO: add more tests for erc721