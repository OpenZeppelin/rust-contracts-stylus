--- conflicted
+++ resolved
@@ -15,11 +15,8 @@
 
 pub mod access_control;
 pub mod erc1155;
-<<<<<<< HEAD
+pub mod erc1155_metadata_uri;
 pub mod erc1155_supply;
-=======
-pub mod erc1155_metadata_uri;
->>>>>>> 6c4c5ece
 pub mod erc20;
 pub mod erc721;
 pub mod merkle_proofs;
