--- conflicted
+++ resolved
@@ -1,11 +1,6 @@
 use benches::{
-<<<<<<< HEAD
     access_control, erc1155, erc1155_metadata_uri, erc20, erc4626, erc721,
-    merkle_proofs, ownable, report::BenchmarkReport,
-=======
-    access_control, erc1155, erc1155_metadata_uri, erc20, erc721,
     merkle_proofs, ownable, poseidon, poseidon_sol, report::BenchmarkReport,
->>>>>>> 6210620e
 };
 use futures::FutureExt;
 use itertools::Itertools;
@@ -20,12 +15,9 @@
         ownable::bench().boxed(),
         erc1155::bench().boxed(),
         erc1155_metadata_uri::bench().boxed(),
-<<<<<<< HEAD
         erc4626::bench().boxed(),
-=======
         poseidon::bench().boxed(),
         poseidon_sol::bench().boxed(),
->>>>>>> 6210620e
     ];
 
     // Run benchmarks max 3 at the same time.
