= ERC-20

An ERC-20 token contract keeps track of xref:tokens.adoc#different-kinds-of-tokens[_fungible_ tokens]: any token is exactly equal to any other token; no token has a special right or behavior associated with them.
This makes ERC-20 tokens useful for things like a *medium of exchange currency*, *voting rights*, *staking*, and more.

OpenZeppelin Contracts provide many ERC20-related contracts for Arbitrum Stylus.
On the https://docs.rs/openzeppelin-stylus/0.1.1/openzeppelin_stylus/token/erc20/struct.Erc20.html[`API reference`] you'll find detailed information on their properties and usage.

[[constructing-an-erc20-token-contract]]
== Constructing an ERC-20 Token Contract

Using Contracts, we can easily create our own ERC-20 token contract, which will be used to track _Gold_ (GLD), an internal currency in a hypothetical game.

Here's what our GLD token might look like.

[source,rust]
----
#[entrypoint]
#[storage]
struct GLDToken {
    #[borrow]
    pub erc20: Erc20,
    #[borrow]
    pub metadata: Erc20Metadata,
}

#[public]
#[inherit(Erc20, Erc20Metadata)]
impl GLDToken {}
----

Our contracts are often used via stylus-sdk https://docs.arbitrum.io/stylus/reference/rust-sdk-guide#inheritance-inherit-and-borrow[inheritance], and here we're reusing https://docs.rs/openzeppelin-stylus/0.1.1/openzeppelin_stylus/token/erc20/struct.Erc20.html[`ERC20`] for both the basic standard implementation and with optional extensions.

[[a-note-on-decimals]]
== A Note on `decimals`

Often, you'll want to be able to divide your tokens into arbitrary amounts: say, if you own `5 GLD`, you may want to send `1.5 GLD` to a friend, and keep `3.5 GLD` to yourself.
Unfortunately, Solidity and the EVM do not support this behavior: only integer (whole) numbers can be used, which poses an issue.
You may send `1` or `2` tokens, but not `1.5`.

To work around this, ERC20 provides a https://docs.rs/openzeppelin-stylus/0.1.1/openzeppelin_stylus/token/erc20/extensions/metadata/trait.IErc20Metadata.html#tymethod.decimals[`decimals`] field, which is used to specify how many decimal places a token has.
To be able to transfer `1.5 GLD`, `decimals` must be at least `1`, since that number has a single decimal place.

How can this be achieved?
It's actually very simple: a token contract can use larger integer values, so that a balance of `50` will represent `5 GLD`, a transfer of `15` will correspond to `1.5 GLD` being sent, and so on.

It is important to understand that `decimals` is _only used for display purposes_.
All arithmetic inside the contract is still performed on integers, and it is the different user interfaces (wallets, exchanges, etc.) that must adjust the displayed values according to `decimals`.
The total token supply and balance of each account are not specified in `GLD`: you need to divide by `10 ** decimals` to get the actual `GLD` amount.

You'll probably want to use a `decimals` value of `18`, just like Ether and most ERC-20 token contracts in use, unless you have an exceptional reason not to.
When minting tokens or transferring them around, you will be actually sending the number `GLD * (10 ** decimals)`.

NOTE: By default, `ERC20` uses a value of `18` for `decimals`.

To use a different value, you will need to override the `decimals()` function in your contract. For example, to use `16` decimals, you would do:

[source,rust]
----
pub fn decimals(&self) -> u8 {
    16
}
----

So if you want to send `5` tokens using a token contract with `18` decimals, the method to call will actually be:

[source,rust]
----
token.transfer(recipient, 5 * uint!(10_U256).pow(uint!(18_U256)));
----

[[erc20-token-extensions]]
== Extensions
Additionally, there are multiple custom extensions, including:

 * xref:erc20-burnable.adoc[ERC-20 Burnable]: destruction of own tokens.

 * xref:erc20-capped.adoc[ERC-20 Capped]: enforcement of a cap to the total supply when minting tokens.

 * xref:erc20-metadata.adoc[ERC-20 Metadata]: the extended ERC20 interface including the name, symbol, and decimals functions.

 * xref:erc20-pausable.adoc[ERC-20 Pausable]: ability to pause token transfers.

 * xref:erc20-permit.adoc[ERC-20 Permit]: gasless approval of tokens (standardized as https://eips.ethereum.org/EIPS/eip-2612[`EIP-2612`]).

<<<<<<< HEAD
 * xref:erc4626.adoc[ERC-4626]: standard interface for tokenized vaults.
=======
 * xref:erc20-flash-mint.adoc[ERC-20 Flash-Mint]: token level support for flash loans through the minting and burning of ephemeral tokens (standardized as https://eips.ethereum.org/EIPS/eip-3156[`EIP-3156`]).
>>>>>>> 511b57da
<|MERGE_RESOLUTION|>--- conflicted
+++ resolved
@@ -82,9 +82,7 @@
  * xref:erc20-pausable.adoc[ERC-20 Pausable]: ability to pause token transfers.
 
  * xref:erc20-permit.adoc[ERC-20 Permit]: gasless approval of tokens (standardized as https://eips.ethereum.org/EIPS/eip-2612[`EIP-2612`]).
-
-<<<<<<< HEAD
+ 
  * xref:erc4626.adoc[ERC-4626]: standard interface for tokenized vaults.
-=======
- * xref:erc20-flash-mint.adoc[ERC-20 Flash-Mint]: token level support for flash loans through the minting and burning of ephemeral tokens (standardized as https://eips.ethereum.org/EIPS/eip-3156[`EIP-3156`]).
->>>>>>> 511b57da
+ 
+ * xref:erc20-flash-mint.adoc[ERC-20 Flash-Mint]: token level support for flash loans through the minting and burning of ephemeral tokens (standardized as https://eips.ethereum.org/EIPS/eip-3156[`EIP-3156`]).