--- conflicted
+++ resolved
@@ -8,12 +8,9 @@
 Additionally, there are multiple custom extensions, including:
 
 * xref:erc1155-burnable.adoc[ERC-1155 Burnable]: Optional Burnable extension of the ERC-1155 standard.
-<<<<<<< HEAD
-* xref:erc1155-metadata-uri.adoc[ERC-1155 Metadata URI]: Optional extension that adds a token metadata URI.
-* xref:erc1155-pausable.adoc[ERC-1155 Pausable]: A primitive to pause contract operation like token transfers, minting and burning.
-=======
 
 * xref:erc1155-metadata-uri.adoc[ERC-1155 Metadata URI]: Optional extension that adds a token metadata URI.
 
-* xref:erc1155-uri-storage.adoc[ERC-1155 URI Storage]: A more flexible but more expensive way of storing URI metadata.
->>>>>>> 6c4c5ece
+* xref:erc1155-pausable.adoc[ERC-1155 Pausable]: A primitive to pause contract operation like token transfers, minting and burning.
+
+* xref:erc1155-uri-storage.adoc[ERC-1155 URI Storage]: A more flexible but more expensive way of storing URI metadata.