#!/bin/bash
set -e

<<<<<<< HEAD
# Default test file or wildcard
TEST_ARG="*"
CARGO_TEST_FLAGS=""
TEST_BINARY_ARGS=""

# Parse arguments
for arg in "$@"; do
    if [[ "$arg" == "--" ]]; then
        # Everything after `--` goes to the test binary
        shift
        TEST_BINARY_ARGS="$@"
        break
    elif [[ "$arg" == -* ]]; then
        # Capture cargo test flags (e.g., --exclude, --no-run)
        CARGO_TEST_FLAGS="$CARGO_TEST_FLAGS $arg"
    else
        # Set the test file (first positional argument)
        TEST_ARG="$arg"
    fi
done
=======
# Navigate to project root
cd "$(dirname "$(realpath "$0")")/.."
>>>>>>> 6210620e

# Move to project root
cd "$(dirname "$(realpath "$0")")/.."

# Build the project
cargo build --release --target wasm32-unknown-unknown -Z build-std=std,panic_abort -Z build-std-features=panic_immediate_abort

# Set RPC_URL environment variable
export RPC_URL=http://localhost:8547

<<<<<<< HEAD
# Run the tests with cargo test flags and test binary arguments
cargo test --features std,e2e --test "$TEST_ARG" $CARGO_TEST_FLAGS -- $TEST_BINARY_ARGS
=======
# If any arguments are set, just pass them as-is to the cargo test command
if [[ $# -eq 0 ]]; then
    cargo test --features e2e --test "*"
else
    cargo test --features e2e "$@"
fi
>>>>>>> 6210620e
<|MERGE_RESOLUTION|>--- conflicted
+++ resolved
@@ -1,33 +1,7 @@
 #!/bin/bash
 set -e
 
-<<<<<<< HEAD
-# Default test file or wildcard
-TEST_ARG="*"
-CARGO_TEST_FLAGS=""
-TEST_BINARY_ARGS=""
-
-# Parse arguments
-for arg in "$@"; do
-    if [[ "$arg" == "--" ]]; then
-        # Everything after `--` goes to the test binary
-        shift
-        TEST_BINARY_ARGS="$@"
-        break
-    elif [[ "$arg" == -* ]]; then
-        # Capture cargo test flags (e.g., --exclude, --no-run)
-        CARGO_TEST_FLAGS="$CARGO_TEST_FLAGS $arg"
-    else
-        # Set the test file (first positional argument)
-        TEST_ARG="$arg"
-    fi
-done
-=======
 # Navigate to project root
-cd "$(dirname "$(realpath "$0")")/.."
->>>>>>> 6210620e
-
-# Move to project root
 cd "$(dirname "$(realpath "$0")")/.."
 
 # Build the project
@@ -36,14 +10,9 @@
 # Set RPC_URL environment variable
 export RPC_URL=http://localhost:8547
 
-<<<<<<< HEAD
-# Run the tests with cargo test flags and test binary arguments
-cargo test --features std,e2e --test "$TEST_ARG" $CARGO_TEST_FLAGS -- $TEST_BINARY_ARGS
-=======
 # If any arguments are set, just pass them as-is to the cargo test command
 if [[ $# -eq 0 ]]; then
     cargo test --features e2e --test "*"
 else
     cargo test --features e2e "$@"
-fi
->>>>>>> 6210620e
+fi