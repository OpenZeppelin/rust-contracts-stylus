--- conflicted
+++ resolved
@@ -13,11 +13,8 @@
   "examples/erc721-consecutive",
   "examples/erc721-metadata",
   "examples/erc1155",
-<<<<<<< HEAD
+  "examples/erc1155-metadata-uri",
   "examples/erc1155-supply",
-=======
-  "examples/erc1155-metadata-uri",
->>>>>>> 6c4c5ece
   "examples/merkle-proofs",
   "examples/ownable",
   "examples/vesting-wallet",
@@ -42,11 +39,8 @@
   "examples/erc721-consecutive",
   "examples/erc721-metadata",
   "examples/erc1155",
-<<<<<<< HEAD
+  "examples/erc1155-metadata-uri",
   "examples/erc1155-supply",
-=======
-  "examples/erc1155-metadata-uri",
->>>>>>> 6c4c5ece
   "examples/safe-erc20",
   "examples/merkle-proofs",
   "examples/ownable",
