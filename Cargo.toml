[workspace]
members = [
  "contracts",
  "contracts-proc",
  "lib/crypto",
  "lib/e2e",
  "lib/e2e-proc",
  "examples/erc20",
  "examples/erc20-permit",
  "examples/erc20-flash-mint",
  "examples/erc721",
  "examples/erc721-consecutive",
  "examples/erc721-metadata",
  "examples/erc1155",
  "examples/erc1155-metadata-uri",
  "examples/erc1155-supply",
  "examples/merkle-proofs",
  "examples/ownable",
  "examples/vesting-wallet",
  "examples/access-control",
  "examples/basic/token",
  "examples/basic/script",
  "examples/ecdsa",
  "examples/ownable-two-step",
  "examples/safe-erc20",
  "benches",
  "examples/poseidon",
]
default-members = [
  "contracts",
  "contracts-proc",
  "lib/crypto",
  "lib/e2e-proc",
  "examples/erc20",
  "examples/erc20-permit",
  "examples/erc20-flash-mint",
  "examples/erc721",
  "examples/erc721-consecutive",
  "examples/erc721-metadata",
  "examples/erc1155",
  "examples/erc1155-metadata-uri",
  "examples/erc1155-supply",
  "examples/safe-erc20",
  "examples/merkle-proofs",
  "examples/ownable",
  "examples/vesting-wallet",
  "examples/ownable-two-step",
  "examples/access-control",
  "examples/basic/token",
  "examples/ecdsa",
  "examples/poseidon",
]

# Explicitly set the resolver to version 2, which is the default for packages
# with edition >= 2021.
# https://doc.rust-lang.org/edition-guide/rust-2021/default-cargo-resolver.html
resolver = "2"

[workspace.package]
authors = ["OpenZeppelin"]
edition = "2021"
license = "MIT"
repository = "https://github.com/OpenZeppelin/rust-contracts-stylus"
version = "0.2.0-alpha.2"

[workspace.lints.rust]
missing_docs = "warn"
unreachable_pub = "warn"
rust_2021_compatibility = { level = "warn", priority = -1 }
unexpected_cfgs = { level = "warn", check-cfg = ['cfg(coverage_nightly)'] }

[workspace.lints.clippy]
pedantic = "warn"
all = "warn"

[workspace.dependencies]
# Stylus SDK related
stylus-sdk = { version = "0.7.0", default-features = false, features = ["mini-alloc"] }

<<<<<<< HEAD
alloy = { version = "=0.7.2", features = [
=======
alloy = { version = "=0.7.3", features = [
>>>>>>> e8b6c7d2
  "contract",
  "network",
  "providers",
  "provider-http",
  "rpc-client",
  "rpc-types-eth",
  "signer-local",
  "getrandom",
] }
# Even though `alloy` includes `alloy-primitives` and `alloy-sol-types` we need
# to keep both versions for compatibility with the Stylus SDK. Once they start
# using `alloy` we can remove these.
alloy-primitives = { version = "=0.8.14", default-features = false }
alloy-sol-types = { version = "=0.8.14", default-features = false }
alloy-sol-macro = { version = "=0.8.14", default-features = false }
alloy-sol-macro-expander = { version = "=0.8.14", default-features = false }
alloy-sol-macro-input = { version = "=0.8.14", default-features = false }

const-hex = { version = "1.11.1", default-features = false }
eyre = "0.6.8"
keccak-const = "0.2.0"
koba = "0.3.0"
once_cell = "1.19.0"
rand = "0.8.5"
regex = "1.10.4"
tiny-keccak = { version = "2.0.2", features = ["keccak"] }
tokio = { version = "1.12.0", features = ["full"] }
futures = "0.3.30"
dashmap = "6.1.0"
crypto-bigint = { version = "0.5.5", default-features = false, features = [
  "zeroize",
] }
num-traits = "0.2.14"
zeroize = { version = "1.8.1", features = ["derive"] }
proptest = "1"
educe = "0.6.0"
hex-literal = "0.4.1"

# procedural macros
syn = { version = "2.0.58", features = ["full"] }
proc-macro2 = "1.0.79"
quote = "1.0.35"

# test helpers
motsu = "0.3.0"

# members
openzeppelin-stylus = { path = "contracts" }
openzeppelin-stylus-proc = { path = "contracts-proc", version = "0.1.0" }
openzeppelin-crypto = { path = "lib/crypto" }
e2e = { path = "lib/e2e" }
e2e-proc = { path = "lib/e2e-proc" }

[profile.release]
codegen-units = 1
panic = "abort"
opt-level = "z"
strip = true
lto = true
debug = false
rpath = false
debug-assertions = false
incremental = false

[profile.dev]
panic = "abort"

[workspace.metadata.typos]
default = { extend-ignore-identifiers-re = [
  # ignore hex data samples.
  "[0-9a-fA-F][0-9a-fA-F]",
] }
files = { extend-exclude = [] }

# TODO#q: remove motsu patch once update is released
[patch.crates-io.motsu]
git = "https://github.com/OpenZeppelin/stylus-test-helpers"
branch = "unit-tests/multiple-contract-deployment"<|MERGE_RESOLUTION|>--- conflicted
+++ resolved
@@ -77,11 +77,7 @@
 # Stylus SDK related
 stylus-sdk = { version = "0.7.0", default-features = false, features = ["mini-alloc"] }
 
-<<<<<<< HEAD
-alloy = { version = "=0.7.2", features = [
-=======
 alloy = { version = "=0.7.3", features = [
->>>>>>> e8b6c7d2
   "contract",
   "network",
   "providers",
