[workspace]
members = [
<<<<<<< HEAD
  "contracts",
  "lib/crypto",
  "lib/grip",
  "lib/grip-proc",
  "examples/erc20",
  "examples/erc721",
  "examples/merkle-proofs",
  "examples/ownable",
  "examples/access-control",
  "e2e-tests",
]
default-members = [
  "contracts",
  "lib/crypto",
  "lib/grip",
  "lib/grip-proc",
  "examples/erc20",
  "examples/erc721",
  "examples/merkle-proofs",
  "examples/ownable",
  "examples/access-control",
=======
    "contracts",
    "lib/crypto",
    "lib/grip",
    "lib/grip-proc",
    "examples/erc20",
    "examples/erc721",
    "examples/merkle-proofs",
    "examples/ownable",
    "examples/access-control",
    "e2e-tests",
    "lib/e2e",
    "lib/e2e-proc",
]
default-members = [
    "contracts",
    "lib/crypto",
    "lib/grip",
    "lib/grip-proc",
    "examples/erc20",
    "examples/erc721",
    "examples/merkle-proofs",
    "examples/ownable",
    "examples/access-control",
    "lib/e2e-proc",
>>>>>>> 5f3915ea
]

# Explicitly set the resolver to version 2, which is the default for packages
# with edition >= 2021.
# https://doc.rust-lang.org/edition-guide/rust-2021/default-cargo-resolver.html
resolver = "2"

[workspace.package]
authors = ["OpenZeppelin"]
edition = "2021"
license = "MIT"
keywords = ["arbitrum", "ethereum", "stylus"]
repository = "https://github.com/OpenZeppelin/rust-contracts-stylus"

[workspace.dependencies]
alloy-primitives = { version = "0.3.1", default-features = false }
alloy-sol-types = { version = "0.3.1", default-features = false }
# TODO: lift stylus-sdk and stylus-proc versions once nitro test node will be compatible
stylus-sdk = { version = "0.4.3", default-features = false }
stylus-proc = { version = "0.4.3", default-features = false }
mini-alloc = "0.4.2"

[profile.release]
codegen-units = 1
panic = "abort"
opt-level = "z"
strip = true
lto = true
debug = false
rpath = false
debug-assertions = false
incremental = false

[profile.dev]
panic = "abort"<|MERGE_RESOLUTION|>--- conflicted
+++ resolved
@@ -1,6 +1,5 @@
 [workspace]
 members = [
-<<<<<<< HEAD
   "contracts",
   "lib/crypto",
   "lib/grip",
@@ -11,6 +10,8 @@
   "examples/ownable",
   "examples/access-control",
   "e2e-tests",
+  "lib/e2e",
+  "lib/e2e-proc",
 ]
 default-members = [
   "contracts",
@@ -22,32 +23,7 @@
   "examples/merkle-proofs",
   "examples/ownable",
   "examples/access-control",
-=======
-    "contracts",
-    "lib/crypto",
-    "lib/grip",
-    "lib/grip-proc",
-    "examples/erc20",
-    "examples/erc721",
-    "examples/merkle-proofs",
-    "examples/ownable",
-    "examples/access-control",
-    "e2e-tests",
-    "lib/e2e",
-    "lib/e2e-proc",
-]
-default-members = [
-    "contracts",
-    "lib/crypto",
-    "lib/grip",
-    "lib/grip-proc",
-    "examples/erc20",
-    "examples/erc721",
-    "examples/merkle-proofs",
-    "examples/ownable",
-    "examples/access-control",
-    "lib/e2e-proc",
->>>>>>> 5f3915ea
+  "lib/e2e-proc",
 ]
 
 # Explicitly set the resolver to version 2, which is the default for packages
