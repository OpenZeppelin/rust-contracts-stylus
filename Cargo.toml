[workspace]
members = [
  "contracts",
  "lib/crypto",
  "lib/motsu",
  "lib/motsu-proc",
  "examples/erc20",
  "examples/erc721",
  "examples/merkle-proofs",
  "examples/ownable",
  "examples/access-control",
  "lib/e2e",
  "lib/e2e-proc",
]
default-members = [
  "contracts",
  "lib/crypto",
  "lib/motsu",
  "lib/motsu-proc",
  "examples/erc20",
  "examples/erc721",
  "examples/merkle-proofs",
  "examples/ownable",
  "examples/access-control",
  "lib/e2e-proc",
]

# Explicitly set the resolver to version 2, which is the default for packages
# with edition >= 2021.
# https://doc.rust-lang.org/edition-guide/rust-2021/default-cargo-resolver.html
resolver = "2"

[workspace.package]
authors = ["OpenZeppelin"]
edition = "2021"
license = "MIT"
keywords = ["arbitrum", "ethereum", "stylus"]
repository = "https://github.com/OpenZeppelin/rust-contracts-stylus"

[workspace.dependencies]
<<<<<<< HEAD
alloy-primitives = { version = "0.3.1", default-features = false }
alloy-sol-types = { version = "0.3.1", default-features = false }
stylus-sdk = { version = "0.5.0", default-features = false }
stylus-proc = { version = "0.5.0", default-features = false }
=======
# TODO: lift stylus-sdk and stylus-proc versions once nitro test node will be compatible
stylus-sdk = { version = "0.4.3", default-features = false }
stylus-proc = { version = "0.4.3", default-features = false }
>>>>>>> 4a7eb207
mini-alloc = "0.4.2"

alloy = { version = "0.1.1", features = [
  "contract",
  "network",
  "providers",
  "provider-http",
  "rpc-client",
  "rpc-types-eth",
  "signer-local",
  "getrandom",
] }
# Even though `alloy` includes `alloy-primitives` and `alloy-sol-types` we need
# to keep both versions for compatibility with the SDK. Once they start using
# `alloy` we can remove these.
alloy-primitives = { version = "0.3.1", default-features = false }
alloy-sol-types = { version = "0.3.1", default-features = false }

[profile.release]
codegen-units = 1
panic = "abort"
opt-level = "z"
strip = true
lto = true
debug = false
rpath = false
debug-assertions = false
incremental = false

[profile.dev]
panic = "abort"<|MERGE_RESOLUTION|>--- conflicted
+++ resolved
@@ -38,16 +38,8 @@
 repository = "https://github.com/OpenZeppelin/rust-contracts-stylus"
 
 [workspace.dependencies]
-<<<<<<< HEAD
-alloy-primitives = { version = "0.3.1", default-features = false }
-alloy-sol-types = { version = "0.3.1", default-features = false }
 stylus-sdk = { version = "0.5.0", default-features = false }
 stylus-proc = { version = "0.5.0", default-features = false }
-=======
-# TODO: lift stylus-sdk and stylus-proc versions once nitro test node will be compatible
-stylus-sdk = { version = "0.4.3", default-features = false }
-stylus-proc = { version = "0.4.3", default-features = false }
->>>>>>> 4a7eb207
 mini-alloc = "0.4.2"
 
 alloy = { version = "0.1.1", features = [
@@ -61,8 +53,8 @@
   "getrandom",
 ] }
 # Even though `alloy` includes `alloy-primitives` and `alloy-sol-types` we need
-# to keep both versions for compatibility with the SDK. Once they start using
-# `alloy` we can remove these.
+# to keep both versions for compatibility with the Stylus SDK. Once they start
+# using `alloy` we can remove these.
 alloy-primitives = { version = "0.3.1", default-features = false }
 alloy-sol-types = { version = "0.3.1", default-features = false }
 
