--- conflicted
+++ resolved
@@ -40,11 +40,8 @@
   "examples/safe-erc20",
   "examples/merkle-proofs",
   "examples/ownable",
-<<<<<<< HEAD
   "examples/vesting-wallet",
-=======
   "examples/ownable-two-step",
->>>>>>> 28f31782
   "examples/access-control",
   "examples/basic/token",
   "examples/ecdsa",
