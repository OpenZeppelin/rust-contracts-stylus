[workspace]
members = [
  "contracts",
  "contracts-proc",
  "lib/crypto",
  "lib/e2e",
  "lib/e2e-proc",
]
default-members = ["contracts", "contracts-proc", "lib/crypto", "lib/e2e-proc"]
exclude = [
  "examples/access-control",
  "examples/ecdsa",
<<<<<<< HEAD
=======
  "examples/ownable-two-step",
  "examples/safe-erc20",
  "benches",
  "examples/poseidon",
  "examples/pedersen",
]
default-members = [
  "contracts",
  "contracts-proc",
  "lib/crypto",
  "lib/e2e-proc",
>>>>>>> 2350766c
  "examples/erc20",
  "examples/erc20-permit",
  "examples/erc20-flash-mint",
  "examples/erc20-wrapper",
  "examples/erc721",
  "examples/erc721-consecutive",
  "examples/erc721-metadata",
  "examples/erc721-wrapper",
  "examples/erc1155",
  "examples/erc1155-metadata-uri",
  "examples/erc1155-supply",
  "examples/erc4626",
  "examples/safe-erc20",
  "examples/merkle-proofs",
  "examples/ownable",
  "examples/vesting-wallet",
  "examples/ownable-two-step",
  "examples/basic/token",
  "examples/poseidon",
<<<<<<< HEAD
  "fuzz",
  # TODO: move benches to `members` when fixed (when cargo-stylus CLI supports workspaces)
  "benches",
=======
  "examples/pedersen",
>>>>>>> 2350766c
]

# Explicitly set the resolver to version 2, which is the default for packages
# with edition >= 2021.
# https://doc.rust-lang.org/edition-guide/rust-2021/default-cargo-resolver.html
resolver = "2"

[workspace.package]
authors = ["OpenZeppelin"]
edition = "2021"
license = "MIT"
repository = "https://github.com/OpenZeppelin/rust-contracts-stylus"
version = "0.2.0-alpha.4"

[workspace.lints.rust]
missing_docs = "warn"
unreachable_pub = "warn"
rust_2021_compatibility = { level = "warn", priority = -1 }
unexpected_cfgs = { level = "warn", check-cfg = ['cfg(coverage_nightly)'] }

[workspace.lints.clippy]
pedantic = "warn"
all = "warn"

[workspace.dependencies]
stylus-sdk = { git = "https://github.com/OffchainLabs/stylus-sdk-rs.git", rev = "76d0454defed46b2cfaab82e566aeb8ddde5944a", default-features = false, features = [
  "mini-alloc",
  "reentrant",  # TODO: delete this when using audited 0.9 version
] } # Stylus SDK related

alloy = { version = "=0.7.3", features = [
  "contract",
  "network",
  "providers",
  "provider-http",
  "rpc-client",
  "rpc-types-eth",
  "signer-local",
  "getrandom",
] }
# Even though `alloy` includes `alloy-primitives` and `alloy-sol-types` we need
# to keep both versions for compatibility with the Stylus SDK. Once they start
# using `alloy` we can remove these.
alloy-primitives = { version = "=0.8.20", default-features = false }
alloy-sol-types = { version = "=0.8.20", default-features = false }
alloy-sol-macro = { version = "=0.8.20", default-features = false }
alloy-sol-macro-expander = { version = "=0.8.20", default-features = false }
alloy-sol-macro-input = { version = "=0.8.20", default-features = false }

eyre = "0.6.8"
keccak-const = "0.2.0"
once_cell = "1.19.0"
rand = "0.9.0"
regex = "1.10.4"
tiny-keccak = { version = "2.0.2", features = ["keccak"] }
tokio = { version = "1.12.0", features = ["full"] }
futures = "0.3.30"
num-traits = "0.2.14"
zeroize = { version = "1.8.1", features = ["derive"] }
proptest = "1"
educe = "0.6.0"
hex-literal = "0.4.1"

# procedural macros
syn = { version = "2.0.58", features = ["full"] }
proc-macro2 = "1.0.79"
quote = "1.0.35"

motsu = { git = "https://github.com/OpenZeppelin/stylus-test-helpers.git", rev = "bddced2" }

# members
openzeppelin-stylus = { path = "contracts" }
openzeppelin-stylus-proc = { path = "contracts-proc", version = ">=0.1.0, <=0.2.0" }
openzeppelin-crypto = { path = "lib/crypto" }
e2e = { path = "lib/e2e" }
e2e-proc = { path = "lib/e2e-proc" }

[profile.release]
codegen-units = 1
panic = "abort"
opt-level = "z"
strip = true
lto = true
debug = false
rpath = false
debug-assertions = false
incremental = false

[profile.dev]
panic = "abort"

[workspace.metadata.typos]
default = { extend-ignore-identifiers-re = [
  # ignore hex data samples.
  "[0-9a-fA-F][0-9a-fA-F]",
] }
files = { extend-exclude = [] }<|MERGE_RESOLUTION|>--- conflicted
+++ resolved
@@ -10,20 +10,6 @@
 exclude = [
   "examples/access-control",
   "examples/ecdsa",
-<<<<<<< HEAD
-=======
-  "examples/ownable-two-step",
-  "examples/safe-erc20",
-  "benches",
-  "examples/poseidon",
-  "examples/pedersen",
-]
-default-members = [
-  "contracts",
-  "contracts-proc",
-  "lib/crypto",
-  "lib/e2e-proc",
->>>>>>> 2350766c
   "examples/erc20",
   "examples/erc20-permit",
   "examples/erc20-flash-mint",
@@ -43,13 +29,10 @@
   "examples/ownable-two-step",
   "examples/basic/token",
   "examples/poseidon",
-<<<<<<< HEAD
+  "examples/pedersen",
   "fuzz",
   # TODO: move benches to `members` when fixed (when cargo-stylus CLI supports workspaces)
   "benches",
-=======
-  "examples/pedersen",
->>>>>>> 2350766c
 ]
 
 # Explicitly set the resolver to version 2, which is the default for packages
