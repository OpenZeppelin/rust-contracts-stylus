[workspace]
members = [
  "contracts",
  "contracts-proc",
  "lib/crypto",
  "lib/motsu",
  "lib/motsu-proc",
  "lib/e2e",
  "lib/e2e-proc",
  "examples/erc20",
  "examples/erc20-permit",
  "examples/erc721",
  "examples/erc721-consecutive",
  "examples/erc721-metadata",
  "examples/erc1155",
  "examples/merkle-proofs",
  "examples/ownable",
  "examples/access-control",
  "examples/basic/token",
  "examples/basic/script",
  "examples/ecdsa",
  "examples/safe-erc20",
  "benches",
]
default-members = [
  "contracts",
  "contracts-proc",
  "lib/crypto",
  "lib/motsu",
  "lib/motsu-proc",
  "lib/e2e-proc",
  "examples/erc20",
  "examples/erc20-permit",
  "examples/erc721",
  "examples/erc721-consecutive",
  "examples/erc721-metadata",
<<<<<<< HEAD
  "examples/erc1155",
=======
  "examples/safe-erc20",
>>>>>>> f8aec5a4
  "examples/merkle-proofs",
  "examples/ownable",
  "examples/access-control",
  "examples/basic/token",
  "examples/ecdsa",
]

# Explicitly set the resolver to version 2, which is the default for packages
# with edition >= 2021.
# https://doc.rust-lang.org/edition-guide/rust-2021/default-cargo-resolver.html
resolver = "2"

[workspace.package]
authors = ["OpenZeppelin"]
edition = "2021"
license = "MIT"
repository = "https://github.com/OpenZeppelin/rust-contracts-stylus"
version = "0.1.1"

[workspace.lints.rust]
missing_docs = "warn"
unreachable_pub = "warn"
rust_2021_compatibility = { level = "warn", priority = -1 }

[workspace.lints.clippy]
pedantic = "warn"
all = "warn"

[workspace.dependencies]
# stylus-related
stylus-sdk = "0.6.0"

alloy = { version = "=0.1.4", features = [
  "contract",
  "network",
  "providers",
  "provider-http",
  "rpc-client",
  "rpc-types-eth",
  "signer-local",
  "getrandom",
] }
# Even though `alloy` includes `alloy-primitives` and `alloy-sol-types` we need
# to keep both versions for compatibility with the Stylus SDK. Once they start
# using `alloy` we can remove these.
alloy-primitives = { version = "=0.7.6", default-features = false }
alloy-sol-types = { version = "=0.7.6", default-features = false }
alloy-sol-macro = { version = "=0.7.6", default-features = false }
alloy-sol-macro-expander = { version = "=0.7.6", default-features = false }
alloy-sol-macro-input = { version = "=0.7.6", default-features = false }

const-hex = { version = "1.11.1", default-features = false }
eyre = "0.6.8"
keccak-const = "0.2.0"
koba = "0.2.0"
once_cell = "1.19.0"
rand = "0.8.5"
regex = "1.10.4"
tiny-keccak = { version = "2.0.2", features = ["keccak"] }
tokio = { version = "1.12.0", features = ["full"] }
futures = "0.3.30"
dashmap = "6.1.0"
crypto-bigint = { version = "0.5.5", default-features = false, features = ["zeroize"] }
num-traits = "0.2.14"
zeroize = { version = "1.8.1", features = ["derive"] }
proptest = "1"
educe = "0.6.0"
hex-literal = "0.4.1"

# procedural macros
syn = { version = "2.0.58", features = ["full"] }
proc-macro2 = "1.0.79"
quote = "1.0.35"

# members
openzeppelin-stylus = { path = "contracts" }
openzeppelin-stylus-proc = { path = "contracts-proc", version = "0.1.0" }
openzeppelin-crypto = { path = "lib/crypto" }
motsu = { path = "lib/motsu" }
motsu-proc = { path = "lib/motsu-proc", version = "0.1.0" }
e2e = { path = "lib/e2e" }
e2e-proc = { path = "lib/e2e-proc" }

[profile.release]
codegen-units = 1
panic = "abort"
opt-level = "z"
strip = true
lto = true
debug = false
rpath = false
debug-assertions = false
incremental = false

[profile.dev]
panic = "abort"<|MERGE_RESOLUTION|>--- conflicted
+++ resolved
@@ -34,11 +34,8 @@
   "examples/erc721",
   "examples/erc721-consecutive",
   "examples/erc721-metadata",
-<<<<<<< HEAD
   "examples/erc1155",
-=======
   "examples/safe-erc20",
->>>>>>> f8aec5a4
   "examples/merkle-proofs",
   "examples/ownable",
   "examples/access-control",
