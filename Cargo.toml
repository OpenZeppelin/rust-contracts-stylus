[workspace]
members = [
  "benches",
  "contracts",
  "contracts-proc",
  "lib/crypto",
  "lib/e2e",
  "lib/e2e-proc",
  "examples/access-control",
  "examples/precompiles",
  "examples/erc1967",
  "examples/erc20",
  "examples/erc20-permit",
  "examples/erc20-flash-mint",
  "examples/erc20-wrapper",
  "examples/erc721",
  "examples/erc721-consecutive",
  "examples/erc721-metadata",
  "examples/erc721-wrapper",
  "examples/erc1155",
  "examples/erc1155-metadata-uri",
  "examples/erc1155-supply",
  "examples/erc4626",
  "examples/safe-erc20",
  "examples/merkle-proofs",
  "examples/ownable",
  "examples/vesting-wallet",
  "examples/ownable-two-step",
  "examples/poseidon",
  "examples/proxy",
  "examples/pedersen",
  "examples/basic/token",
  "examples/basic/script",
  "examples/upgradeable-beacon",
  "examples/beacon-proxy",
<<<<<<< HEAD
  "examples/erc1155-receiver-mock",
=======
  "examples/uups-proxy",
>>>>>>> 0ff74494
]
default-members = [
  "contracts",
  "contracts-proc",
  "lib/crypto",
  "lib/e2e-proc",
  "examples/access-control",
  "examples/precompiles",
  "examples/erc1967",
  "examples/erc20",
  "examples/erc20-permit",
  "examples/erc20-flash-mint",
  "examples/erc20-wrapper",
  "examples/erc721",
  "examples/erc721-consecutive",
  "examples/erc721-metadata",
  "examples/erc721-wrapper",
  "examples/erc1155",
  "examples/erc1155-metadata-uri",
  "examples/erc1155-supply",
  "examples/erc4626",
  "examples/safe-erc20",
  "examples/merkle-proofs",
  "examples/ownable",
  "examples/vesting-wallet",
  "examples/ownable-two-step",
  "examples/poseidon",
  "examples/proxy",
  "examples/pedersen",
  "examples/basic/token",
  "examples/upgradeable-beacon",
  "examples/beacon-proxy",
<<<<<<< HEAD
  "examples/erc1155-receiver-mock",
=======
  "examples/uups-proxy",
>>>>>>> 0ff74494
]
exclude = ["fuzz"]

# Explicitly set the resolver to version 2, which is the default for packages
# with edition >= 2021.
# https://doc.rust-lang.org/edition-guide/rust-2021/default-cargo-resolver.html
resolver = "2"

[workspace.package]
authors = ["OpenZeppelin"]
edition = "2021"
license = "MIT"
repository = "https://github.com/OpenZeppelin/rust-contracts-stylus"
version = "0.3.0-alpha.1"

[workspace.lints.rust]
missing_docs = "warn"
unreachable_pub = "warn"
rust_2021_compatibility = { level = "warn", priority = -1 }
unexpected_cfgs = { level = "warn", check-cfg = ['cfg(coverage_nightly)'] }

[workspace.lints.clippy]
pedantic = "warn"
all = "warn"

[workspace.dependencies]
# Stylus SDK related
stylus-sdk = "=0.9.0"

alloy = { version = "=0.7.3", features = [
  "contract",
  "network",
  "providers",
  "provider-http",
  "rpc-client",
  "rpc-types-eth",
  "signer-local",
  "getrandom",
] }
# Even though `alloy` includes `alloy-primitives` and `alloy-sol-types` we need
# to keep both versions for compatibility with the Stylus SDK. Once they start
# using `alloy` we can remove these.
alloy-primitives = { version = "=0.8.20", default-features = false, features = [
  "tiny-keccak",
] }
alloy-sol-types = { version = "=0.8.20", default-features = false }
alloy-sol-macro = { version = "=0.8.20", default-features = false }
alloy-sol-macro-expander = { version = "=0.8.20", default-features = false }
alloy-sol-macro-input = { version = "=0.8.20", default-features = false }

ruint = "^1.12.3"

eyre = "0.6.8"
keccak-const = "0.2.0"
once_cell = "1.19.0"
rand = "0.9.0"
regex = "1.10.4"
tiny-keccak = { version = "2.0.2", features = ["keccak"] }
tokio = { version = "1.12.0", features = ["full"] }
futures = "0.3.30"
num-traits = "0.2.14"
zeroize = { version = "1.8.1", features = ["derive"] }
proptest = "1"
educe = "0.6.0"
hex-literal = "0.4.1"

# procedural macros
syn = { version = "2.0.58", features = ["full"] }
proc-macro2 = "1.0.79"
quote = "1.0.35"

motsu = "=0.10.0"

# members
openzeppelin-stylus = { path = "contracts" }
openzeppelin-stylus-proc = { path = "contracts-proc", version = "=0.2.2" }
openzeppelin-crypto = { path = "lib/crypto" }
e2e = { path = "lib/e2e" }
e2e-proc = { path = "lib/e2e-proc" }

[profile.release]
codegen-units = 1
panic = "abort"
opt-level = "z"
strip = true
lto = true
debug = false
rpath = false
debug-assertions = false
incremental = false

[profile.dev]
panic = "abort"

[workspace.metadata.typos]
default = { extend-ignore-identifiers-re = [
  # ignore hex data samples.
  "[0-9a-fA-F][0-9a-fA-F]",
] }
files = { extend-exclude = [] }<|MERGE_RESOLUTION|>--- conflicted
+++ resolved
@@ -33,11 +33,8 @@
   "examples/basic/script",
   "examples/upgradeable-beacon",
   "examples/beacon-proxy",
-<<<<<<< HEAD
   "examples/erc1155-receiver-mock",
-=======
   "examples/uups-proxy",
->>>>>>> 0ff74494
 ]
 default-members = [
   "contracts",
@@ -70,11 +67,8 @@
   "examples/basic/token",
   "examples/upgradeable-beacon",
   "examples/beacon-proxy",
-<<<<<<< HEAD
   "examples/erc1155-receiver-mock",
-=======
   "examples/uups-proxy",
->>>>>>> 0ff74494
 ]
 exclude = ["fuzz"]
 
