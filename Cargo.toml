[workspace]
members = [
  "contracts",
  "contracts-proc",
  "lib/crypto",
  "lib/e2e",
  "lib/e2e-proc",
  "examples/erc20",
  "examples/erc20-permit",
  "examples/erc20-flash-mint",
  "examples/erc20-wrapper",
  "examples/erc721",
  "examples/erc721-consecutive",
  "examples/erc721-metadata",
  "examples/erc1155",
  "examples/erc1155-metadata-uri",
  "examples/erc1155-supply",
  "examples/erc4626",
  "examples/merkle-proofs",
  "examples/ownable",
  "examples/vesting-wallet",
  "examples/access-control",
  "examples/basic/token",
  "examples/basic/script",
  "examples/ecdsa",
  "examples/ownable-two-step",
  "examples/safe-erc20",
  "benches",
  "examples/poseidon",
]
default-members = [
  "contracts",
  "contracts-proc",
  "lib/crypto",
  "lib/e2e-proc",
  "examples/erc20",
  "examples/erc20-permit",
  "examples/erc20-flash-mint",
  "examples/erc20-wrapper",
  "examples/erc721",
  "examples/erc721-consecutive",
  "examples/erc721-metadata",
  "examples/erc1155",
  "examples/erc1155-metadata-uri",
  "examples/erc1155-supply",
  "examples/erc4626",
  "examples/safe-erc20",
  "examples/merkle-proofs",
  "examples/ownable",
  "examples/vesting-wallet",
  "examples/ownable-two-step",
  "examples/access-control",
  "examples/basic/token",
  "examples/ecdsa",
  "examples/poseidon",
]
exclude = ["fuzz"]

# Explicitly set the resolver to version 2, which is the default for packages
# with edition >= 2021.
# https://doc.rust-lang.org/edition-guide/rust-2021/default-cargo-resolver.html
resolver = "2"

[workspace.package]
authors = ["OpenZeppelin"]
edition = "2021"
license = "MIT"
repository = "https://github.com/OpenZeppelin/rust-contracts-stylus"
version = "0.2.0-alpha.4"

[workspace.lints.rust]
missing_docs = "warn"
unreachable_pub = "warn"
rust_2021_compatibility = { level = "warn", priority = -1 }
unexpected_cfgs = { level = "warn", check-cfg = ['cfg(coverage_nightly)'] }

[workspace.lints.clippy]
pedantic = "warn"
all = "warn"

[workspace.dependencies]
# Stylus SDK related
<<<<<<< HEAD
stylus-sdk = { git = "https://github.com/OffchainLabs/stylus-sdk-rs.git", branch = "gligneul/constructors", default-features = false, features = [
=======
stylus-sdk = { version = "=0.8.1", default-features = false, features = [
>>>>>>> 9e840ca5
  "mini-alloc",
] }

alloy = { version = "=0.7.3", features = [
  "contract",
  "network",
  "providers",
  "provider-http",
  "rpc-client",
  "rpc-types-eth",
  "signer-local",
  "getrandom",
] }
# Even though `alloy` includes `alloy-primitives` and `alloy-sol-types` we need
# to keep both versions for compatibility with the Stylus SDK. Once they start
# using `alloy` we can remove these.
alloy-primitives = { version = "=0.8.20", default-features = false }
alloy-sol-types = { version = "=0.8.20", default-features = false }
alloy-sol-macro = { version = "=0.8.20", default-features = false }
alloy-sol-macro-expander = { version = "=0.8.20", default-features = false }
alloy-sol-macro-input = { version = "=0.8.20", default-features = false }

eyre = "0.6.8"
keccak-const = "0.2.0"
koba = "0.3.0"
once_cell = "1.19.0"
rand = "0.9.0"
regex = "1.10.4"
tiny-keccak = { version = "2.0.2", features = ["keccak"] }
tokio = { version = "1.12.0", features = ["full"] }
futures = "0.3.30"
num-traits = "0.2.14"
zeroize = { version = "1.8.1", features = ["derive"] }
proptest = "1"
educe = "0.6.0"
hex-literal = "0.4.1"

# procedural macros
syn = { version = "2.0.58", features = ["full"] }
proc-macro2 = "1.0.79"
quote = "1.0.35"

# test helpers
motsu = "0.6.0"

# members
openzeppelin-stylus = { path = "contracts" }
openzeppelin-stylus-proc = { path = "contracts-proc", version = "0.1.0" }
openzeppelin-crypto = { path = "lib/crypto" }
e2e = { path = "lib/e2e" }
e2e-proc = { path = "lib/e2e-proc" }

[profile.release]
codegen-units = 1
panic = "abort"
opt-level = "z"
strip = true
lto = true
debug = false
rpath = false
debug-assertions = false
incremental = false

[profile.dev]
panic = "abort"

[workspace.metadata.typos]
default = { extend-ignore-identifiers-re = [
  # ignore hex data samples.
  "[0-9a-fA-F][0-9a-fA-F]",
] }
files = { extend-exclude = [] }<|MERGE_RESOLUTION|>--- conflicted
+++ resolved
@@ -80,11 +80,7 @@
 
 [workspace.dependencies]
 # Stylus SDK related
-<<<<<<< HEAD
-stylus-sdk = { git = "https://github.com/OffchainLabs/stylus-sdk-rs.git", branch = "gligneul/constructors", default-features = false, features = [
-=======
-stylus-sdk = { version = "=0.8.1", default-features = false, features = [
->>>>>>> 9e840ca5
+stylus-sdk = { git = "https://github.com/OffchainLabs/stylus-sdk-rs.git", rev = "76d0454defed46b2cfaab82e566aeb8ddde5944a", default-features = false, features = [
   "mini-alloc",
 ] }
 
