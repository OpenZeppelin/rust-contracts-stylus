[workspace]
members = [
  "contracts",
  "contracts-proc",
  "lib/crypto",
  "lib/motsu",
  "lib/motsu-proc",
  "lib/e2e",
  "lib/e2e-proc",
  "examples/erc20",
  "examples/erc20-permit",
  "examples/erc721",
  "examples/erc721-consecutive",
  "examples/erc721-metadata",
  "examples/merkle-proofs",
  "examples/ownable",
  "examples/access-control",
  "examples/basic/token",
  "examples/basic/script",
  "examples/ecdsa",
  "benches",
]
default-members = [
  "contracts",
  "contracts-proc",
  "lib/crypto",
  "lib/motsu",
  "lib/motsu-proc",
  "lib/e2e-proc",
  "examples/erc20",
  "examples/erc20-permit",
  "examples/erc721",
  "examples/erc721-consecutive",
  "examples/erc721-metadata",
  "examples/merkle-proofs",
  "examples/ownable",
  "examples/access-control",
  "examples/basic/token",
  "examples/ecdsa",
]

# Explicitly set the resolver to version 2, which is the default for packages
# with edition >= 2021.
# https://doc.rust-lang.org/edition-guide/rust-2021/default-cargo-resolver.html
resolver = "2"

[workspace.package]
authors = ["OpenZeppelin"]
edition = "2021"
license = "MIT"
keywords = ["arbitrum", "ethereum", "stylus"]
repository = "https://github.com/OpenZeppelin/rust-contracts-stylus"
version = "0.1.1"

[workspace.lints.rust]
missing_docs = "warn"
unreachable_pub = "warn"
rust_2021_compatibility = { level = "warn", priority = -1 }

[workspace.lints.clippy]
pedantic = "warn"
all = "warn"

[workspace.dependencies]
# stylus-related
<<<<<<< HEAD
stylus-sdk = { version = "=0.6.1", default-features = false }
stylus-proc = { version = "=0.6.1", default-features = false }
mini-alloc = "0.4.2"
=======
stylus-sdk = "0.6.0"
stylus-proc = "0.6.0"
>>>>>>> 15007354

alloy = { version = "=0.1.4", features = [
  "contract",
  "network",
  "providers",
  "provider-http",
  "rpc-client",
  "rpc-types-eth",
  "signer-local",
  "getrandom",
] }
# Even though `alloy` includes `alloy-primitives` and `alloy-sol-types` we need
# to keep both versions for compatibility with the Stylus SDK. Once they start
# using `alloy` we can remove these.
alloy-primitives = { version = "=0.7.6", default-features = false }
alloy-sol-types = { version = "=0.7.6", default-features = false }
alloy-sol-macro = { version = "=0.7.6", default-features = false }
alloy-sol-macro-expander = { version = "=0.7.6", default-features = false }
alloy-sol-macro-input = { version = "=0.7.6", default-features = false }

const-hex = { version = "1.11.1", default-features = false }
eyre = "0.6.8"
keccak-const = "0.2.0"
koba = "0.2.0"
once_cell = "1.19.0"
rand = "0.8.5"
regex = "1.10.4"
tiny-keccak = { version = "2.0.2", features = ["keccak"] }
tokio = { version = "1.12.0", features = ["full"] }

# procedural macros
syn = { version = "2.0.58", features = ["full"] }
proc-macro2 = "1.0.79"
quote = "1.0.35"

# members
openzeppelin-stylus = { path = "contracts" }
openzeppelin-stylus-proc = { path = "contracts-proc", version = "0.1.0" }
openzeppelin-crypto = { path = "lib/crypto" }
motsu = { path = "lib/motsu" }
motsu-proc = { path = "lib/motsu-proc", version = "0.1.0" }
e2e = { path = "lib/e2e" }
e2e-proc = { path = "lib/e2e-proc" }

[profile.release]
codegen-units = 1
panic = "abort"
opt-level = "z"
strip = true
lto = true
debug = false
rpath = false
debug-assertions = false
incremental = false

[profile.dev]
panic = "abort"<|MERGE_RESOLUTION|>--- conflicted
+++ resolved
@@ -63,14 +63,9 @@
 
 [workspace.dependencies]
 # stylus-related
-<<<<<<< HEAD
 stylus-sdk = { version = "=0.6.1", default-features = false }
 stylus-proc = { version = "=0.6.1", default-features = false }
 mini-alloc = "0.4.2"
-=======
-stylus-sdk = "0.6.0"
-stylus-proc = "0.6.0"
->>>>>>> 15007354
 
 alloy = { version = "=0.1.4", features = [
   "contract",
