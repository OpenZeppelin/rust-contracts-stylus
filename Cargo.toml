[workspace]
members = [
  "contracts",
  "contracts-proc",
  "lib/crypto",
  "lib/e2e",
  "lib/e2e-proc",
  "examples/erc20",
  "examples/erc20-permit",
  "examples/erc20-flash-mint",
  "examples/erc721",
  "examples/erc721-consecutive",
  "examples/erc721-metadata",
  "examples/erc1155",
  "examples/erc1155-metadata-uri",
  "examples/erc1155-supply",
  "examples/erc4626",
  "examples/merkle-proofs",
  "examples/ownable",
  "examples/vesting-wallet",
  "examples/access-control",
  "examples/basic/token",
  "examples/basic/script",
  "examples/ecdsa",
  "examples/ownable-two-step",
  "examples/safe-erc20",
  "benches",
  "examples/poseidon",
]
default-members = [
  "contracts",
  "contracts-proc",
  "lib/crypto",
  "lib/e2e-proc",
  "examples/erc20",
  "examples/erc20-permit",
  "examples/erc20-flash-mint",
  "examples/erc721",
  "examples/erc721-consecutive",
  "examples/erc721-metadata",
  "examples/erc1155",
  "examples/erc1155-metadata-uri",
  "examples/erc1155-supply",
  "examples/erc4626",
  "examples/safe-erc20",
  "examples/merkle-proofs",
  "examples/ownable",
  "examples/vesting-wallet",
  "examples/ownable-two-step",
  "examples/access-control",
  "examples/basic/token",
  "examples/ecdsa",
  "examples/poseidon",
]
exclude = ["fuzz"]

# Explicitly set the resolver to version 2, which is the default for packages
# with edition >= 2021.
# https://doc.rust-lang.org/edition-guide/rust-2021/default-cargo-resolver.html
resolver = "2"

[workspace.package]
authors = ["OpenZeppelin"]
edition = "2021"
license = "MIT"
repository = "https://github.com/OpenZeppelin/rust-contracts-stylus"
version = "0.2.0-alpha.4"

[workspace.lints.rust]
missing_docs = "warn"
unreachable_pub = "warn"
rust_2021_compatibility = { level = "warn", priority = -1 }
unexpected_cfgs = { level = "warn", check-cfg = ['cfg(coverage_nightly)'] }

[workspace.lints.clippy]
pedantic = "warn"
all = "warn"

[workspace.dependencies]
# Stylus SDK related
<<<<<<< HEAD
stylus-sdk = { version = "0.8.3-rc.1", default-features = false, features = [
=======
stylus-sdk = { version = "=0.8.1", default-features = false, features = [
>>>>>>> 130f4ea8
  "mini-alloc",
] }

alloy = { version = "=0.7.3", features = [
  "contract",
  "network",
  "providers",
  "provider-http",
  "rpc-client",
  "rpc-types-eth",
  "signer-local",
  "getrandom",
] }
# Even though `alloy` includes `alloy-primitives` and `alloy-sol-types` we need
# to keep both versions for compatibility with the Stylus SDK. Once they start
# using `alloy` we can remove these.
alloy-primitives = { version = "=0.8.20", default-features = false }
alloy-sol-types = { version = "=0.8.20", default-features = false }
alloy-sol-macro = { version = "=0.8.20", default-features = false }
alloy-sol-macro-expander = { version = "=0.8.20", default-features = false }
alloy-sol-macro-input = { version = "=0.8.20", default-features = false }

eyre = "0.6.8"
keccak-const = "0.2.0"
koba = "0.3.0"
once_cell = "1.19.0"
rand = "0.9.0"
regex = "1.10.4"
tiny-keccak = { version = "2.0.2", features = ["keccak"] }
tokio = { version = "1.12.0", features = ["full"] }
futures = "0.3.30"
num-traits = "0.2.14"
zeroize = { version = "1.8.1", features = ["derive"] }
proptest = "1"
educe = "0.6.0"
hex-literal = "0.4.1"

# procedural macros
syn = { version = "2.0.58", features = ["full"] }
proc-macro2 = "1.0.79"
quote = "1.0.35"

# test helpers
motsu = "0.6.0"

# members
openzeppelin-stylus = { path = "contracts" }
openzeppelin-stylus-proc = { path = "contracts-proc", version = "0.1.0" }
openzeppelin-crypto = { path = "lib/crypto" }
e2e = { path = "lib/e2e" }
e2e-proc = { path = "lib/e2e-proc" }

[profile.release]
codegen-units = 1
panic = "abort"
opt-level = "z"
strip = true
lto = true
debug = false
rpath = false
debug-assertions = false
incremental = false

[profile.dev]
panic = "abort"

[workspace.metadata.typos]
default = { extend-ignore-identifiers-re = [
  # ignore hex data samples.
  "[0-9a-fA-F][0-9a-fA-F]",
] }
files = { extend-exclude = [] }

# TODO#q: release update for motsu and remove patch
[patch.crates-io.motsu]
git = "https://github.com/OpenZeppelin/stylus-test-helpers.git"
branch = "build/sdk-v0.8.3"<|MERGE_RESOLUTION|>--- conflicted
+++ resolved
@@ -78,11 +78,7 @@
 
 [workspace.dependencies]
 # Stylus SDK related
-<<<<<<< HEAD
-stylus-sdk = { version = "0.8.3-rc.1", default-features = false, features = [
-=======
-stylus-sdk = { version = "=0.8.1", default-features = false, features = [
->>>>>>> 130f4ea8
+stylus-sdk = { version = "=0.8.3-rc.1", default-features = false, features = [
   "mini-alloc",
 ] }
 
