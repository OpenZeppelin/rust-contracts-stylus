--- conflicted
+++ resolved
@@ -11,14 +11,9 @@
   "examples/merkle-proofs",
   "examples/ownable",
   "examples/access-control",
-<<<<<<< HEAD
-  "lib/e2e",
-  "lib/e2e-proc",
-  "benches",
-=======
   "examples/basic/token",
   "examples/basic/script",
->>>>>>> 02d26d4a
+  "benches",
 ]
 default-members = [
   "contracts",
