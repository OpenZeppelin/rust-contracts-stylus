--- conflicted
+++ resolved
@@ -56,13 +56,8 @@
 
 [workspace.dependencies]
 # stylus-related
-<<<<<<< HEAD
-stylus-sdk = { version = "0.5.2" }
-stylus-proc = { version = "0.5.2" }
-=======
-stylus-sdk = { version = "=0.5.0", default-features = false }
-stylus-proc = { version = "=0.5.0", default-features = false }
->>>>>>> 3e4f7f69
+stylus-sdk = { version = "=0.5.2", default-features = false }
+stylus-proc = { version = "=0.5.2", default-features = false }
 mini-alloc = "0.4.2"
 
 alloy = { version = "0.1.1", features = [
