--- conflicted
+++ resolved
@@ -1,44 +1,5 @@
 [workspace]
 members = [
-<<<<<<< HEAD
-    "contracts",
-    "contracts-proc",
-    "lib/crypto",
-    "lib/motsu",
-    "lib/motsu-proc",
-    "lib/e2e",
-    "lib/e2e-proc",
-    "examples/erc20",
-    "examples/erc20-permit",
-    "examples/erc721",
-    "examples/erc721-consecutive",
-    "examples/erc721-metadata",
-    "examples/merkle-proofs",
-    "examples/ownable",
-    "examples/access-control",
-    "examples/basic/token",
-    "examples/basic/script",
-    "examples/ecdsa",
-    "benches",
-]
-default-members = [
-    "contracts",
-    "contracts-proc",
-    "lib/crypto",
-    "lib/motsu",
-    "lib/motsu-proc",
-    "lib/e2e-proc",
-    "examples/erc20",
-    "examples/erc20-permit",
-    "examples/erc721",
-    "examples/erc721-consecutive",
-    "examples/erc721-metadata",
-    "examples/merkle-proofs",
-    "examples/ownable",
-    "examples/access-control",
-    "examples/basic/token",
-    "examples/ecdsa",
-=======
   "contracts",
   "contracts-proc",
   "lib/crypto",
@@ -80,7 +41,6 @@
   "examples/access-control",
   "examples/basic/token",
   "examples/ecdsa",
->>>>>>> 10690f16
 ]
 
 # Explicitly set the resolver to version 2, which is the default for packages
@@ -109,14 +69,14 @@
 stylus-sdk = "0.6.0"
 
 alloy = { version = "=0.1.4", features = [
-    "contract",
-    "network",
-    "providers",
-    "provider-http",
-    "rpc-client",
-    "rpc-types-eth",
-    "signer-local",
-    "getrandom",
+  "contract",
+  "network",
+  "providers",
+  "provider-http",
+  "rpc-client",
+  "rpc-types-eth",
+  "signer-local",
+  "getrandom",
 ] }
 # Even though `alloy` includes `alloy-primitives` and `alloy-sol-types` we need
 # to keep both versions for compatibility with the Stylus SDK. Once they start
@@ -142,11 +102,8 @@
 num-traits = "0.2.14"
 zeroize = { version = "1.8.1", features = ["derive"] }
 proptest = "1"
-<<<<<<< HEAD
-=======
 educe = "0.6.0"
 hex-literal = "0.4.1"
->>>>>>> 10690f16
 
 # procedural macros
 syn = { version = "2.0.58", features = ["full"] }
@@ -158,11 +115,7 @@
 openzeppelin-stylus-proc = { path = "contracts-proc", version = "0.1.0" }
 openzeppelin-crypto = { path = "lib/crypto" }
 motsu = { path = "lib/motsu" }
-<<<<<<< HEAD
-motsu-proc = { path = "lib/motsu-proc", version = "0.1.0" }
-=======
 motsu-proc = { path = "lib/motsu-proc", version = "0.2.0" }
->>>>>>> 10690f16
 e2e = { path = "lib/e2e" }
 e2e-proc = { path = "lib/e2e-proc" }
 
