--- conflicted
+++ resolved
@@ -176,34 +176,23 @@
     unsafe impl TopLevelStorage for Pausable {}
 
     #[motsu::test]
-<<<<<<< HEAD
     fn paused_returns_correct_contract_state(
         contract: Contract<Pausable>,
         alice: Address,
     ) {
-        contract.init(alice, construct_paused);
-=======
-    fn paused_works(contract: Contract<Pausable>, alice: Address) {
-        contract.sender(alice).paused.set(true);
->>>>>>> cda67b4d
-        assert!(contract.sender(alice).paused());
-
-        contract.sender(alice).paused.set(false);
-        assert!(!contract.sender(alice).paused());
-    }
-
-    #[motsu::test]
-<<<<<<< HEAD
+        contract.sender(alice).paused.set(true);
+        assert!(contract.sender(alice).paused());
+
+        contract.sender(alice).paused.set(false);
+        assert!(!contract.sender(alice).paused());
+    }
+
+    #[motsu::test]
     fn when_not_paused_succeeds_when_contract_not_paused(
         contract: Contract<Pausable>,
         alice: Address,
     ) {
-        contract.init(alice, construct_unpaused);
-=======
-    fn when_not_paused_works(contract: Contract<Pausable>, alice: Address) {
-        contract.sender(alice).paused.set(false);
->>>>>>> cda67b4d
-
+        contract.sender(alice).paused.set(false);
         let result = contract.sender(alice).when_not_paused();
         assert!(result.is_ok());
     }
@@ -245,16 +234,11 @@
     }
 
     #[motsu::test]
-<<<<<<< HEAD
     fn pause_succeeds_when_contract_not_paused(
         contract: Contract<Pausable>,
         alice: Address,
     ) {
-        contract.init(alice, construct_unpaused);
-=======
-    fn pause_works(contract: Contract<Pausable>, alice: Address) {
-        contract.sender(alice).paused.set(false);
->>>>>>> cda67b4d
+        contract.sender(alice).paused.set(false);
         assert!(!contract.sender(alice).paused());
 
         // Pause the contract
@@ -277,16 +261,11 @@
     }
 
     #[motsu::test]
-<<<<<<< HEAD
     fn unpause_succeeds_when_contract_is_paused(
         contract: Contract<Pausable>,
         alice: Address,
     ) {
-        contract.init(alice, construct_paused);
-=======
-    fn unpause_works(contract: Contract<Pausable>, alice: Address) {
-        contract.sender(alice).paused.set(true);
->>>>>>> cda67b4d
+        contract.sender(alice).paused.set(true);
         assert!(contract.sender(alice).paused());
 
         // Unpause the paused contract
