--- conflicted
+++ resolved
@@ -159,48 +159,27 @@
 
     use crate::utils::pausable::{Error, Pausable};
 
-<<<<<<< HEAD
-    #[motsu::test]
-    fn paused_works(contract: Pausable) {
+    unsafe impl TopLevelStorage for Pausable {}
+
+    fn construct_paused(contract: &mut Pausable) {
+        contract.paused.set(true);
+    }
+    fn construct_unpaused(contract: &mut Pausable) {
         contract.paused.set(false);
-        assert!(!contract.paused());
-        contract.paused.set(true);
-        assert!(contract.paused());
-    }
-
-    #[motsu::test]
-    fn when_not_paused_works(contract: Pausable) {
-        contract.paused.set(false);
-        assert!(!contract.paused());
-=======
-    unsafe impl TopLevelStorage for Pausable {}
-
-    fn construct_paused(contract: &mut Pausable) {
-        contract._paused.set(true);
-    }
-    fn construct_unpaused(contract: &mut Pausable) {
-        contract._paused.set(false);
     }
 
     #[motsu::test]
     fn paused_works(contract: Contract<Pausable>, alice: Address) {
         contract.init(alice, construct_paused);
         assert!(contract.sender(alice).paused());
->>>>>>> e735e3db
-
-        contract.init(alice, construct_unpaused);
-        assert!(!contract.sender(alice).paused());
-    }
-
-    #[motsu::test]
-<<<<<<< HEAD
-    fn when_not_paused_errors_when_paused(contract: Pausable) {
-        contract.paused.set(true);
-        assert!(contract.paused());
-=======
+
+        contract.init(alice, construct_unpaused);
+        assert!(!contract.sender(alice).paused());
+    }
+
+    #[motsu::test]
     fn when_not_paused_works(contract: Contract<Pausable>, alice: Address) {
         contract.init(alice, construct_unpaused);
->>>>>>> e735e3db
 
         let result = contract.sender(alice).when_not_paused();
         assert!(result.is_ok());
@@ -219,28 +198,15 @@
     }
 
     #[motsu::test]
-<<<<<<< HEAD
-    fn when_paused_works(contract: Pausable) {
-        contract.paused.set(true);
-        assert!(contract.paused());
-=======
     fn when_paused_works(contract: Contract<Pausable>, alice: Address) {
         contract.sender(alice).pause().unwrap();
         assert!(contract.sender(alice).paused());
->>>>>>> e735e3db
 
         let result = contract.sender(alice).when_paused();
         assert!(result.is_ok());
     }
 
     #[motsu::test]
-<<<<<<< HEAD
-    fn when_paused_errors_when_not_paused(contract: Pausable) {
-        contract.paused.set(false);
-        assert!(!contract.paused());
-
-        let result = contract.when_paused();
-=======
     fn when_paused_errors_when_not_paused(
         contract: Contract<Pausable>,
         alice: Address,
@@ -249,20 +215,13 @@
         assert!(!contract.sender(alice).paused());
 
         let result = contract.sender(alice).when_paused();
->>>>>>> e735e3db
         assert!(matches!(result, Err(Error::ExpectedPause(_))));
     }
 
     #[motsu::test]
-<<<<<<< HEAD
-    fn pause_works(contract: Pausable) {
-        contract.paused.set(false);
-        assert!(!contract.paused());
-=======
     fn pause_works(contract: Contract<Pausable>, alice: Address) {
         contract.init(alice, construct_unpaused);
         assert!(!contract.sender(alice).paused());
->>>>>>> e735e3db
 
         // Pause the contract
         let res = contract.sender(alice).pause();
@@ -271,13 +230,6 @@
     }
 
     #[motsu::test]
-<<<<<<< HEAD
-    fn pause_errors_when_already_paused(contract: Pausable) {
-        contract.paused.set(true);
-        assert!(contract.paused());
-
-        let result = contract.pause();
-=======
     fn pause_errors_when_already_paused(
         contract: Contract<Pausable>,
         alice: Address,
@@ -286,21 +238,14 @@
         assert!(contract.sender(alice).paused());
 
         let result = contract.sender(alice).pause();
->>>>>>> e735e3db
         assert!(matches!(result, Err(Error::EnforcedPause(_))));
         assert!(contract.sender(alice).paused());
     }
 
     #[motsu::test]
-<<<<<<< HEAD
-    fn unpause_works(contract: Pausable) {
-        contract.paused.set(true);
-        assert!(contract.paused());
-=======
     fn unpause_works(contract: Contract<Pausable>, alice: Address) {
         contract.init(alice, construct_paused);
         assert!(contract.sender(alice).paused());
->>>>>>> e735e3db
 
         // Unpause the paused contract
         let res = contract.sender(alice).unpause();
@@ -309,18 +254,12 @@
     }
 
     #[motsu::test]
-<<<<<<< HEAD
-    fn unpause_errors_when_already_unpaused(contract: Pausable) {
-        contract.paused.set(false);
-        assert!(!contract.paused());
-=======
     fn unpause_errors_when_already_unpaused(
         contract: Contract<Pausable>,
         alice: Address,
     ) {
         contract.init(alice, construct_unpaused);
         assert!(!contract.sender(alice).paused());
->>>>>>> e735e3db
 
         // Unpause the unpaused contract
         let result = contract.sender(alice).unpause();
