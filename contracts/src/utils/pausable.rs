//! Pausable Contract.
//!
//! Contract module which allows implementing an emergency stop mechanism
//! that can be triggered by an authorized account.
//!
//! It provides functions [`Pausable::when_not_paused`]
//! and [`Pausable::when_paused`],
//! which can be added to the functions of your contract.
//!
<<<<<<< HEAD
//! Note that your contract will not be pausable by simply including this
//! module, only where you use these function.
=======
//! Note that they will not be pausable by simply including this module,
//! only once function [`Pausable::when_not_paused`] is put in place.
//!
//! Note that [`Pausable::pause`] and [`Pausable::unpause`] methods are not
//! exposed by default.
//! You should expose them manually in your contract's abi.
>>>>>>> af826dad

use alloy_sol_types::sol;
use stylus_proc::{public, sol_storage, SolidityError};
use stylus_sdk::{evm, msg};

sol! {
    /// Emitted when pause is triggered by `account`.
    #[allow(missing_docs)]
    event Paused(address account);

    /// Emitted when the pause is lifted by `account`.
    #[allow(missing_docs)]
    event Unpaused(address account);
}

sol! {
    /// Indicates an error related to the operation that failed
    /// because the contract is paused.
    #[derive(Debug)]
    #[allow(missing_docs)]
    error EnforcedPause();

    /// Indicates an error related to the operation that failed
    /// because the contract is not paused.
    #[derive(Debug)]
    #[allow(missing_docs)]
    error ExpectedPause();
}

/// A Pausable error.
#[derive(SolidityError, Debug)]
pub enum Error {
    /// Indicates an error related to the operation that failed
    /// because the contract had been in `Paused` state.
    EnforcedPause(EnforcedPause),
    /// Indicates an error related to the operation that failed
    /// because the contract had been in `Unpaused` state.
    ExpectedPause(ExpectedPause),
}

sol_storage! {
    /// State of a Pausable Contract.
    pub struct Pausable {
        /// Indicates whether the contract is `Paused`.
        bool _paused;
    }
}

#[public]
impl Pausable {
    /// Returns true if the contract is paused, and false otherwise.
    ///
    /// # Arguments
    ///
    /// * `&self` - Read access to the contract's state.
    fn paused(&self) -> bool {
        self._paused.get()
    }
}

impl Pausable {
    /// Triggers `Paused` state.
    ///
    /// # Arguments
    ///
    /// * `&mut self` - Write access to the contract's state.
    ///
    /// # Errors
    ///
    /// If the contract is in `Paused` state, then the error
    /// [`Error::EnforcedPause`] is returned.
    pub fn pause(&mut self) -> Result<(), Error> {
        self.when_not_paused()?;
        self._paused.set(true);
        evm::log(Paused { account: msg::sender() });
        Ok(())
    }

    /// Triggers `Unpaused` state.
    ///
    /// # Arguments
    ///
    /// * `&mut self` - Write access to the contract's state.
    ///
    /// # Errors
    ///
    /// If the contract is in `Unpaused` state, then the error
    /// [`Error::ExpectedPause`] is returned.
    pub fn unpause(&mut self) -> Result<(), Error> {
        self.when_paused()?;
        self._paused.set(false);
        evm::log(Unpaused { account: msg::sender() });
        Ok(())
    }

<<<<<<< HEAD
    /// Helper to make a function callable only when the contract is NOT
    /// paused.
=======
    /// Returns error when the contract is NOT paused.
>>>>>>> af826dad
    ///
    /// # Arguments
    ///
    /// * `&self` - Read access to the contract's state.
    ///
    /// # Errors
    ///
    /// If the contract is in the `Paused` state, then the error
    /// [`Error::EnforcedPause`] is returned.
    pub fn when_not_paused(&self) -> Result<(), Error> {
        if self._paused.get() {
            return Err(Error::EnforcedPause(EnforcedPause {}));
        }
        Ok(())
    }

<<<<<<< HEAD
    /// Helper to make a function callable
    /// only when the contract is paused.
=======
    /// Returns error when the contract is paused.
>>>>>>> af826dad
    ///
    /// # Arguments
    ///
    /// * `&self` - Read access to the contract's state.
    ///
    /// # Errors
    ///
    /// If the contract is in `Unpaused` state, then the error
    /// [`Error::ExpectedPause`] is returned.
    pub fn when_paused(&self) -> Result<(), Error> {
        if !self._paused.get() {
            return Err(Error::ExpectedPause(ExpectedPause {}));
        }
        Ok(())
    }
}

#[cfg(all(test, feature = "std"))]
mod tests {
    use crate::utils::pausable::{Error, Pausable};

    #[motsu::test]
    fn paused_works(contract: Pausable) {
        contract._paused.set(false);
        assert_eq!(contract.paused(), false);
        contract._paused.set(true);
        assert_eq!(contract.paused(), true);
    }

    #[motsu::test]
    fn when_not_paused_works(contract: Pausable) {
        contract._paused.set(false);
        assert_eq!(contract.paused(), false);

        let result = contract.when_not_paused();
        assert!(result.is_ok());
    }

    #[motsu::test]
    fn when_not_paused_errors_when_paused(contract: Pausable) {
        contract._paused.set(true);
        assert_eq!(contract.paused(), true);

        let result = contract.when_not_paused();
        assert!(matches!(result, Err(Error::EnforcedPause(_))));
    }

    #[motsu::test]
    fn when_paused_works(contract: Pausable) {
        contract._paused.set(true);
        assert_eq!(contract.paused(), true);

        let result = contract.when_paused();
        assert!(result.is_ok());
    }

    #[motsu::test]
    fn when_paused_errors_when_not_paused(contract: Pausable) {
        contract._paused.set(false);
        assert_eq!(contract.paused(), false);

        let result = contract.when_paused();
        assert!(matches!(result, Err(Error::ExpectedPause(_))));
    }

    #[motsu::test]
    fn pause_works(contract: Pausable) {
        contract._paused.set(false);
        assert_eq!(contract.paused(), false);

        // Pause the contract
        let res = contract.pause();
        assert!(res.is_ok());
        assert_eq!(contract.paused(), true);
    }

    #[motsu::test]
    fn pause_errors_when_already_paused(contract: Pausable) {
        contract._paused.set(true);
        assert_eq!(contract.paused(), true);

        let result = contract.pause();
        assert!(matches!(result, Err(Error::EnforcedPause(_))));
        assert_eq!(contract.paused(), true);
    }

    #[motsu::test]
    fn unpause_works(contract: Pausable) {
        contract._paused.set(true);
        assert_eq!(contract.paused(), true);

        // Unpause the paused contract
        let res = contract.unpause();
        assert!(res.is_ok());
        assert_eq!(contract.paused(), false);
    }

    #[motsu::test]
    fn unpause_errors_when_already_unpaused(contract: Pausable) {
        contract._paused.set(false);
        assert_eq!(contract.paused(), false);

        // Unpause the unpaused contract
        let result = contract.unpause();
        assert!(matches!(result, Err(Error::ExpectedPause(_))));
        assert_eq!(contract.paused(), false);
    }
}<|MERGE_RESOLUTION|>--- conflicted
+++ resolved
@@ -7,17 +7,12 @@
 //! and [`Pausable::when_paused`],
 //! which can be added to the functions of your contract.
 //!
-<<<<<<< HEAD
-//! Note that your contract will not be pausable by simply including this
-//! module, only where you use these function.
-=======
-//! Note that they will not be pausable by simply including this module,
-//! only once function [`Pausable::when_not_paused`] is put in place.
+//! Note that your contractwill not be pausable by simply including this module,
+//! only once and where you use [`Pausable::when_not_paused`].
 //!
 //! Note that [`Pausable::pause`] and [`Pausable::unpause`] methods are not
 //! exposed by default.
 //! You should expose them manually in your contract's abi.
->>>>>>> af826dad
 
 use alloy_sol_types::sol;
 use stylus_proc::{public, sol_storage, SolidityError};
@@ -113,12 +108,8 @@
         Ok(())
     }
 
-<<<<<<< HEAD
     /// Helper to make a function callable only when the contract is NOT
     /// paused.
-=======
-    /// Returns error when the contract is NOT paused.
->>>>>>> af826dad
     ///
     /// # Arguments
     ///
@@ -135,12 +126,8 @@
         Ok(())
     }
 
-<<<<<<< HEAD
     /// Helper to make a function callable
     /// only when the contract is paused.
-=======
-    /// Returns error when the contract is paused.
->>>>>>> af826dad
     ///
     /// # Arguments
     ///
