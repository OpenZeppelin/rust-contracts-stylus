//! Simple math operations missing in `stylus_sdk::storage`.
use alloy_primitives::Uint;
<<<<<<< HEAD
use alloy_sol_types::sol_data::{IntBitCount, SupportedInt};
use stylus_sdk::storage::{StorageGuardMut, StorageUint};
=======
use stylus_sdk::storage::StorageUint;
>>>>>>> 49ff3337

/// Adds value and assign the result to `self`, ignoring overflow.
pub(crate) trait AddAssignUnchecked<T> {
    /// Adds `rhs` and assign the result to `self`, ignoring overflow.
    fn add_assign_unchecked(&mut self, rhs: T);
}

impl<const B: usize, const L: usize> AddAssignUnchecked<Uint<B, L>>
<<<<<<< HEAD
    for StorageGuardMut<'_, StorageUint<B, L>>
where
    IntBitCount<B>: SupportedInt,
{
    fn add_assign_unchecked(&mut self, rhs: Uint<B, L>) {
        let new_balance = self.get() + rhs;
        self.set(new_balance);
    }
}

impl<const B: usize, const L: usize> AddAssignUnchecked<Uint<B, L>>
=======
>>>>>>> 49ff3337
    for StorageUint<B, L>
where
    IntBitCount<B>: SupportedInt,
{
    fn add_assign_unchecked(&mut self, rhs: Uint<B, L>) {
        let new_balance = self.get() + rhs;
        self.set(new_balance);
    }
}

/// Subtract value and assign the result to `self`, ignoring overflow.
pub(crate) trait SubAssignUnchecked<T> {
    /// Subtract `rhs` and assign the result to `self`, ignoring overflow.
    fn sub_assign_unchecked(&mut self, rhs: T);
}

impl<const B: usize, const L: usize> SubAssignUnchecked<Uint<B, L>>
<<<<<<< HEAD
    for StorageGuardMut<'_, StorageUint<B, L>>
where
    IntBitCount<B>: SupportedInt,
{
    fn sub_assign_unchecked(&mut self, rhs: Uint<B, L>) {
        let new_balance = self.get() - rhs;
        self.set(new_balance);
    }
}

impl<const B: usize, const L: usize> SubAssignUnchecked<Uint<B, L>>
=======
>>>>>>> 49ff3337
    for StorageUint<B, L>
where
    IntBitCount<B>: SupportedInt,
{
    fn sub_assign_unchecked(&mut self, rhs: Uint<B, L>) {
        let new_balance = self.get() - rhs;
        self.set(new_balance);
    }
}<|MERGE_RESOLUTION|>--- conflicted
+++ resolved
@@ -1,11 +1,6 @@
 //! Simple math operations missing in `stylus_sdk::storage`.
 use alloy_primitives::Uint;
-<<<<<<< HEAD
-use alloy_sol_types::sol_data::{IntBitCount, SupportedInt};
-use stylus_sdk::storage::{StorageGuardMut, StorageUint};
-=======
 use stylus_sdk::storage::StorageUint;
->>>>>>> 49ff3337
 
 /// Adds value and assign the result to `self`, ignoring overflow.
 pub(crate) trait AddAssignUnchecked<T> {
@@ -14,20 +9,6 @@
 }
 
 impl<const B: usize, const L: usize> AddAssignUnchecked<Uint<B, L>>
-<<<<<<< HEAD
-    for StorageGuardMut<'_, StorageUint<B, L>>
-where
-    IntBitCount<B>: SupportedInt,
-{
-    fn add_assign_unchecked(&mut self, rhs: Uint<B, L>) {
-        let new_balance = self.get() + rhs;
-        self.set(new_balance);
-    }
-}
-
-impl<const B: usize, const L: usize> AddAssignUnchecked<Uint<B, L>>
-=======
->>>>>>> 49ff3337
     for StorageUint<B, L>
 where
     IntBitCount<B>: SupportedInt,
@@ -45,20 +26,6 @@
 }
 
 impl<const B: usize, const L: usize> SubAssignUnchecked<Uint<B, L>>
-<<<<<<< HEAD
-    for StorageGuardMut<'_, StorageUint<B, L>>
-where
-    IntBitCount<B>: SupportedInt,
-{
-    fn sub_assign_unchecked(&mut self, rhs: Uint<B, L>) {
-        let new_balance = self.get() - rhs;
-        self.set(new_balance);
-    }
-}
-
-impl<const B: usize, const L: usize> SubAssignUnchecked<Uint<B, L>>
-=======
->>>>>>> 49ff3337
     for StorageUint<B, L>
 where
     IntBitCount<B>: SupportedInt,
