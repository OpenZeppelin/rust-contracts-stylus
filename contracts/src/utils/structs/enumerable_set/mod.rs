--- conflicted
+++ resolved
@@ -313,39 +313,6 @@
     /// verify that the [`EnumerableSet<T>`] implementations maintain their
     /// properties across all types.
     macro_rules! impl_enumerable_set_tests {
-<<<<<<< HEAD
-            ($($value_type:ty, $set_type:ty, $test_mod:ident);+ $(;)?) => {
-                $(
-                    mod $test_mod {
-                        use super::*;
-                        use motsu::prelude::Contract;
-                        use alloc::collections::BTreeSet;
-                        use stylus_sdk::prelude::TopLevelStorage;
-                        use alloy_primitives::private::proptest::{prop_assert, prop_assert_eq, proptest};
-
-
-                        unsafe impl TopLevelStorage for $set_type {}
-
-                        #[public]
-                        impl $set_type {}
-
-
-                        // tests idempotency: adding the same element multiple times has no effect
-                        #[motsu::test]
-                        fn idempotency_add(alice: Address) {
-                            proptest!(|(value: $value_type)| {
-                                let contract = Contract::<$set_type>::new();
-
-                                let first_add = contract.sender(alice).add(value);
-                                prop_assert!(first_add);
-                                prop_assert_eq!(contract.sender(alice).length(), U256::from(1));
-
-                                let subsequent_add = contract.sender(alice).add(value);
-                                prop_assert!(!subsequent_add);
-                                prop_assert_eq!(contract.sender(alice).length(), U256::from(1));
-                                prop_assert!(contract.sender(alice).contains(value));
-                            });
-=======
         ($($value_type:ty, $test_mod:ident);+ $(;)?) => {
             $(
                 mod $test_mod {
@@ -366,7 +333,6 @@
                     impl TestEnumerableSet {
                         fn add(&mut self, value: $value_type) -> bool {
                             self.set.add(value)
->>>>>>> d38a0ac2
                         }
 
                         fn remove(&mut self, value: $value_type) -> bool {
