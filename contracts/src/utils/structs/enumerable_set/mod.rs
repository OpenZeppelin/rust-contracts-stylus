--- conflicted
+++ resolved
@@ -449,7 +449,6 @@
                         });
                     }
 
-<<<<<<< HEAD
                     #[motsu::test]
                     fn consistency_multiple_paths(alice: Address, bob: Address) {
                         proptest!(|(values: Vec<$value_type>)| {
@@ -481,18 +480,6 @@
                             let set2: BTreeSet<_> = values2.into_iter().collect();
                             prop_assert_eq!(set1, set2);
                         });
-=======
-                                // Both paths should result in the same set
-                                prop_assert_eq!(contract1.sender(alice).length(), contract2.sender(bob).length());
-
-                                let values1 = contract1.sender(alice).values();
-                                let values2 = contract2.sender(bob).values();
-                                let set1: BTreeSet<_> = values1.into_iter().collect();
-                                let set2: BTreeSet<_> = values2.into_iter().collect();
-                                prop_assert_eq!(set1, set2);
-                            });
-                        }
->>>>>>> b1b0a0c7
                     }
                 }
             )+
