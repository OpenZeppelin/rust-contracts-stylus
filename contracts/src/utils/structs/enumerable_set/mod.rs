--- conflicted
+++ resolved
@@ -547,6 +547,12 @@
                             let set1: BTreeSet<_> = values1.into_iter().collect();
                             let set2: BTreeSet<_> = values2.into_iter().collect();
                             prop_assert_eq!(set1, set2);
+
+                            contract1.sender(alice).clear();
+                            contract2.sender(bob).clear();
+
+                            prop_assert_eq!(contract1.sender(alice).length(), U256::ZERO);
+                            prop_assert_eq!(contract2.sender(bob).length(), U256::ZERO);
                         });
                     }
 
@@ -605,25 +611,9 @@
                         let huge_start = U256::from(usize::MAX) + U256::ONE;
                         let huge_end = huge_start + uint!(100_U256);
 
-<<<<<<< HEAD
-                                let values1 = contract1.sender(alice).values();
-                                let values2 = contract2.sender(bob).values();
-                                let set1: BTreeSet<_> = values1.into_iter().collect();
-                                let set2: BTreeSet<_> = values2.into_iter().collect();
-                                prop_assert_eq!(set1, set2);
-
-                                contract1.sender(alice).clear();
-                                contract2.sender(bob).clear();
-
-                                prop_assert_eq!(contract1.sender(alice).length(), U256::ZERO);
-                                prop_assert_eq!(contract2.sender(bob).length(), U256::ZERO);
-                            });
-                        }
-=======
                         // This should use the slow U256 path and return empty (out of bounds)
                         let empty_slice = contract.sender(alice).values_slice(huge_start, huge_end);
                         assert_eq!(empty_slice.len(), 0);
->>>>>>> d38a0ac2
 
                         // Test U256 path with start=0 but end beyond usize::MAX
                         let mixed_slice = contract.sender(alice).values_slice(U256::ZERO, huge_start);
