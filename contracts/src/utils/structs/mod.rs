--- conflicted
+++ resolved
@@ -1,7 +1,3 @@
 //! Solidity storage types used by other contracts.
 pub mod bitmap;
-<<<<<<< HEAD
-mod checkpoints;
-=======
-pub mod checkpoints;
->>>>>>> f9470667
+pub mod checkpoints;