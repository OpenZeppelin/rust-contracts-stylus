--- conflicted
+++ resolved
@@ -163,13 +163,8 @@
     }
 
     #[test]
-<<<<<<< HEAD
-    fn eip712_domain_returns_correct_domain_fields() {
-        let contract = TestEIP712::default();
-=======
     fn domain_test() {
         let contract = TestEIP712;
->>>>>>> 1e2164d4
         let domain = contract.eip712_domain();
         assert_eq!(FIELDS, domain.0);
         assert_eq!(TestEIP712::NAME, domain.1);
