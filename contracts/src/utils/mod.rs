//! Common Smart Contracts utilities.
pub mod address;
pub mod cryptography;
pub mod introspection;
pub mod math;
pub mod metadata;
pub mod nonces;
pub mod pausable;
<<<<<<< HEAD
pub mod storage_slot;
=======
pub mod precompiles;
>>>>>>> 53ac1011
pub mod structs;

pub use metadata::Metadata;
pub use pausable::{IPausable, Pausable};<|MERGE_RESOLUTION|>--- conflicted
+++ resolved
@@ -6,11 +6,8 @@
 pub mod metadata;
 pub mod nonces;
 pub mod pausable;
-<<<<<<< HEAD
+pub mod precompiles;
 pub mod storage_slot;
-=======
-pub mod precompiles;
->>>>>>> 53ac1011
 pub mod structs;
 
 pub use metadata::Metadata;
