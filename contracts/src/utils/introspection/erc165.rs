--- conflicted
+++ resolved
@@ -34,30 +34,7 @@
     /// * `interface_id` - The interface identifier, as specified in the [ERC].
     ///
     /// [ERC]: https://eips.ethereum.org/EIPS/eip-165#how-interfaces-are-identified
-<<<<<<< HEAD
-    fn supports_interface(interface_id: FixedBytes<4>) -> bool;
-}
-
-/// Implementation of the [`IErc165`] trait.
-///
-/// Contracts that want to support ERC-165 should implement the [`IErc165`]
-/// trait for the additional interface id that will be supported and call
-/// [`Erc165::supports_interface`] like:
-///
-/// ```rust,ignore
-/// impl IErc165 for Erc20 {
-///     fn supports_interface(interface_id: FixedBytes<4>) -> bool {
-///         <Self as IErc20>::INTERFACE_ID == u32::from_be_bytes(*interface_id)
-///             || Erc165::supports_interface(interface_id)
-///     }
-/// }
-/// ```
-pub struct Erc165;
-
-impl IErc165 for Erc165 {
-    fn supports_interface(interface_id: FixedBytes<4>) -> bool {
-        Self::INTERFACE_ID == u32::from_be_bytes(*interface_id)
-    }
+    fn supports_interface(&self, interface_id: FixedBytes<4>) -> bool;
 }
 
 #[cfg(all(test, feature = "std"))]
@@ -180,7 +157,4 @@
             }
         }
     }
-=======
-    fn supports_interface(&self, interface_id: FixedBytes<4>) -> bool;
->>>>>>> cc26dafd
 }