--- conflicted
+++ resolved
@@ -429,11 +429,7 @@
     use motsu::prelude::Contract;
     use stylus_sdk::{
         alloy_primitives::{Address, FixedBytes},
-<<<<<<< HEAD
-        prelude::TopLevelStorage,
-=======
         prelude::*,
->>>>>>> fa12c0c4
     };
 
     use super::{AccessControl, Error, IAccessControl};
