//! Contract module which provides a basic access control mechanism, where
//! there is an account (an owner) that can be granted exclusive access to
//! specific functions.
//!
//! The initial owner is set to the address provided by the deployer. This can
//! later be changed with [`Ownable::transfer_ownership`].
//!
//! This module is used through inheritance. It will make available the
//! [`Ownable::only_owner`] function, which can be called to restrict operations
//! to the owner.
use alloy_primitives::Address;
use alloy_sol_types::sol;
use stylus_sdk::{
    evm, msg,
<<<<<<< HEAD
    stylus_proc::{public, sol_storage},
=======
    stylus_proc::{public, sol_storage, SolidityError},
>>>>>>> dce09d35
};

sol! {
    /// Emitted when ownership gets transferred between accounts.
    #[allow(missing_docs)]
    event OwnershipTransferred(address indexed previous_owner, address indexed new_owner);
}

sol! {
    /// The caller account is not authorized to perform an operation.
    ///
    /// * `account` - Account that was found to not be authorized.
    #[derive(Debug)]
    #[allow(missing_docs)]
    error OwnableUnauthorizedAccount(address account);
    /// The owner is not a valid owner account. (eg. `Address::ZERO`)
    ///
    /// * `owner` - Account that's not allowed to become the owner.
    #[derive(Debug)]
    #[allow(missing_docs)]
    error OwnableInvalidOwner(address owner);
}

/// An error that occurred in the implementation of an [`Ownable`] contract.
#[derive(SolidityError, Debug)]
pub enum Error {
    /// The caller account is not authorized to perform an operation.
    UnauthorizedAccount(OwnableUnauthorizedAccount),
    /// The owner is not a valid owner account. (eg. `Address::ZERO`)
    InvalidOwner(OwnableInvalidOwner),
}

sol_storage! {
    /// State of an `Ownable` contract.
    pub struct Ownable {
        /// The current owner of this contract.
        address _owner;
    }
}

#[public]
impl Ownable {
    /// Returns the address of the current owner.
    pub fn owner(&self) -> Address {
        self._owner.get()
    }

    /// Checks if the [`msg::sender`] is set as the owner.
    ///
    /// # Errors
    ///
    /// If called by any account other than the owner, then the error
    /// [`Error::UnauthorizedAccount`] is returned.
    pub fn only_owner(&self) -> Result<(), Error> {
        let account = msg::sender();
        if self.owner() != account {
            return Err(Error::UnauthorizedAccount(
                OwnableUnauthorizedAccount { account },
            ));
        }

        Ok(())
    }

    /// Transfers ownership of the contract to a new account (`new_owner`). Can
    /// only be called by the current owner.
    ///
    /// # Arguments
    ///
    /// * `&mut self` - Write access to the contract's state.
    /// * `new_owner` - The next owner of this contract.
    ///
    /// # Errors
    ///
    /// If `new_owner` is the zero address, then the error
    /// [`OwnableInvalidOwner`] is returned.
    pub fn transfer_ownership(
        &mut self,
        new_owner: Address,
    ) -> Result<(), Error> {
        self.only_owner()?;

        if new_owner == Address::ZERO {
            return Err(Error::InvalidOwner(OwnableInvalidOwner {
                owner: Address::ZERO,
            }));
        }

        self._transfer_ownership(new_owner);

        Ok(())
    }

    /// Leaves the contract without owner. It will not be possible to call
    /// [`Self::only_owner`] functions. Can only be called by the current owner.
    ///
    /// NOTE: Renouncing ownership will leave the contract without an owner,
    /// thereby disabling any functionality that is only available to the owner.
    ///
    /// # Errors
    ///
    /// If not called by the owner, then the error
    /// [`Error::UnauthorizedAccount`] is returned.
    pub fn renounce_ownership(&mut self) -> Result<(), Error> {
        self.only_owner()?;
        self._transfer_ownership(Address::ZERO);
        Ok(())
    }
}

impl Ownable {
    /// Transfers ownership of the contract to a new account (`new_owner`).
    /// Internal function without access restriction.
    ///
    /// # Arguments
    ///
    /// * `&mut self` - Write access to the contract's state.
    /// * `new_owner` - Account that's gonna be the next owner.
    pub fn _transfer_ownership(&mut self, new_owner: Address) {
        let previous_owner = self._owner.get();
        self._owner.set(new_owner);
        evm::log(OwnershipTransferred { previous_owner, new_owner });
    }
}

#[cfg(all(test, feature = "std"))]
mod tests {
    use alloy_primitives::{address, Address};
    use stylus_sdk::msg;

    use super::{Error, Ownable};

    const ALICE: Address = address!("A11CEacF9aa32246d767FCCD72e02d6bCbcC375d");

    #[motsu::test]
    fn reads_owner(contract: Ownable) {
        contract._owner.set(msg::sender());
        let owner = contract.owner();
        assert_eq!(owner, msg::sender());
    }

    #[motsu::test]
    fn transfers_ownership(contract: Ownable) {
        contract._owner.set(msg::sender());

        contract.transfer_ownership(ALICE).expect("should transfer ownership");
        let owner = contract._owner.get();
        assert_eq!(owner, ALICE);
    }

    #[motsu::test]
    fn prevents_non_onwers_from_transferring(contract: Ownable) {
        // Alice must be set as owner, because we can't set the
        // `msg::sender` yet.
        contract._owner.set(ALICE);

        let bob = address!("B0B0cB49ec2e96DF5F5fFB081acaE66A2cBBc2e2");
        let err = contract.transfer_ownership(bob).unwrap_err();
        assert!(matches!(err, Error::UnauthorizedAccount(_)));
    }

    #[motsu::test]
    fn prevents_reaching_stuck_state(contract: Ownable) {
        contract._owner.set(msg::sender());

        let err = contract.transfer_ownership(Address::ZERO).unwrap_err();
        assert!(matches!(err, Error::InvalidOwner(_)));
    }

    #[motsu::test]
    fn loses_ownership_after_renouncing(contract: Ownable) {
        contract._owner.set(msg::sender());

        let _ = contract.renounce_ownership();
        let owner = contract._owner.get();
        assert_eq!(owner, Address::ZERO);
    }

    #[motsu::test]
    fn prevents_non_owners_from_renouncing(contract: Ownable) {
        // Alice must be set as owner, because we can't set the
        // `msg::sender` yet.
        contract._owner.set(ALICE);

        let err = contract.renounce_ownership().unwrap_err();
        assert!(matches!(err, Error::UnauthorizedAccount(_)));
    }

    #[motsu::test]
    fn recovers_access_using_internal_transfer(contract: Ownable) {
        contract._owner.set(ALICE);

        contract._transfer_ownership(ALICE);
        let owner = contract._owner.get();
        assert_eq!(owner, ALICE);
    }
}<|MERGE_RESOLUTION|>--- conflicted
+++ resolved
@@ -12,11 +12,7 @@
 use alloy_sol_types::sol;
 use stylus_sdk::{
     evm, msg,
-<<<<<<< HEAD
-    stylus_proc::{public, sol_storage},
-=======
     stylus_proc::{public, sol_storage, SolidityError},
->>>>>>> dce09d35
 };
 
 sol! {
