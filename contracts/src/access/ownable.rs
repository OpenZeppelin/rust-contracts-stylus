--- conflicted
+++ resolved
@@ -209,33 +209,8 @@
     unsafe impl TopLevelStorage for Ownable {}
 
     #[motsu::test]
-<<<<<<< HEAD
-    fn reads_owner(contract: Ownable) {
-        contract.owner.set(msg::sender());
-        let owner = contract.owner();
-        assert_eq!(owner, msg::sender());
-    }
-
-    #[motsu::test]
-    fn transfers_ownership(contract: Ownable) {
-        contract.owner.set(msg::sender());
-
-        contract.transfer_ownership(ALICE).expect("should transfer ownership");
-        let owner = contract.owner.get();
-        assert_eq!(owner, ALICE);
-    }
-
-    #[motsu::test]
-    fn prevents_non_onwers_from_transferring(contract: Ownable) {
-        // Alice must be set as owner, because we can't set the
-        // `msg::sender` yet.
-        contract.owner.set(ALICE);
-
-        let bob = address!("B0B0cB49ec2e96DF5F5fFB081acaE66A2cBBc2e2");
-        let err = contract.transfer_ownership(bob).unwrap_err();
-=======
     fn reads_owner(contract: Contract<Ownable>, alice: Address) {
-        contract.init(alice, |contract| contract._owner.set(alice));
+        contract.init(alice, |contract| contract.owner.set(alice));
         let owner = contract.sender(alice).owner();
         assert_eq!(owner, alice);
     }
@@ -246,7 +221,7 @@
         alice: Address,
         bob: Address,
     ) {
-        contract.init(alice, |contract| contract._owner.set(alice));
+        contract.init(alice, |contract| contract.owner.set(alice));
 
         contract
             .sender(alice)
@@ -262,97 +237,63 @@
         alice: Address,
         bob: Address,
     ) {
-        contract.init(alice, |contract| contract._owner.set(bob));
+        contract.init(alice, |contract| contract.owner.set(bob));
 
         let err = contract.sender(alice).transfer_ownership(bob).unwrap_err();
->>>>>>> e735e3db
         assert!(matches!(err, Error::UnauthorizedAccount(_)));
     }
 
     #[motsu::test]
-<<<<<<< HEAD
-    fn prevents_reaching_stuck_state(contract: Ownable) {
-        contract.owner.set(msg::sender());
-
-        let err = contract.transfer_ownership(Address::ZERO).unwrap_err();
-=======
     fn prevents_reaching_stuck_state(
         contract: Contract<Ownable>,
         alice: Address,
     ) {
-        contract.init(alice, |contract| contract._owner.set(alice));
+        contract.init(alice, |contract| contract.owner.set(alice));
 
         let err = contract
             .sender(alice)
             .transfer_ownership(Address::ZERO)
             .unwrap_err();
->>>>>>> e735e3db
         assert!(matches!(err, Error::InvalidOwner(_)));
     }
 
     #[motsu::test]
-<<<<<<< HEAD
-    fn loses_ownership_after_renouncing(contract: Ownable) {
-        contract.owner.set(msg::sender());
-
-        let _ = contract.renounce_ownership();
-        let owner = contract.owner.get();
-=======
     fn loses_ownership_after_renouncing(
         contract: Contract<Ownable>,
         alice: Address,
     ) {
-        contract.init(alice, |contract| contract._owner.set(alice));
+        contract.init(alice, |contract| contract.owner.set(alice));
 
         contract
             .sender(alice)
             .renounce_ownership()
             .expect("should renounce ownership");
         let owner = contract.sender(alice).owner();
->>>>>>> e735e3db
         assert_eq!(owner, Address::ZERO);
     }
 
     #[motsu::test]
-<<<<<<< HEAD
-    fn prevents_non_owners_from_renouncing(contract: Ownable) {
-        // Alice must be set as owner, because we can't set the
-        // `msg::sender` yet.
-        contract.owner.set(ALICE);
-
-        let err = contract.renounce_ownership().unwrap_err();
-=======
     fn prevents_non_owners_from_renouncing(
         contract: Contract<Ownable>,
         alice: Address,
         bob: Address,
     ) {
-        contract.init(alice, |contract| contract._owner.set(bob));
+        contract.init(alice, |contract| contract.owner.set(bob));
 
         let err = contract.sender(alice).renounce_ownership().unwrap_err();
->>>>>>> e735e3db
         assert!(matches!(err, Error::UnauthorizedAccount(_)));
     }
 
     #[motsu::test]
-<<<<<<< HEAD
-    fn recovers_access_using_internal_transfer(contract: Ownable) {
-        contract.owner.set(ALICE);
-
-        contract._transfer_ownership(ALICE);
-        let owner = contract.owner.get();
-        assert_eq!(owner, ALICE);
-=======
     fn recovers_access_using_internal_transfer(
         contract: Contract<Ownable>,
         alice: Address,
         bob: Address,
     ) {
-        contract.init(alice, |contract| contract._owner.set(bob));
+        contract.init(alice, |contract| contract.owner.set(bob));
 
         contract.sender(alice)._transfer_ownership(bob);
         let owner = contract.sender(alice).owner();
         assert_eq!(owner, bob);
->>>>>>> e735e3db
     }
 }