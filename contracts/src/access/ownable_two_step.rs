--- conflicted
+++ resolved
@@ -24,14 +24,9 @@
 pub use sol::*;
 use stylus_sdk::{evm, msg, prelude::*, storage::StorageAddress};
 
-<<<<<<< HEAD
-use crate::access::ownable::{
-    self, IOwnable, Ownable, OwnableInvalidOwner, OwnableUnauthorizedAccount,
-=======
 use crate::{
     access::ownable::{self, IOwnable, Ownable, OwnableUnauthorizedAccount},
     utils::introspection::erc165::{Erc165, IErc165},
->>>>>>> 17b270e1
 };
 
 #[cfg_attr(coverage_nightly, coverage(off))]
