--- conflicted
+++ resolved
@@ -16,12 +16,8 @@
 //! This module uses [`Ownable`] as a member, and makes all its public functions
 //! available.
 
-<<<<<<< HEAD
 use alloc::{vec, vec::Vec};
-=======
-use alloc::vec::Vec;
 use core::ops::{Deref, DerefMut};
->>>>>>> 180e24ea
 
 use alloy_primitives::Address;
 pub use sol::*;
