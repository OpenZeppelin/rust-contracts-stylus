//! Implementation of the ERC-2309 "Consecutive Transfer Extension" as defined
//! in the [ERC].
//!
//! This extension allows the minting large batches of tokens, during
//! contract construction only. For upgradeable contracts, this implies that
//! batch minting is only available during proxy deployment, and not in
//! subsequent upgrades. These batches are limited to 5000 tokens at a time by
//! default to accommodate off-chain indexers.
//!
//! Using this extension removes the ability to mint single tokens during
//! contract construction. This ability is regained after construction. During
//! construction, only batch minting is allowed.
//!
//! Fields `_first_consecutive_id` (used to offset first token id) and
//! `_max_batch_size` (used to restrict maximum batch size) can be assigned
//! during construction with `koba` (stylus construction tooling) within
//! solidity constructor file.
//!
//! IMPORTANT: Consecutive mint of [`Erc721Consecutive`] tokens is only allowed
//! inside the contract's Solidity constructor.
//! As opposed to the Solidity implementation of Consecutive, there is no
//! restriction on the [`Erc721Consecutive::_update`] function call since it is
//! not possible to call a Rust function from the Solidity constructor.
//!
//! [ERC]: https://eips.ethereum.org/EIPS/eip-2309

use alloc::vec;

use alloy_primitives::{uint, Address, U256};
use stylus_sdk::{
    abi::Bytes,
    evm, msg,
<<<<<<< HEAD
    stylus_proc::{public, sol_storage, SolidityError},
=======
    prelude::{storage, TopLevelStorage},
    stylus_proc::{public, SolidityError},
>>>>>>> 603e74ed
};

use crate::{
    token::{
        erc721,
        erc721::{
            Approval, ERC721IncorrectOwner, ERC721InvalidApprover,
            ERC721InvalidReceiver, ERC721InvalidSender, ERC721NonexistentToken,
            Erc721, IErc721, Transfer,
        },
    },
    utils::{
        math::storage::{AddAssignUnchecked, SubAssignUnchecked},
        structs::{
            bitmap::BitMap,
            checkpoints,
            checkpoints::{Size, Trace, S160},
        },
    },
};

type U96 = <S160 as Size>::Key;
type StorageU96 = <S160 as Size>::KeyStorage;

/// State of an [`Erc721Consecutive`] token.
#[storage]
pub struct Erc721Consecutive {
    /// Erc721 contract storage.
    pub erc721: Erc721,
    /// Checkpoint library contract for sequential ownership.
    pub _sequential_ownership: Trace<S160>,
    /// BitMap library contract for sequential burn of tokens.
    pub _sequential_burn: BitMap,
    /// Used to offset the first token id in
    /// [`Erc721Consecutive::_next_consecutive_id`].
    pub _first_consecutive_id: StorageU96,
    /// Maximum size of a batch of consecutive tokens. This is designed to
    /// limit stress on off-chain indexing services that have to record one
    /// entry per token, and have protections against "unreasonably large"
    /// batches of tokens.
    pub _max_batch_size: StorageU96,
}

pub use sol::*;
#[cfg_attr(coverage_nightly, coverage(off))]
mod sol {
    use alloy_sol_macro::sol;

    sol! {
        /// Emitted when the tokens from `from_token_id` to `to_token_id` are transferred from `from_address` to `to_address`.
        ///
        /// * `from_token_id` - First token being transferred.
        /// * `to_token_id` - Last token being transferred.
        /// * `from_address` - Address from which tokens will be transferred.
        /// * `to_address` - Address where the tokens will be transferred to.
        #[allow(missing_docs)]
        event ConsecutiveTransfer(
            uint256 indexed from_token_id,
            uint256 to_token_id,
            address indexed from_address,
            address indexed to_address
        );
    }

    sol! {
        /// Batch mint is restricted to the constructor.
        /// Any batch mint not emitting the [`Transfer`] event outside of the constructor
        /// is non ERC-721 compliant.
        #[derive(Debug)]
        #[allow(missing_docs)]
        error ERC721ForbiddenBatchMint();

        /// Exceeds the max number of mints per batch.
        #[derive(Debug)]
        #[allow(missing_docs)]
        error ERC721ExceededMaxBatchMint(uint256 batch_size, uint256 max_batch);

        /// Individual minting is not allowed.
        #[derive(Debug)]
        #[allow(missing_docs)]
        error ERC721ForbiddenMint();

        /// Batch burn is not supported.
        #[derive(Debug)]
        #[allow(missing_docs)]
        error ERC721ForbiddenBatchBurn();
    }
}

/// An [`Erc721Consecutive`] error.
#[derive(SolidityError, Debug)]
pub enum Error {
    /// Error type from [`Erc721`] contract [`erc721::Error`].
    Erc721(erc721::Error),
    /// Error type from checkpoint contract [`checkpoints::Error`].
    Checkpoints(checkpoints::Error),
    /// Batch mint is restricted to the constructor.
    /// Any batch mint not emitting the [`Transfer`] event outside of
    /// the constructor is non ERC-721 compliant.
    ForbiddenBatchMint(ERC721ForbiddenBatchMint),
    /// Exceeds the max amount of mints per batch.
    ExceededMaxBatchMint(ERC721ExceededMaxBatchMint),
    /// Individual minting is not allowed.
    ForbiddenMint(ERC721ForbiddenMint),
    /// Batch burn is not supported.
    ForbiddenBatchBurn(ERC721ForbiddenBatchBurn),
}

// ************** ERC-721 External **************

#[public]
impl IErc721 for Erc721Consecutive {
    type Error = Error;

    fn balance_of(&self, owner: Address) -> Result<U256, Error> {
        Ok(self.erc721.balance_of(owner)?)
    }

    fn owner_of(&self, token_id: U256) -> Result<Address, Error> {
        self._require_owned(token_id)
    }

    fn safe_transfer_from(
        &mut self,
        from: Address,
        to: Address,
        token_id: U256,
    ) -> Result<(), Error> {
        // TODO: Once the SDK supports the conversion,
        // use alloy_primitives::bytes!("") here.
        self.safe_transfer_from_with_data(from, to, token_id, vec![].into())
    }

    #[selector(name = "safeTransferFrom")]
    fn safe_transfer_from_with_data(
        &mut self,
        from: Address,
        to: Address,
        token_id: U256,
        data: Bytes,
    ) -> Result<(), Error> {
        self.transfer_from(from, to, token_id)?;
        Ok(self.erc721._check_on_erc721_received(
            msg::sender(),
            from,
            to,
            token_id,
            &data,
        )?)
    }

    fn transfer_from(
        &mut self,
        from: Address,
        to: Address,
        token_id: U256,
    ) -> Result<(), Error> {
        if to.is_zero() {
            return Err(erc721::Error::InvalidReceiver(
                ERC721InvalidReceiver { receiver: Address::ZERO },
            )
            .into());
        }

        // Setting an "auth" argument enables the `_is_authorized` check which
        // verifies that the token exists (`!from.is_zero()`). Therefore, it is
        // not needed to verify that the return value is not 0 here.
        let previous_owner = self._update(to, token_id, msg::sender())?;
        if previous_owner != from {
            return Err(erc721::Error::IncorrectOwner(ERC721IncorrectOwner {
                sender: from,
                token_id,
                owner: previous_owner,
            })
            .into());
        }
        Ok(())
    }

    fn approve(&mut self, to: Address, token_id: U256) -> Result<(), Error> {
        self._approve(to, token_id, msg::sender(), true)
    }

    fn set_approval_for_all(
        &mut self,
        operator: Address,
        approved: bool,
    ) -> Result<(), Error> {
        Ok(self.erc721.set_approval_for_all(operator, approved)?)
    }

    fn get_approved(&self, token_id: U256) -> Result<Address, Error> {
        self._require_owned(token_id)?;
        Ok(self.erc721._get_approved(token_id))
    }

    fn is_approved_for_all(&self, owner: Address, operator: Address) -> bool {
        self.erc721.is_approved_for_all(owner, operator)
    }
}

// ************** Consecutive **************

impl Erc721Consecutive {
    /// Override of [`Erc721::_owner_of`] that checks the sequential
    /// ownership structure for tokens that have been minted as part of a
    /// batch, and not yet transferred.
    ///
    /// # Arguments
    ///
    /// * `&self` - Read access to the contract's state.
    /// * `token_id` - Token id as a number.
    pub fn _owner_of(&self, token_id: U256) -> Address {
        let owner = self.erc721._owner_of(token_id);
        // If token is owned by the core, or beyond consecutive range, return
        // base value.
        if !owner.is_zero()
            || token_id < U256::from(self._first_consecutive_id())
            || token_id > U256::from(U96::MAX)
        {
            return owner;
        }

        // Otherwise, check the token was not burned, and fetch ownership from
        // the anchors.
        if self._sequential_burn.get(token_id) {
            Address::ZERO
        } else {
            // NOTE: Bounds already checked. No need for safe cast of token_id
            self._sequential_ownership.lower_lookup(U96::from(token_id)).into()
        }
    }

    /// Mint a batch of tokens with length `batch_size` for `to`.
    /// Returns the token id of the first token minted in the batch; if
    /// `batch_size` is 0, returns the number of consecutive ids minted so
    /// far.
    ///
    /// Requirements:
    ///
    /// * `batch_size` must not be greater than
    ///   [`Erc721Consecutive::_max_batch_size`].
    /// * The function is called in the constructor of the contract (directly or
    ///   indirectly).
    ///
    /// CAUTION: Does not emit a [Transfer] event.
    /// This is ERC-721 compliant as
    /// long as it is done inside of the constructor, which is enforced by
    /// this function.
    ///
    /// CAUTION: Does not invoke
    /// [`erc721::IERC721Receiver::on_erc_721_received`] on the receiver.
    ///
    /// # Arguments
    ///
    /// * `&self` - Write access to the contract's state.
    /// * `token_id` - Token id as a number.
    ///
    /// # Errors
    ///
    /// If `to` is `Address::ZERO`, then the error
    /// [`erc721::Error::InvalidReceiver`] is returned.
    /// If `batch_size` exceeds [`Erc721Consecutive::_max_batch_size`],
    /// then the error [`Error::ExceededMaxBatchMint`] is returned.
    ///
    /// # Events
    ///
    /// Emits a [`ConsecutiveTransfer`] event.
    #[cfg(all(test, feature = "std"))]
    fn _mint_consecutive(
        &mut self,
        to: Address,
        batch_size: U96,
    ) -> Result<U96, Error> {
        let next = self._next_consecutive_id();

        // Minting a batch of size 0 is a no-op.
        if batch_size > U96::ZERO {
            if to.is_zero() {
                return Err(erc721::Error::InvalidReceiver(
                    ERC721InvalidReceiver { receiver: Address::ZERO },
                )
                .into());
            }

            if batch_size > self._max_batch_size() {
                return Err(ERC721ExceededMaxBatchMint {
                    batch_size: U256::from(batch_size),
                    max_batch: U256::from(self._max_batch_size()),
                }
                .into());
            }

            // Push an ownership checkpoint & emit event.
            let last = next + batch_size - uint!(1_U96);
            self._sequential_ownership.push(last, to.into())?;

            // The invariant required by this function is preserved because the
            // new sequential_ownership checkpoint is attributing
            // ownership of `batch_size` new tokens to account `to`.
            self.erc721._increase_balance(
                to,
                alloy_primitives::U128::from(batch_size),
            );

            evm::log(ConsecutiveTransfer {
                from_token_id: next.to::<U256>(),
                to_token_id: last.to::<U256>(),
                from_address: Address::ZERO,
                to_address: to,
            });
        };
        Ok(next)
    }

    /// Override of [`Erc721::_update`] that restricts normal minting to after
    /// construction.
    ///
    /// # Arguments
    ///
    /// * `&mut self` - Write access to the contract's state.
    /// * `to` - Account of the recipient.
    /// * `token_id` - Token id as a number.
    /// * `auth` - Account used for authorization of the update.
    ///
    /// # Errors
    ///
    /// If token does not exist and `auth` is not `Address::ZERO`, then the
    /// error [`erc721::Error::NonexistentToken`] is returned.
    /// If `auth` is not `Address::ZERO` and `auth` does not have a right to
    /// approve this token, then the error
    /// [`erc721::Error::InsufficientApproval`] is returned.
    ///
    /// # Events
    ///
    /// Emits a [`Transfer`] event.
    pub fn _update(
        &mut self,
        to: Address,
        token_id: U256,
        auth: Address,
    ) -> Result<Address, Error> {
        let previous_owner = self._update_base(to, token_id, auth)?;

        // if we burn
        if to.is_zero()
            // and the token_id was minted in a batch
            && token_id < U256::from(self._next_consecutive_id())
            // and the token was never marked as burnt
            && !self._sequential_burn.get(token_id)
        {
            // record burn
            self._sequential_burn.set(token_id);
        }

        Ok(previous_owner)
    }

    /// Returns the next token id to mint using [`Self::_mint_consecutive`]. It
    /// will return [`Erc721Consecutive::_first_consecutive_id`] if no
    /// consecutive token id has been minted before.
    ///
    /// # Arguments
    ///
    /// * `&self` - Read access to the contract's state.
    fn _next_consecutive_id(&self) -> U96 {
        match self._sequential_ownership.latest_checkpoint() {
            None => self._first_consecutive_id(),
            Some((latest_id, _)) => latest_id + uint!(1_U96),
        }
    }

    /// Used to offset the first token id in
    /// [`Erc721Consecutive::_next_consecutive_id`].
    fn _first_consecutive_id(&self) -> U96 {
        self._first_consecutive_id.get()
    }

    /// Maximum size of consecutive token's batch.
    /// This is designed to limit stress on off-chain indexing services that
    /// have to record one entry per token, and have protections against
    /// "unreasonably large" batches of tokens.
    fn _max_batch_size(&self) -> U96 {
        self._max_batch_size.get()
    }
}

// ************** ERC-721 Internal **************

impl Erc721Consecutive {
    /// Transfers `token_id` from its current owner to `to`, or alternatively
    /// mints (or burns) if the current owner (or `to`) is the `Address::ZERO`.
    /// Returns the owner of the `token_id` before the update.
    ///
    /// The `auth` argument is optional. If the value passed is non-zero, then
    /// this function will check that `auth` is either the owner of the
    /// token, or approved to operate on the token (by the owner).
    ///
    /// NOTE: If overriding this function in a way that tracks balances, see
    /// also [`Erc721::_increase_balance`].
    fn _update_base(
        &mut self,
        to: Address,
        token_id: U256,
        auth: Address,
    ) -> Result<Address, Error> {
        let from = self._owner_of(token_id);

        // Perform (optional) operator check.
        if !auth.is_zero() {
            self.erc721._check_authorized(from, auth, token_id)?;
        }

        // Execute the update.
        if !from.is_zero() {
            // Clear approval. No need to re-authorize or emit the `Approval`
            // event.
            self._approve(Address::ZERO, token_id, Address::ZERO, false)?;
            self.erc721
                ._balances
                .setter(from)
                .sub_assign_unchecked(uint!(1_U256));
        }

        if !to.is_zero() {
            self.erc721
                ._balances
                .setter(to)
                .add_assign_unchecked(uint!(1_U256));
        }

        self.erc721._owners.setter(token_id).set(to);
        evm::log(Transfer { from, to, token_id });
        Ok(from)
    }

    /// Mints `token_id` and transfers it to `to`.
    ///
    /// WARNING: Usage of this method is discouraged, use [`Self::_safe_mint`]
    /// whenever possible.
    ///
    /// # Arguments
    ///
    /// * `&mut self` - Write access to the contract's state.
    /// * `to` - Account of the recipient.
    /// * `token_id` - Token id as a number.
    ///
    /// # Errors
    ///
    /// If `token_id` already exists, then the error
    /// [`erc721::Error::InvalidSender`] is returned.
    /// If `to` is `Address::ZERO`, then the error
    /// [`erc721::Error::InvalidReceiver`] is returned.
    ///
    /// # Requirements:
    ///
    /// * `token_id` must not exist.
    /// * `to` cannot be `Address::ZERO`.
    ///
    /// # Events
    ///
    /// Emits a [`Transfer`] event.
    pub fn _mint(&mut self, to: Address, token_id: U256) -> Result<(), Error> {
        if to.is_zero() {
            return Err(erc721::Error::InvalidReceiver(
                ERC721InvalidReceiver { receiver: Address::ZERO },
            )
            .into());
        }

        let previous_owner = self._update(to, token_id, Address::ZERO)?;
        if !previous_owner.is_zero() {
            return Err(erc721::Error::InvalidSender(ERC721InvalidSender {
                sender: Address::ZERO,
            })
            .into());
        }
        Ok(())
    }

    /// Mints `token_id`, transfers it to `to`,
    /// and checks for `to`'s acceptance.
    ///
    /// An additional `data` parameter is forwarded to
    /// [`erc721::IERC721Receiver::on_erc_721_received`] to contract recipients.
    ///
    /// # Arguments
    ///
    /// * `&mut self` - Write access to the contract's state.
    /// * `to` - Account of the recipient.
    /// * `token_id` - Token id as a number.
    /// * `data` - Additional data with no specified format, sent in the call to
    ///   [`Erc721::_check_on_erc721_received`].
    ///
    /// # Errors
    ///
    /// If `token_id` already exists, then the error
    /// [`erc721::Error::InvalidSender`] is returned.
    /// If `to` is `Address::ZERO`, then the error
    /// [`erc721::Error::InvalidReceiver`] is returned.
    /// If [`erc721::IERC721Receiver::on_erc_721_received`] hasn't returned its
    /// interface id or returned with error, then the error
    /// [`erc721::Error::InvalidReceiver`] is returned.
    ///
    /// # Requirements:
    ///
    /// * `token_id` must not exist.
    /// * If `to` refers to a smart contract, it must implement
    ///   [`erc721::IERC721Receiver::on_erc_721_received`], which is called upon
    ///   a `safe_transfer`.
    ///
    /// # Events
    ///
    /// Emits a [`Transfer`] event.
    pub fn _safe_mint(
        &mut self,
        to: Address,
        token_id: U256,
        data: &Bytes,
    ) -> Result<(), Error> {
        self._mint(to, token_id)?;
        Ok(self.erc721._check_on_erc721_received(
            msg::sender(),
            Address::ZERO,
            to,
            token_id,
            data,
        )?)
    }

    /// Destroys `token_id`.
    ///
    /// The approval is cleared when the token is burned. This is an
    /// internal function that does not check if the sender is authorized
    /// to operate on the token.
    ///
    /// # Arguments
    ///
    /// * `&mut self` - Write access to the contract's state.
    /// * `token_id` - Token id as a number.
    ///
    /// # Errors
    ///
    /// If token does not exist, then the error
    /// [`erc721::Error::NonexistentToken`] is returned.
    ///
    /// # Requirements:
    ///
    /// * `token_id` must exist.
    ///
    /// # Events
    ///
    /// Emits a [`Transfer`] event.
    pub fn _burn(&mut self, token_id: U256) -> Result<(), Error> {
        let previous_owner =
            self._update(Address::ZERO, token_id, Address::ZERO)?;
        if previous_owner.is_zero() {
            return Err(erc721::Error::NonexistentToken(
                ERC721NonexistentToken { token_id },
            )
            .into());
        }
        Ok(())
    }

    /// Transfers `token_id` from `from` to `to`.
    ///
    /// As opposed to [`Self::transfer_from`], this imposes no restrictions on
    /// `msg::sender`.
    ///
    /// # Arguments
    ///
    /// * `&mut self` - Write access to the contract's state.
    /// * `from` - Account of the sender.
    /// * `to` - Account of the recipient.
    /// * `token_id` - Token id as a number.
    ///
    /// # Errors
    ///
    /// If `to` is `Address::ZERO`, then the error
    /// [`erc721::Error::InvalidReceiver`] is returned.
    /// If `token_id` does not exist, then the error
    /// [`erc721::Error::NonexistentToken`] is returned.
    /// If the previous owner is not `from`, then  the error
    /// [`erc721::Error::IncorrectOwner`] is returned.
    ///
    /// # Requirements:
    ///
    /// * `to` cannot be `Address::ZERO`.
    /// * The `token_id` token must be owned by `from`.
    ///
    /// # Events
    ///
    /// Emits a [`Transfer`] event.
    pub fn _transfer(
        &mut self,
        from: Address,
        to: Address,
        token_id: U256,
    ) -> Result<(), Error> {
        if to.is_zero() {
            return Err(erc721::Error::InvalidReceiver(
                ERC721InvalidReceiver { receiver: Address::ZERO },
            )
            .into());
        }

        let previous_owner = self._update(to, token_id, Address::ZERO)?;
        if previous_owner.is_zero() {
            return Err(erc721::Error::NonexistentToken(
                ERC721NonexistentToken { token_id },
            )
            .into());
        } else if previous_owner != from {
            return Err(erc721::Error::IncorrectOwner(ERC721IncorrectOwner {
                sender: from,
                token_id,
                owner: previous_owner,
            })
            .into());
        }

        Ok(())
    }

    /// Safely transfers `token_id` token from `from` to `to`, checking that
    /// contract recipients are aware of the [`Erc721`] standard to prevent
    /// tokens from being forever locked.
    ///
    /// `data` is additional data, it has
    /// no specified format and it is sent in call to `to`. This internal
    /// function is like [`Self::safe_transfer_from`] in the sense that it
    /// invokes [`erc721::IERC721Receiver::on_erc_721_received`] on the
    /// receiver, and can be used to e.g. implement alternative mechanisms
    /// to perform token transfer, such as signature-based.
    ///
    /// # Arguments
    ///
    /// * `&mut self` - Write access to the contract's state.
    /// * `from` - Account of the sender.
    /// * `to` - Account of the recipient.
    /// * `token_id` - Token id as a number.
    /// * `data` - Additional data with no specified format, sent in the call to
    ///   [`Erc721::_check_on_erc721_received`].
    ///
    /// # Errors
    ///
    /// If `to` is `Address::ZERO`, then the error
    /// [`erc721::Error::InvalidReceiver`] is returned.
    /// If `token_id` does not exist, then the error
    /// [`erc721::Error::NonexistentToken`] is returned.
    /// If the previous owner is not `from`, then the error
    /// [`erc721::Error::IncorrectOwner`] is returned.
    ///
    /// # Requirements:
    ///
    /// * The `token_id` token must exist and be owned by `from`.
    /// * `to` cannot be `Address::ZERO`.
    /// * `from` cannot be `Address::ZERO`.
    /// * If `to` refers to a smart contract, it must implement
    ///   [`erc721::IERC721Receiver::on_erc_721_received`], which is called upon
    ///   a `safe_transfer`.
    ///
    /// # Events
    ///
    /// Emits a [`Transfer`] event.
    pub fn _safe_transfer(
        &mut self,
        from: Address,
        to: Address,
        token_id: U256,
        data: &Bytes,
    ) -> Result<(), Error> {
        self._transfer(from, to, token_id)?;
        Ok(self.erc721._check_on_erc721_received(
            msg::sender(),
            from,
            to,
            token_id,
            data,
        )?)
    }

    /// Approve `to` to operate on `token_id`.
    ///
    /// The `auth` argument is optional. If the value passed is non
    /// `Address::ZERO`, then this function will check that `auth` is either
    /// the owner of the token, or approved to operate on all tokens held by
    /// this owner.
    ///
    /// # Arguments
    ///
    /// * `&mut self` - Write access to the contract's state.
    /// * `to` - Account of the recipient.
    /// * `token_id` - Token id as a number.
    /// * `auth` - Account used for authorization of the update.
    /// * `emit_event` - Emit an [`Approval`] event flag.
    ///
    /// # Errors
    ///
    /// If the token does not exist, then the error
    /// [`erc721::Error::NonexistentToken`] is returned.
    /// If `auth` does not have a right to approve this token, then the error
    /// [`erc721::Error::InvalidApprover`] is returned.
    ///
    /// # Events
    ///
    /// Emits an [`Approval`] event.
    pub fn _approve(
        &mut self,
        to: Address,
        token_id: U256,
        auth: Address,
        emit_event: bool,
    ) -> Result<(), Error> {
        // Avoid reading the owner unless necessary.
        if emit_event || !auth.is_zero() {
            let owner = self._require_owned(token_id)?;

            // We do not use [`Self::_is_authorized`] because single-token
            // approvals should not be able to call `approve`.
            if !auth.is_zero()
                && owner != auth
                && !self.is_approved_for_all(owner, auth)
            {
                return Err(erc721::Error::InvalidApprover(
                    ERC721InvalidApprover { approver: auth },
                )
                .into());
            }

            if emit_event {
                evm::log(Approval { owner, approved: to, token_id });
            }
        }

        self.erc721._token_approvals.setter(token_id).set(to);
        Ok(())
    }

    /// Reverts if the `token_id` doesn't have a current owner (it hasn't been
    /// minted, or it has been burned). Returns the owner.
    ///
    /// Overrides to ownership logic should be done to
    /// [`Self::_owner_of`].
    ///
    /// # Errors
    ///
    /// If token does not exist, then the error
    /// [`erc721::Error::NonexistentToken`] is returned.
    ///
    /// # Arguments
    ///
    /// * `&self` - Read access to the contract's state.
    /// * `token_id` - Token id as a number.
    pub fn _require_owned(&self, token_id: U256) -> Result<Address, Error> {
        let owner = self._owner_of(token_id);
        if owner.is_zero() {
            return Err(erc721::Error::NonexistentToken(
                ERC721NonexistentToken { token_id },
            )
            .into());
        }
        Ok(owner)
    }
}

#[cfg(all(test, feature = "std"))]
mod tests {
    use alloy_primitives::{address, uint, Address, U256};
    use stylus_sdk::msg;

    use crate::token::{
        erc721,
        erc721::{
            extensions::consecutive::{
                ERC721ExceededMaxBatchMint, Erc721Consecutive, Error, U96,
            },
            tests::random_token_id,
            ERC721IncorrectOwner, ERC721InvalidApprover, ERC721InvalidReceiver,
            ERC721InvalidSender, ERC721NonexistentToken, IErc721,
        },
    };

    const BOB: Address = address!("F4EaCDAbEf3c8f1EdE91b6f2A6840bc2E4DD3526");
    const DAVE: Address = address!("0BB78F7e7132d1651B4Fd884B7624394e92156F1");

    fn init(
        contract: &mut Erc721Consecutive,
        receivers: Vec<Address>,
        batches: Vec<U96>,
    ) -> Vec<U96> {
        contract._first_consecutive_id.set(uint!(0_U96));
        contract._max_batch_size.set(uint!(5000_U96));
        receivers
            .into_iter()
            .zip(batches)
            .map(|(to, batch_size)| {
                contract
                    ._mint_consecutive(to, batch_size)
                    .expect("should mint consecutively")
            })
            .collect()
    }

    #[motsu::test]
    fn mints(contract: Erc721Consecutive) {
        let alice = msg::sender();

        let initial_balance = contract
            .balance_of(alice)
            .expect("should return the balance of Alice");

        let init_tokens_count = uint!(10_U96);
        init(contract, vec![alice], vec![init_tokens_count]);

        let balance1 = contract
            .balance_of(alice)
            .expect("should return the balance of Alice");
        assert_eq!(balance1, initial_balance + U256::from(init_tokens_count));

        // Check non-consecutive mint.
        let token_id = random_token_id();
        contract._mint(alice, token_id).expect("should mint a token for Alice");
        let owner = contract
            .owner_of(token_id)
            .expect("should return the owner of the token");
        assert_eq!(owner, alice);

        let balance2 = contract
            .balance_of(alice)
            .expect("should return the balance of Alice");

        assert_eq!(balance2, balance1 + uint!(1_U256));
    }

    #[motsu::test]
    fn error_when_minting_token_id_twice(contract: Erc721Consecutive) {
        let alice = msg::sender();
        let token_id = random_token_id();
        contract
            ._mint(alice, token_id)
            .expect("should mint the token a first time");
        let err = contract
            ._mint(alice, token_id)
            .expect_err("should not mint a token with `token_id` twice");

        assert!(matches!(
            err,
            Error::Erc721(erc721::Error::InvalidSender(ERC721InvalidSender {
                sender: Address::ZERO
            }))
        ));
    }

    #[motsu::test]
    fn error_when_minting_token_invalid_receiver(contract: Erc721Consecutive) {
        let invalid_receiver = Address::ZERO;

        let token_id = random_token_id();

        let err = contract
            ._mint(invalid_receiver, token_id)
            .expect_err("should not mint a token for invalid receiver");

        assert!(matches!(
            err,
            Error::Erc721(erc721::Error::InvalidReceiver(ERC721InvalidReceiver {
                receiver
            })) if receiver == invalid_receiver
        ));
    }

    #[motsu::test]
    fn error_when_to_is_zero(contract: Erc721Consecutive) {
        let err = contract
            ._mint_consecutive(Address::ZERO, uint!(11_U96))
            .expect_err("should not mint consecutive");
        assert!(matches!(
            err,
            Error::Erc721(erc721::Error::InvalidReceiver(
                ERC721InvalidReceiver { receiver: Address::ZERO }
            ))
        ));
    }

    #[motsu::test]
    fn error_when_exceed_batch_size(contract: Erc721Consecutive) {
        let alice = msg::sender();
        let batch_size = contract._max_batch_size() + uint!(1_U96);
        let err = contract
            ._mint_consecutive(alice, batch_size)
            .expect_err("should not mint consecutive");
        assert!(matches!(
            err,
            Error::ExceededMaxBatchMint(ERC721ExceededMaxBatchMint {
                batch_size,
                max_batch
            })
            if batch_size == U256::from(batch_size) && max_batch == U256::from(contract._max_batch_size())
        ));
    }

    #[motsu::test]
    fn transfers_from(contract: Erc721Consecutive) {
        let alice = msg::sender();
        let bob = BOB;

        // Mint batches of 1000 tokens to Alice and Bob.
        let [first_consecutive_token_id, _] = init(
            contract,
            vec![alice, bob],
            vec![uint!(1000_U96), uint!(1000_U96)],
        )
        .try_into()
        .expect("should have two elements in return vec");

        // Transfer first consecutive token from Alice to Bob.
        contract
            .transfer_from(alice, bob, U256::from(first_consecutive_token_id))
            .expect("should transfer a token from Alice to Bob");

        let owner = contract
            .owner_of(U256::from(first_consecutive_token_id))
            .expect("token should be owned");
        assert_eq!(owner, bob);

        // Check that balances changed.
        let alice_balance = contract
            .balance_of(alice)
            .expect("should return the balance of Alice");
        assert_eq!(alice_balance, uint!(1000_U256) - uint!(1_U256));
        let bob_balance =
            contract.balance_of(bob).expect("should return the balance of Bob");
        assert_eq!(bob_balance, uint!(1000_U256) + uint!(1_U256));

        // Check non-consecutive mint.
        let token_id = random_token_id();
        contract._mint(alice, token_id).expect("should mint a token to Alice");
        let alice_balance = contract
            .balance_of(alice)
            .expect("should return the balance of Alice");
        assert_eq!(alice_balance, uint!(1000_U256));

        // Check transfer of the token that wasn't minted consecutive.
        contract
            .transfer_from(alice, BOB, token_id)
            .expect("should transfer a token from Alice to Bob");
        let alice_balance = contract
            .balance_of(alice)
            .expect("should return the balance of Alice");
        assert_eq!(alice_balance, uint!(1000_U256) - uint!(1_U256));
    }

    #[motsu::test]
    fn burns(contract: Erc721Consecutive) {
        let alice = msg::sender();

        // Mint batch of 1000 tokens to Alice.
        let [first_consecutive_token_id] =
            init(contract, vec![alice], vec![uint!(1000_U96)])
                .try_into()
                .expect("should have two elements in return vec");

        // Check consecutive token burn.
        contract
            ._burn(U256::from(first_consecutive_token_id))
            .expect("should burn token");

        let alice_balance = contract
            .balance_of(alice)
            .expect("should return the balance of Alice");
        assert_eq!(alice_balance, uint!(1000_U256) - uint!(1_U256));

        let err = contract
            .owner_of(U256::from(first_consecutive_token_id))
            .expect_err("token should not exist");

        assert!(matches!(
            err,
            Error::Erc721(erc721::Error::NonexistentToken(ERC721NonexistentToken { token_id }))
            if token_id == U256::from(first_consecutive_token_id)
        ));

        // Check non-consecutive token burn.
        let non_consecutive_token_id = random_token_id();
        contract
            ._mint(alice, non_consecutive_token_id)
            .expect("should mint a token to Alice");
        let owner = contract
            .owner_of(non_consecutive_token_id)
            .expect("should return owner of the token");
        assert_eq!(owner, alice);
        let alice_balance = contract
            .balance_of(alice)
            .expect("should return the balance of Alice");
        assert_eq!(alice_balance, uint!(1000_U256));

        contract._burn(non_consecutive_token_id).expect("should burn token");

        let err = contract
            .owner_of(U256::from(non_consecutive_token_id))
            .expect_err("token should not exist");

        assert!(matches!(
            err,
            Error::Erc721(erc721::Error::NonexistentToken(ERC721NonexistentToken { token_id }))
            if token_id == U256::from(non_consecutive_token_id)
        ));

        // After being burnt the token should not be burnt again.
        let non_existent_token = non_consecutive_token_id;
        let err = contract
            ._burn(non_existent_token)
            .expect_err("should return Error::NonexistentToken");

        assert!(matches!(
            err,
            Error::Erc721(erc721::Error::NonexistentToken (ERC721NonexistentToken{
                token_id: t_id
            })) if t_id == non_existent_token
        ));
    }

    #[motsu::test]
    fn safe_transfer_from(contract: Erc721Consecutive) {
        let alice = msg::sender();
        let token_id = random_token_id();
        contract._mint(alice, token_id).expect("should mint a token to Alice");

        contract
            .safe_transfer_from(alice, BOB, token_id)
            .expect("should transfer a token from Alice to Bob");

        let owner = contract
            .owner_of(token_id)
            .expect("should return the owner of the token");

        assert_eq!(owner, BOB);
    }

    #[motsu::test]
    fn safe_transfers_from_approved_token(contract: Erc721Consecutive) {
        let alice = msg::sender();
        let token_id = random_token_id();
        contract._mint(BOB, token_id).expect("should mint token to Bob");
        contract.erc721._token_approvals.setter(token_id).set(alice);
        contract
            .safe_transfer_from(BOB, alice, token_id)
            .expect("should transfer Bob's token to Alice");
        let owner = contract
            .owner_of(token_id)
            .expect("should return the owner of the token");
        assert_eq!(owner, alice);
    }

    #[motsu::test]
    fn error_when_safe_transfer_from_incorrect_owner(
        contract: Erc721Consecutive,
    ) {
        let alice = msg::sender();
        let token_id = random_token_id();

        contract._mint(alice, token_id).expect("should mint a token to Alice");

        let err = contract
            .safe_transfer_from(DAVE, BOB, token_id)
            .expect_err("should not transfer from incorrect owner");

        assert!(matches!(
            err,
            Error::Erc721(erc721::Error::IncorrectOwner(ERC721IncorrectOwner {
                sender,
                token_id: t_id,
                owner
            })) if sender == DAVE && t_id == token_id && owner == alice
        ));
    }

    #[motsu::test]
    fn error_when_internal_safe_transfer_nonexistent_token(
        contract: Erc721Consecutive,
    ) {
        let alice = msg::sender();
        let token_id = random_token_id();
        let err = contract
            ._safe_transfer(alice, BOB, token_id, &vec![0, 1, 2, 3].into())
            .expect_err("should not transfer a non-existent token");

        assert!(matches!(
            err,
            Error::Erc721(erc721::Error::NonexistentToken(ERC721NonexistentToken {
                token_id: t_id,
            })) if t_id == token_id
        ));
    }

    #[motsu::test]
    fn error_when_safe_transfer_to_invalid_receiver(
        contract: Erc721Consecutive,
    ) {
        let alice = msg::sender();
        let token_id = random_token_id();
        let invalid_receiver = Address::ZERO;

        contract._mint(alice, token_id).expect("should mint a token to Alice");

        let err = contract
            .safe_transfer_from(alice, invalid_receiver, token_id)
            .expect_err("should not transfer the token to invalid receiver");

        assert!(matches!(
            err,
            Error::Erc721(erc721::Error::InvalidReceiver(ERC721InvalidReceiver {
                receiver
            })) if receiver == invalid_receiver
        ));

        let owner = contract
            .owner_of(token_id)
            .expect("should return the owner of the token");
        assert_eq!(alice, owner);
    }

    #[motsu::test]
    fn safe_transfers_from_with_data(contract: Erc721Consecutive) {
        let alice = msg::sender();
        let token_id = random_token_id();
        contract._mint(alice, token_id).expect("should mint a token to Alice");

        contract
            .safe_transfer_from_with_data(
                alice,
                BOB,
                token_id,
                vec![0, 1, 2, 3].into(),
            )
            .expect("should transfer a token from Alice to Bob");

        let owner = contract
            .owner_of(token_id)
            .expect("should return the owner of the token");

        assert_eq!(owner, BOB);
    }

    #[motsu::test]
    fn error_when_internal_safe_transfer_to_invalid_receiver(
        contract: Erc721Consecutive,
    ) {
        let alice = msg::sender();
        let token_id = random_token_id();
        let invalid_receiver = Address::ZERO;

        contract._mint(alice, token_id).expect("should mint a token to Alice");

        let err = contract
            ._safe_transfer(
                alice,
                invalid_receiver,
                token_id,
                &vec![0, 1, 2, 3].into(),
            )
            .expect_err("should not transfer the token to invalid receiver");

        assert!(matches!(
            err,
            Error::Erc721(erc721::Error::InvalidReceiver(ERC721InvalidReceiver {
                receiver
            })) if receiver == invalid_receiver
        ));

        let owner = contract
            .owner_of(token_id)
            .expect("should return the owner of the token");
        assert_eq!(alice, owner);
    }

    #[motsu::test]
    fn error_when_internal_safe_transfer_from_incorrect_owner(
        contract: Erc721Consecutive,
    ) {
        let alice = msg::sender();
        let token_id = random_token_id();

        contract._mint(alice, token_id).expect("should mint a token to Alice");

        let err = contract
            ._safe_transfer(DAVE, BOB, token_id, &vec![0, 1, 2, 3].into())
            .expect_err("should not transfer the token from incorrect owner");
        assert!(matches!(
            err,
            Error::Erc721(erc721::Error::IncorrectOwner(ERC721IncorrectOwner {
                sender,
                token_id: t_id,
                owner
            })) if sender == DAVE && t_id == token_id && owner == alice
        ));
    }

    #[motsu::test]
    fn safe_mints(contract: Erc721Consecutive) {
        let alice = msg::sender();
        let token_id = random_token_id();

        let initial_balance = contract
            .balance_of(alice)
            .expect("should return the balance of Alice");

        contract
            ._safe_mint(alice, token_id, &vec![0, 1, 2, 3].into())
            .expect("should mint a token for Alice");

        let owner = contract
            .owner_of(token_id)
            .expect("should return the owner of the token");
        assert_eq!(owner, alice);

        let balance = contract
            .balance_of(alice)
            .expect("should return the balance of Alice");

        assert_eq!(initial_balance + uint!(1_U256), balance);
    }

    #[motsu::test]
    fn approves(contract: Erc721Consecutive) {
        let alice = msg::sender();
        let token_id = random_token_id();
        contract._mint(alice, token_id).expect("should mint a token");
        contract
            .approve(BOB, token_id)
            .expect("should approve Bob for operations on token");
        assert_eq!(contract.erc721._token_approvals.get(token_id), BOB);
    }

    #[motsu::test]
    fn error_when_approve_for_nonexistent_token(contract: Erc721Consecutive) {
        let token_id = random_token_id();
        let err = contract
            .approve(BOB, token_id)
            .expect_err("should not approve for a non-existent token");

        assert!(matches!(
            err,
            Error::Erc721(erc721::Error::NonexistentToken(ERC721NonexistentToken {
                token_id: t_id
            })) if token_id == t_id
        ));
    }

    #[motsu::test]
    fn error_when_approve_by_invalid_approver(contract: Erc721Consecutive) {
        let token_id = random_token_id();
        contract._mint(BOB, token_id).expect("should mint a token");

        let err = contract
            .approve(DAVE, token_id)
            .expect_err("should not approve when invalid approver");

        assert!(matches!(
            err,
            Error::Erc721(erc721::Error::InvalidApprover(ERC721InvalidApprover {
                approver
            })) if approver == msg::sender()
        ));
    }

    #[motsu::test]
    fn approval_for_all(contract: Erc721Consecutive) {
        let alice = msg::sender();
        contract
            .erc721
            ._operator_approvals
            .setter(alice)
            .setter(BOB)
            .set(false);

        contract
            .set_approval_for_all(BOB, true)
            .expect("should approve Bob for operations on all Alice's tokens");
        assert!(contract.is_approved_for_all(alice, BOB));

        contract.set_approval_for_all(BOB, false).expect(
            "should disapprove Bob for operations on all Alice's tokens",
        );
        assert!(!contract.is_approved_for_all(alice, BOB));
    }

    #[motsu::test]
    fn error_when_get_approved_of_nonexistent_token(
        contract: Erc721Consecutive,
    ) {
        let token_id = random_token_id();
        let err = contract
            .get_approved(token_id)
            .expect_err("should not return approved for a non-existent token");

        assert!(matches!(
            err,
            Error::Erc721(erc721::Error::NonexistentToken(ERC721NonexistentToken {
                token_id: t_id
            })) if token_id == t_id
        ));
    }
}<|MERGE_RESOLUTION|>--- conflicted
+++ resolved
@@ -30,12 +30,8 @@
 use stylus_sdk::{
     abi::Bytes,
     evm, msg,
-<<<<<<< HEAD
-    stylus_proc::{public, sol_storage, SolidityError},
-=======
-    prelude::{storage, TopLevelStorage},
+    prelude::storage,
     stylus_proc::{public, SolidityError},
->>>>>>> 603e74ed
 };
 
 use crate::{
