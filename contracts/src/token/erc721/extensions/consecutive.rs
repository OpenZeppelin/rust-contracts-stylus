//! Implementation of the ERC-2309 "Consecutive Transfer Extension" as defined
//! in the [ERC].
//!
//! This extension allows the minting large batches of tokens, during
//! contract construction only. For upgradeable contracts, this implies that
//! batch minting is only available during proxy deployment, and not in
//! subsequent upgrades. These batches are limited to 5000 tokens at a time by
//! default to accommodate off-chain indexers.
//!
//! Using this extension removes the ability to mint single tokens during
//! contract construction. This ability is regained after construction. During
//! construction, only batch minting is allowed.
//!
//! Fields `first_consecutive_id` (used to offset first token id) and
//! `max_batch_size` (used to restrict maximum batch size) can be assigned
//! during construction.
//!
//! IMPORTANT: Consecutive mint of [`Erc721Consecutive`] tokens is only allowed
//! inside the contract's Solidity constructor.
//! As opposed to the Solidity implementation of Consecutive, there is no
//! restriction on the [`Erc721Consecutive::_update`] function call since it is
//! not possible to call a Rust function from the Solidity constructor.
//!
//! [ERC]: https://eips.ethereum.org/EIPS/eip-2309

use alloc::{vec, vec::Vec};
use core::ops::{Deref, DerefMut};

use alloy_primitives::{aliases::U96, uint, Address, FixedBytes, U256};
use stylus_sdk::{abi::Bytes, call::MethodError, evm, msg, prelude::*};

use crate::{
    token::erc721::{
        self, Approval, ERC721IncorrectOwner, ERC721InsufficientApproval,
        ERC721InvalidApprover, ERC721InvalidOperator, ERC721InvalidOwner,
        ERC721InvalidReceiver, ERC721InvalidSender, ERC721NonexistentToken,
        Erc721, IErc721, InvalidReceiverWithReason, Transfer,
    },
    utils::{
        introspection::erc165::IErc165,
        math::storage::{AddAssignUnchecked, SubAssignUnchecked},
        structs::{
            bitmap::BitMap,
            checkpoints::{
                self, CheckpointUnorderedInsertion, Size, Trace, S160,
            },
        },
    },
};

type StorageU96 = <S160 as Size>::KeyStorage;

pub use sol::*;
#[cfg_attr(coverage_nightly, coverage(off))]
mod sol {
    use alloy_sol_macro::sol;

    sol! {
        /// Emitted when the tokens from `from_token_id` to `to_token_id` are transferred from `from_address` to `to_address`.
        ///
        /// * `from_token_id` - First token being transferred.
        /// * `to_token_id` - Last token being transferred.
        /// * `from_address` - Address from which tokens will be transferred.
        /// * `to_address` - Address where the tokens will be transferred to.
        #[derive(Debug)]
        #[allow(missing_docs)]
        event ConsecutiveTransfer(
            uint256 indexed from_token_id,
            uint256 to_token_id,
            address indexed from_address,
            address indexed to_address
        );
    }

    sol! {
        /// Batch mint is restricted to the constructor.
        /// Any batch mint not emitting the [`Transfer`] event outside of the constructor
        /// is non ERC-721 compliant.
        #[derive(Debug)]
        #[allow(missing_docs)]
        error ERC721ForbiddenBatchMint();

        /// Exceeds the max number of mints per batch.
        #[derive(Debug)]
        #[allow(missing_docs)]
        error ERC721ExceededMaxBatchMint(uint256 batch_size, uint256 max_batch);

        /// Individual minting is not allowed.
        #[derive(Debug)]
        #[allow(missing_docs)]
        error ERC721ForbiddenMint();

        /// Batch burn is not supported.
        #[derive(Debug)]
        #[allow(missing_docs)]
        error ERC721ForbiddenBatchBurn();
    }
}

/// An [`Erc721Consecutive`] error.
#[derive(SolidityError, Debug)]
pub enum Error {
    /// Indicates that an address can't be an owner.
    /// For example, [`Address::ZERO`] is a forbidden owner in [`Erc721`].
    /// Used in balance queries.
    InvalidOwner(ERC721InvalidOwner),
    /// Indicates a `token_id` whose `owner` is the zero address.
    NonexistentToken(ERC721NonexistentToken),
    /// Indicates an error related to the ownership over a particular token.
    /// Used in transfers.
    IncorrectOwner(ERC721IncorrectOwner),
    /// Indicates a failure with the token `sender`. Used in transfers.
    InvalidSender(ERC721InvalidSender),
    /// Indicates a failure with the token `receiver`. Used in transfers.
    InvalidReceiver(ERC721InvalidReceiver),
    /// Indicates a failure with the token `receiver`, with the reason
    /// specified by it.
    InvalidReceiverWithReason(InvalidReceiverWithReason),
    /// Indicates a failure with the `operator`’s approval. Used in transfers.
    InsufficientApproval(ERC721InsufficientApproval),
    /// Indicates a failure with the `approver` of a token to be approved. Used
    /// in approvals.
    InvalidApprover(ERC721InvalidApprover),
    /// Indicates a failure with the `operator` to be approved. Used in
    /// approvals.
    InvalidOperator(ERC721InvalidOperator),
    /// A value was attempted to be inserted into a past checkpoint.
    CheckpointUnorderedInsertion(CheckpointUnorderedInsertion),
    /// Batch mint is restricted to the constructor.
    /// Any batch mint not emitting the [`Transfer`] event outside of
    /// the constructor is non ERC-721 compliant.
    ForbiddenBatchMint(ERC721ForbiddenBatchMint),
    /// Exceeds the max amount of mints per batch.
    ExceededMaxBatchMint(ERC721ExceededMaxBatchMint),
    /// Individual minting is not allowed.
    ForbiddenMint(ERC721ForbiddenMint),
    /// Batch burn is not supported.
    ForbiddenBatchBurn(ERC721ForbiddenBatchBurn),
}

impl From<erc721::Error> for Error {
    fn from(value: erc721::Error) -> Self {
        match value {
            erc721::Error::InvalidOwner(e) => Error::InvalidOwner(e),
            erc721::Error::NonexistentToken(e) => Error::NonexistentToken(e),
            erc721::Error::IncorrectOwner(e) => Error::IncorrectOwner(e),
            erc721::Error::InvalidSender(e) => Error::InvalidSender(e),
            erc721::Error::InvalidReceiver(e) => Error::InvalidReceiver(e),
            erc721::Error::InvalidReceiverWithReason(e) => {
                Error::InvalidReceiverWithReason(e)
            }
            erc721::Error::InsufficientApproval(e) => {
                Error::InsufficientApproval(e)
            }
            erc721::Error::InvalidApprover(e) => Error::InvalidApprover(e),
            erc721::Error::InvalidOperator(e) => Error::InvalidOperator(e),
        }
    }
}

impl From<checkpoints::Error> for Error {
    fn from(value: checkpoints::Error) -> Self {
        match value {
            checkpoints::Error::CheckpointUnorderedInsertion(e) => {
                Error::CheckpointUnorderedInsertion(e)
            }
        }
    }
}

impl MethodError for Error {
    fn encode(self) -> alloc::vec::Vec<u8> {
        self.into()
    }
}

/// State of an [`Erc721Consecutive`] token.
#[storage]
pub struct Erc721Consecutive {
    // Must be public so that internal fields can be accessed in inheriting
    // contracts' constructors.
    /// [`Erc721`] contract.
    pub erc721: Erc721,
    /// [`Trace`] contract for sequential ownership.
    pub(crate) sequential_ownership: Trace<S160>,
    /// [`BitMap`] contract for sequential burn of tokens.
    pub(crate) sequential_burn: BitMap,
    // TODO: Remove this field once function overriding is possible. For now we
    // keep this field `pub`, since this is used to simulate overriding.
    /// Used to offset the first token id in `next_consecutive_id` calculation.
    pub first_consecutive_id: StorageU96,
    // TODO: Remove this field once function overriding is possible. For now we
    // keep this field `pub`, since this is used to simulate overriding.
    /// Maximum size of a batch of consecutive tokens. This is designed to
    /// limit stress on off-chain indexing services that have to record one
    /// entry per token, and have protections against "unreasonably large"
    /// batches of tokens.
    pub max_batch_size: StorageU96,
}

impl Deref for Erc721Consecutive {
    type Target = Erc721;

    fn deref(&self) -> &Self::Target {
        &self.erc721
    }
}

impl DerefMut for Erc721Consecutive {
    fn deref_mut(&mut self) -> &mut Self::Target {
        &mut self.erc721
    }
}

/// NOTE: Implementation of [`TopLevelStorage`] to be able use `&mut self` when
/// calling other contracts and not `&mut (impl TopLevelStorage +
/// BorrowMut<Self>)`. Should be fixed in the future by the Stylus team.
unsafe impl TopLevelStorage for Erc721Consecutive {}

// ************** ERC-721 External **************

#[public]
impl IErc721 for Erc721Consecutive {
    type Error = Error;

    fn balance_of(&self, owner: Address) -> Result<U256, Self::Error> {
        Ok(self.erc721.balance_of(owner)?)
    }

    fn owner_of(&self, token_id: U256) -> Result<Address, Self::Error> {
        self._require_owned(token_id)
    }

    fn safe_transfer_from(
        &mut self,
        from: Address,
        to: Address,
        token_id: U256,
    ) -> Result<(), Self::Error> {
        // TODO: Once the SDK supports the conversion,
        // use alloy_primitives::bytes!("") here.
        self.safe_transfer_from_with_data(from, to, token_id, vec![].into())
    }

    fn safe_transfer_from_with_data(
        &mut self,
        from: Address,
        to: Address,
        token_id: U256,
        data: Bytes,
    ) -> Result<(), Self::Error> {
        self.transfer_from(from, to, token_id)?;
        Ok(self.erc721._check_on_erc721_received(
            msg::sender(),
            from,
            to,
            token_id,
            &data,
        )?)
    }

    fn transfer_from(
        &mut self,
        from: Address,
        to: Address,
        token_id: U256,
    ) -> Result<(), Self::Error> {
        if to.is_zero() {
            return Err(erc721::Error::InvalidReceiver(
                ERC721InvalidReceiver { receiver: Address::ZERO },
            )
            .into());
        }

        // Setting an "auth" argument enables the `_is_authorized` check which
        // verifies that the token exists (`!from.is_zero()`). Therefore, it is
        // not needed to verify that the return value is not 0 here.
        let previous_owner = self._update(to, token_id, msg::sender())?;
        if previous_owner != from {
            return Err(erc721::Error::IncorrectOwner(ERC721IncorrectOwner {
                sender: from,
                token_id,
                owner: previous_owner,
            })
            .into());
        }
        Ok(())
    }

    fn approve(
        &mut self,
        to: Address,
        token_id: U256,
    ) -> Result<(), Self::Error> {
        self._approve(to, token_id, msg::sender(), true)
    }

    fn set_approval_for_all(
        &mut self,
        operator: Address,
        approved: bool,
    ) -> Result<(), Self::Error> {
        Ok(self.erc721.set_approval_for_all(operator, approved)?)
    }

    fn get_approved(&self, token_id: U256) -> Result<Address, Self::Error> {
        self._require_owned(token_id)?;
        Ok(self.erc721._get_approved(token_id))
    }

    fn is_approved_for_all(&self, owner: Address, operator: Address) -> bool {
        self.erc721.is_approved_for_all(owner, operator)
    }
}

#[public]
#[implements(IErc721<Error = Error>, IErc165)]
<<<<<<< HEAD
impl Erc721Consecutive {}
=======
impl Erc721Consecutive {
    // TODO: remove once function overriding is possible, so `max_batch_size`
    // can be set that way.
    /// Constructor.
    ///
    /// # Arguments
    ///
    /// * `&mut self` - Write access to the contract's state.
    #[constructor]
    pub fn constructor(&mut self) {
        self.max_batch_size.set(U96::from(5000));
    }
}
>>>>>>> b83948d3

// ************** Consecutive **************

impl Erc721Consecutive {
    /// Override of [`Erc721::_owner_of`] that checks the sequential
    /// ownership structure for tokens that have been minted as part of a
    /// batch, and not yet transferred.
    ///
    /// # Arguments
    ///
    /// * `&self` - Read access to the contract's state.
    /// * `token_id` - Token id as a number.
    pub fn _owner_of(&self, token_id: U256) -> Address {
        let owner = self.erc721._owner_of(token_id);
        // If token is owned by the core, or beyond consecutive range, return
        // base value.
        if !owner.is_zero()
            || token_id < U256::from(self._first_consecutive_id())
            || token_id > U256::from(U96::MAX)
        {
            return owner;
        }

        // Otherwise, check the token was not burned, and fetch ownership from
        // the anchors.
        if self.sequential_burn.get(token_id) {
            Address::ZERO
        } else {
            // NOTE: Bounds already checked. No need for safe cast of token_id
            self.sequential_ownership.lower_lookup(U96::from(token_id)).into()
        }
    }

    /// Mint a batch of tokens with length `batch_size` for `to`.
    /// Returns the token id of the first token minted in the batch; if
    /// `batch_size` is 0, returns the number of consecutive ids minted so
    /// far.
    ///
    /// CAUTION: Does not emit a [`Transfer`] event. This is ERC-721 compliant
    /// as long as it is done inside of the constructor, which is enforced by
    /// this function.
    ///
    /// CAUTION: Does not invoke
    /// [`erc721::IERC721Receiver::on_erc_721_received`] on the receiver.
    ///
    /// # Arguments
    ///
    /// * `&self` - Write access to the contract's state.
    /// * `token_id` - Token id as a number.
    ///
    /// # Errors
    ///
    /// * [`erc721::Error::InvalidReceiver`] - If `to` is [`Address::ZERO`].
    /// * [`Error::ExceededMaxBatchMint`] - If `batch_size` exceeds
    ///   `max_batch_size` of the contract.
    ///
    /// # Events
    ///
    /// * [`ConsecutiveTransfer`].
    pub fn _mint_consecutive(
        &mut self,
        to: Address,
        batch_size: U96,
    ) -> Result<U96, Error> {
        let next = self._next_consecutive_id();

        // Minting a batch of size 0 is a no-op.
        if batch_size > U96::ZERO {
            if to.is_zero() {
                return Err(erc721::Error::InvalidReceiver(
                    ERC721InvalidReceiver { receiver: Address::ZERO },
                )
                .into());
            }

            if batch_size > self._max_batch_size() {
                return Err(ERC721ExceededMaxBatchMint {
                    batch_size: U256::from(batch_size),
                    max_batch: U256::from(self._max_batch_size()),
                }
                .into());
            }

            // Push an ownership checkpoint & emit event.
            let last = next + batch_size - uint!(1_U96);
            self.sequential_ownership.push(last, to.into())?;

            // The invariant required by this function is preserved because the
            // new sequential_ownership checkpoint is attributing
            // ownership of `batch_size` new tokens to account `to`.
            self.erc721._increase_balance(
                to,
                alloy_primitives::U128::from(batch_size),
            );

            evm::log(ConsecutiveTransfer {
                from_token_id: next.to::<U256>(),
                to_token_id: last.to::<U256>(),
                from_address: Address::ZERO,
                to_address: to,
            });
        }
        Ok(next)
    }

    /// Override of [`Erc721::_update`] that restricts normal minting to after
    /// construction.
    ///
    /// # Arguments
    ///
    /// * `&mut self` - Write access to the contract's state.
    /// * `to` - Account of the recipient.
    /// * `token_id` - Token id as a number.
    /// * `auth` - Account used for authorization of the update.
    ///
    /// # Errors
    ///
    /// * [`erc721::Error::NonexistentToken`] - If token does not exist and
    ///   `auth` is not [`Address::ZERO`].
    /// * [`erc721::Error::InsufficientApproval`] - If `auth` is not
    ///   [`Address::ZERO`] and `auth` does not have a right to approve this
    ///   token.
    ///
    /// # Events
    ///
    /// * [`Transfer`].
    pub fn _update(
        &mut self,
        to: Address,
        token_id: U256,
        auth: Address,
    ) -> Result<Address, Error> {
        let previous_owner = self._update_base(to, token_id, auth)?;

        // if we burn
        if to.is_zero()
            // and the token_id was minted in a batch
            && token_id < U256::from(self._next_consecutive_id())
            // and the token was never marked as burnt
            && !self.sequential_burn.get(token_id)
        {
            // record burn
            self.sequential_burn.set(token_id);
        }

        Ok(previous_owner)
    }

    /// Returns the next token id to mint using [`Self::_mint_consecutive`]. It
    /// will return [`Erc721Consecutive::_first_consecutive_id`] if no
    /// consecutive token id has been minted before.
    ///
    /// # Arguments
    ///
    /// * `&self` - Read access to the contract's state.
    fn _next_consecutive_id(&self) -> U96 {
        match self.sequential_ownership.latest_checkpoint() {
            None => self._first_consecutive_id(),
            Some((latest_id, _)) => latest_id + uint!(1_U96),
        }
    }

    /// Used to offset the first token id in
    /// [`Erc721Consecutive::_next_consecutive_id`].
    ///
    /// # Arguments
    ///
    /// * `&self` - Read access to the contract's state.
    fn _first_consecutive_id(&self) -> U96 {
        self.first_consecutive_id.get()
    }

    /// Maximum size of consecutive token's batch.
    /// This is designed to limit stress on off-chain indexing services that
    /// have to record one entry per token, and have protections against
    /// "unreasonably large" batches of tokens.
    ///
    /// # Arguments
    ///
    /// * `&self` - Read access to the contract's state.
    fn _max_batch_size(&self) -> U96 {
        self.max_batch_size.get()
    }
}

// ************** ERC-721 Internal **************

impl Erc721Consecutive {
    /// Transfers `token_id` from its current owner to `to`, or alternatively
    /// mints (or burns) if the current owner (or `to`) is the
    /// [`Address::ZERO`]. Returns the owner of the `token_id` before the
    /// update.
    ///
    /// The `auth` argument is optional. If the value passed is non-zero, then
    /// this function will check that `auth` is either the owner of the
    /// token, or approved to operate on the token (by the owner).
    ///
    /// NOTE: If overriding this function in a way that tracks balances, see
    /// also [`Erc721::_increase_balance`].
    fn _update_base(
        &mut self,
        to: Address,
        token_id: U256,
        auth: Address,
    ) -> Result<Address, Error> {
        let from = self._owner_of(token_id);

        // Perform (optional) operator check.
        if !auth.is_zero() {
            self.erc721._check_authorized(from, auth, token_id)?;
        }

        // Execute the update.
        if !from.is_zero() {
            // Clear approval. No need to re-authorize or emit the `Approval`
            // event.
            self._approve(Address::ZERO, token_id, Address::ZERO, false)?;
            self.erc721
                .balances
                .setter(from)
                .sub_assign_unchecked(uint!(1_U256));
        }

        if !to.is_zero() {
            self.erc721.balances.setter(to).add_assign_unchecked(uint!(1_U256));
        }

        self.erc721.owners.setter(token_id).set(to);
        evm::log(Transfer { from, to, token_id });
        Ok(from)
    }

    /// Mints `token_id` and transfers it to `to`.
    ///
    /// WARNING: Usage of this method is discouraged, use [`Self::_safe_mint`]
    /// whenever possible.
    ///
    /// # Arguments
    ///
    /// * `&mut self` - Write access to the contract's state.
    /// * `to` - Account of the recipient.
    /// * `token_id` - Token id as a number.
    ///
    /// # Errors
    ///
    /// * [`erc721::Error::InvalidSender`] - If `token_id` already exists.
    /// * [`erc721::Error::InvalidReceiver`] - If `to` is [`Address::ZERO`].
    ///
    /// # Events
    ///
    /// * [`Transfer`].
    pub fn _mint(&mut self, to: Address, token_id: U256) -> Result<(), Error> {
        if to.is_zero() {
            return Err(erc721::Error::InvalidReceiver(
                ERC721InvalidReceiver { receiver: Address::ZERO },
            )
            .into());
        }

        let previous_owner = self._update(to, token_id, Address::ZERO)?;
        if !previous_owner.is_zero() {
            return Err(erc721::Error::InvalidSender(ERC721InvalidSender {
                sender: Address::ZERO,
            })
            .into());
        }
        Ok(())
    }

    /// Mints `token_id`, transfers it to `to`, and checks for `to`'s
    /// acceptance.
    ///
    /// An additional `data` parameter is forwarded to
    /// [`erc721::IERC721Receiver::on_erc_721_received`] to contract recipients.
    ///
    /// # Arguments
    ///
    /// * `&mut self` - Write access to the contract's state.
    /// * `to` - Account of the recipient.
    /// * `token_id` - Token id as a number.
    /// * `data` - Additional data with no specified format, sent in the call to
    ///   [`Erc721::_check_on_erc721_received`].
    ///
    /// # Errors
    ///
    /// * [`erc721::Error::InvalidSender`] - If `token_id` already exists.
    /// * [`erc721::Error::InvalidReceiver`] - If `to` is [`Address::ZERO`], or
    ///   [`erc721::IERC721Receiver::on_erc_721_received`] hasn't returned its
    ///   interface id or returned with error.
    ///
    /// # Events
    ///
    /// * [`Transfer`].
    pub fn _safe_mint(
        &mut self,
        to: Address,
        token_id: U256,
        data: &Bytes,
    ) -> Result<(), Error> {
        self._mint(to, token_id)?;
        Ok(self.erc721._check_on_erc721_received(
            msg::sender(),
            Address::ZERO,
            to,
            token_id,
            data,
        )?)
    }

    /// Destroys `token_id`.
    ///
    /// The approval is cleared when the token is burned. This is an
    /// internal function that does not check if the sender is authorized
    /// to operate on the token.
    ///
    /// # Arguments
    ///
    /// * `&mut self` - Write access to the contract's state.
    /// * `token_id` - Token id as a number.
    ///
    /// # Errors
    ///
    /// * [`erc721::Error::NonexistentToken`] - If token does not exist.
    ///
    /// # Events
    ///
    /// * [`Transfer`].
    pub fn _burn(&mut self, token_id: U256) -> Result<(), Error> {
        let previous_owner =
            self._update(Address::ZERO, token_id, Address::ZERO)?;
        if previous_owner.is_zero() {
            return Err(erc721::Error::NonexistentToken(
                ERC721NonexistentToken { token_id },
            )
            .into());
        }
        Ok(())
    }

    /// Transfers `token_id` from `from` to `to`.
    ///
    /// As opposed to [`Self::transfer_from`], this imposes no restrictions on
    /// `msg::sender`.
    ///
    /// # Arguments
    ///
    /// * `&mut self` - Write access to the contract's state.
    /// * `from` - Account of the sender.
    /// * `to` - Account of the recipient.
    /// * `token_id` - Token id as a number.
    ///
    /// # Errors
    ///
    /// * [`erc721::Error::InvalidReceiver`] - If `to` is [`Address::ZERO`].
    /// * [`erc721::Error::NonexistentToken`] - If `token_id` does not exist.
    /// * [`erc721::Error::IncorrectOwner`] - If the previous owner is not
    ///   `from`.
    ///
    /// # Events
    ///
    /// * [`Transfer`].
    pub fn _transfer(
        &mut self,
        from: Address,
        to: Address,
        token_id: U256,
    ) -> Result<(), Error> {
        if to.is_zero() {
            return Err(erc721::Error::InvalidReceiver(
                ERC721InvalidReceiver { receiver: Address::ZERO },
            )
            .into());
        }

        let previous_owner = self._update(to, token_id, Address::ZERO)?;
        if previous_owner.is_zero() {
            return Err(erc721::Error::NonexistentToken(
                ERC721NonexistentToken { token_id },
            )
            .into());
        } else if previous_owner != from {
            return Err(erc721::Error::IncorrectOwner(ERC721IncorrectOwner {
                sender: from,
                token_id,
                owner: previous_owner,
            })
            .into());
        }

        Ok(())
    }

    /// Safely transfers `token_id` token from `from` to `to`, checking that
    /// contract recipients are aware of the [`Erc721`] standard to prevent
    /// tokens from being forever locked.
    ///
    /// `data` is additional data, it has
    /// no specified format and it is sent in call to `to`. This internal
    /// function is like [`Self::safe_transfer_from`] in the sense that it
    /// invokes [`erc721::IERC721Receiver::on_erc_721_received`] on the
    /// receiver, and can be used to e.g. implement alternative mechanisms
    /// to perform token transfer, such as signature-based.
    ///
    ///
    /// # Arguments
    ///
    /// * `&mut self` - Write access to the contract's state.
    /// * `from` - Account of the sender.
    /// * `to` - Account of the recipient.
    /// * `token_id` - Token id as a number.
    /// * `data` - Additional data with no specified format, sent in the call to
    ///   [`Erc721::_check_on_erc721_received`].
    ///
    /// # Errors
    ///
    /// * [`erc721::Error::InvalidReceiver`] - If `to` is [`Address::ZERO`].
    /// * [`erc721::Error::NonexistentToken`] - If `token_id` does not exist.
    /// * [`erc721::Error::IncorrectOwner`] - If the previous owner is not
    ///   `from`.
    ///
    /// # Events
    ///
    /// * [`Transfer`].
    pub fn _safe_transfer(
        &mut self,
        from: Address,
        to: Address,
        token_id: U256,
        data: &Bytes,
    ) -> Result<(), Error> {
        self._transfer(from, to, token_id)?;
        Ok(self.erc721._check_on_erc721_received(
            msg::sender(),
            from,
            to,
            token_id,
            data,
        )?)
    }

    /// Approve `to` to operate on `token_id`.
    ///
    /// The `auth` argument is optional. If the value passed is non
    /// [`Address::ZERO`], then this function will check that `auth` is either
    /// the owner of the token, or approved to operate on all tokens held by
    /// this owner.
    ///
    /// # Arguments
    ///
    /// * `&mut self` - Write access to the contract's state.
    /// * `to` - Account of the recipient.
    /// * `token_id` - Token id as a number.
    /// * `auth` - Account used for authorization of the update.
    /// * `emit_event` - Emit an [`Approval`] event flag.
    ///
    /// # Errors
    ///
    /// * [`erc721::Error::NonexistentToken`] - If the token does not exist.
    /// * [`erc721::Error::InvalidApprover`] - If `auth` does not have a right
    ///   to approve this token.
    ///
    /// # Events
    ///
    /// * [`Approval`].
    pub fn _approve(
        &mut self,
        to: Address,
        token_id: U256,
        auth: Address,
        emit_event: bool,
    ) -> Result<(), Error> {
        // Avoid reading the owner unless necessary.
        if emit_event || !auth.is_zero() {
            let owner = self._require_owned(token_id)?;
            if !auth.is_zero()
                && owner != auth
                && !self.is_approved_for_all(owner, auth)
            {
                return Err(erc721::Error::InvalidApprover(
                    ERC721InvalidApprover { approver: auth },
                )
                .into());
            }

            if emit_event {
                evm::log(Approval { owner, approved: to, token_id });
            }
        }

        self.erc721.token_approvals.setter(token_id).set(to);
        Ok(())
    }

    /// Reverts if the `token_id` doesn't have a current owner (it hasn't been
    /// minted, or it has been burned). Returns the owner.
    ///
    /// Overrides to ownership logic should be done to
    /// [`Self::_owner_of`].
    ///
    /// # Arguments
    ///
    /// * `&self` - Read access to the contract's state.
    /// * `token_id` - Token id as a number.
    ///
    /// # Errors
    ///
    /// * [`erc721::Error::NonexistentToken`] - If token does not exist.
    pub fn _require_owned(&self, token_id: U256) -> Result<Address, Error> {
        let owner = self._owner_of(token_id);
        if owner.is_zero() {
            return Err(erc721::Error::NonexistentToken(
                ERC721NonexistentToken { token_id },
            )
            .into());
        }
        Ok(owner)
    }
}

#[public]
impl IErc165 for Erc721Consecutive {
    fn supports_interface(&self, interface_id: FixedBytes<4>) -> bool {
        <Self as IErc721>::interface_id() == interface_id
<<<<<<< HEAD
            || Erc165::interface_id() == interface_id
=======
            || <Self as IErc165>::interface_id() == interface_id
>>>>>>> b83948d3
    }
}

#[cfg(test)]
mod tests {
    use alloy_primitives::{uint, Address, FixedBytes, U256};
    use motsu::prelude::Contract;

    use super::*;

    const FIRST_CONSECUTIVE_TOKEN_ID: U96 = uint!(0_U96);
    const MAX_BATCH_SIZE: U96 = uint!(5000_U96);
    const TOKEN_ID: U256 = uint!(1_U256);
    const NON_CONSECUTIVE_TOKEN_ID: U256 = uint!(10001_U256);

    fn mint_consecutive(
        contract: &mut Erc721Consecutive,
        receivers: Vec<Address>,
        batches: Vec<U96>,
    ) {
        contract.first_consecutive_id.set(FIRST_CONSECUTIVE_TOKEN_ID);
        contract.max_batch_size.set(MAX_BATCH_SIZE);
        for (to, batch_size) in receivers.into_iter().zip(batches) {
            contract
                ._mint_consecutive(to, batch_size)
                .expect("should mint consecutively");
        }
    }

    #[motsu::test]
    fn mints(contract: Contract<Erc721Consecutive>, alice: Address) {
        let initial_balance = contract
            .sender(alice)
            .balance_of(alice)
            .expect("should return the balance of Alice");

        let init_tokens_count = uint!(10_U96);
        contract.init(alice, |contract| {
            mint_consecutive(contract, vec![alice], vec![init_tokens_count]);
        });

        let balance1 = contract
            .sender(alice)
            .balance_of(alice)
            .expect("should return the balance of Alice");
        assert_eq!(balance1, initial_balance + U256::from(init_tokens_count));

        // Check non-consecutive mint.
        let non_consecutive_token_id = uint!(10_U256);
        contract
            .sender(alice)
            ._mint(alice, non_consecutive_token_id)
            .expect("should mint a token for Alice");
        let owner = contract
            .sender(alice)
            .owner_of(non_consecutive_token_id)
            .expect("should return the owner of the token");
        assert_eq!(owner, alice);

        let balance2 = contract
            .sender(alice)
            .balance_of(alice)
            .expect("should return the balance of Alice");

        assert_eq!(balance2, balance1 + uint!(1_U256));
    }

    #[motsu::test]
    fn error_when_minting_token_id_twice(
        contract: Contract<Erc721Consecutive>,
        alice: Address,
    ) {
        contract
            .sender(alice)
            ._mint(alice, TOKEN_ID)
            .expect("should mint the token a first time");
        let err = contract
            .sender(alice)
            ._mint(alice, TOKEN_ID)
            .expect_err("should not mint a token with `TOKEN_ID` twice");

        assert!(matches!(
            err,
            Error::InvalidSender(ERC721InvalidSender { sender: Address::ZERO })
        ));
    }

    #[motsu::test]
    fn error_when_minting_token_invalid_receiver(
        contract: Contract<Erc721Consecutive>,
        alice: Address,
    ) {
        let invalid_receiver = Address::ZERO;

        let err = contract
            .sender(alice)
            ._mint(invalid_receiver, TOKEN_ID)
            .expect_err("should not mint a token for invalid receiver");

        assert!(matches!(
            err,
            Error::InvalidReceiver(ERC721InvalidReceiver {
                receiver
            }) if receiver == invalid_receiver
        ));
    }

    #[motsu::test]
    fn error_when_to_is_zero(
        contract: Contract<Erc721Consecutive>,
        alice: Address,
    ) {
        let err = contract
            .sender(alice)
            ._mint_consecutive(Address::ZERO, uint!(11_U96))
            .expect_err("should not mint consecutive");
        assert!(matches!(
            err,
            Error::InvalidReceiver(ERC721InvalidReceiver {
                receiver: Address::ZERO
            })
        ));
    }

    #[motsu::test]
    fn error_when_exceed_batch_size(
        contract: Contract<Erc721Consecutive>,
        alice: Address,
    ) {
        let batch_size =
            contract.sender(alice)._max_batch_size() + uint!(1_U96);
        let err = contract
            .sender(alice)
            ._mint_consecutive(alice, batch_size)
            .expect_err("should not mint consecutive");
        assert!(matches!(
            err,
            Error::ExceededMaxBatchMint(ERC721ExceededMaxBatchMint {
                batch_size,
                max_batch
            })
            if batch_size == U256::from(batch_size) && max_batch == U256::from(contract.sender(alice)._max_batch_size())
        ));
    }

    #[motsu::test]
    fn transfers_from(
        contract: Contract<Erc721Consecutive>,
        alice: Address,
        bob: Address,
    ) {
        // Mint batches of 1000 tokens to Alice and Bob.
        contract.init(alice, |contract| {
            mint_consecutive(
                contract,
                vec![alice, bob],
                vec![uint!(1000_U96), uint!(1000_U96)],
            );
        });

        // Transfer first consecutive token from Alice to Bob.
        contract
            .sender(alice)
            .transfer_from(alice, bob, U256::from(FIRST_CONSECUTIVE_TOKEN_ID))
            .expect("should transfer a token from Alice to Bob");

        let owner = contract
            .sender(alice)
            .owner_of(U256::from(FIRST_CONSECUTIVE_TOKEN_ID))
            .expect("token should be owned");
        assert_eq!(owner, bob);

        // Check that balances changed.
        let alice_balance = contract
            .sender(alice)
            .balance_of(alice)
            .expect("should return the balance of Alice");
        assert_eq!(alice_balance, uint!(1000_U256) - uint!(1_U256));
        let bob_balance = contract
            .sender(alice)
            .balance_of(bob)
            .expect("should return the balance of Bob");
        assert_eq!(bob_balance, uint!(1000_U256) + uint!(1_U256));

        // Check non-consecutive mint.
        contract
            .sender(alice)
            ._mint(alice, NON_CONSECUTIVE_TOKEN_ID)
            .expect("should mint a token to Alice");
        let alice_balance = contract
            .sender(alice)
            .balance_of(alice)
            .expect("should return the balance of Alice");
        assert_eq!(alice_balance, uint!(1000_U256));

        // Check transfer of the token that wasn't minted consecutive.
        contract
            .sender(alice)
            .transfer_from(alice, bob, NON_CONSECUTIVE_TOKEN_ID)
            .expect("should transfer a token from Alice to Bob");
        let alice_balance = contract
            .sender(alice)
            .balance_of(alice)
            .expect("should return the balance of Alice");
        assert_eq!(alice_balance, uint!(1000_U256) - uint!(1_U256));
    }

    #[motsu::test]
    fn burns(contract: Contract<Erc721Consecutive>, alice: Address) {
        // Mint batch of 1000 tokens to Alice.
        contract.init(alice, |contract| {
            mint_consecutive(contract, vec![alice], vec![uint!(1000_U96)]);
        });

        // Check consecutive token burn.
        contract
            .sender(alice)
            ._burn(U256::from(FIRST_CONSECUTIVE_TOKEN_ID))
            .expect("should burn token");

        let alice_balance = contract
            .sender(alice)
            .balance_of(alice)
            .expect("should return the balance of Alice");
        assert_eq!(alice_balance, uint!(1000_U256) - uint!(1_U256));

        let err = contract
            .sender(alice)
            .owner_of(U256::from(FIRST_CONSECUTIVE_TOKEN_ID))
            .expect_err("token should not exist");

        assert!(matches!(
            err,
            Error::NonexistentToken(ERC721NonexistentToken { token_id })
            if token_id == U256::from(FIRST_CONSECUTIVE_TOKEN_ID)
        ));

        // Check non-consecutive token burn.
        let non_consecutive_token_id = uint!(2000_U256);
        contract
            .sender(alice)
            ._mint(alice, non_consecutive_token_id)
            .expect("should mint a token to Alice");
        let owner = contract
            .sender(alice)
            .owner_of(non_consecutive_token_id)
            .expect("should return owner of the token");
        assert_eq!(owner, alice);
        let alice_balance = contract
            .sender(alice)
            .balance_of(alice)
            .expect("should return the balance of Alice");
        assert_eq!(alice_balance, uint!(1000_U256));

        contract
            .sender(alice)
            ._burn(non_consecutive_token_id)
            .expect("should burn token");

        let err = contract
            .sender(alice)
            .owner_of(U256::from(non_consecutive_token_id))
            .expect_err("token should not exist");

        assert!(matches!(
            err,
            Error::NonexistentToken(ERC721NonexistentToken { token_id })
            if token_id == U256::from(non_consecutive_token_id)
        ));

        // After being burnt the token should not be burnt again.
        let non_existent_token = non_consecutive_token_id;
        let err = contract
            .sender(alice)
            ._burn(non_existent_token)
            .expect_err("should return Error::NonexistentToken");

        assert!(matches!(
            err,
            Error::NonexistentToken (ERC721NonexistentToken{
                token_id: t_id
            }) if t_id == non_existent_token
        ));
    }

    #[motsu::test]
    fn safe_transfer_from(
        contract: Contract<Erc721Consecutive>,
        alice: Address,
        bob: Address,
    ) {
        contract
            .sender(alice)
            ._mint(alice, TOKEN_ID)
            .expect("should mint a token to Alice");

        contract
            .sender(alice)
            .safe_transfer_from(alice, bob, TOKEN_ID)
            .expect("should transfer a token from Alice to Bob");

        let owner = contract
            .sender(alice)
            .owner_of(TOKEN_ID)
            .expect("should return the owner of the token");

        assert_eq!(owner, bob);
    }

    #[motsu::test]
    fn safe_transfers_from_approved_token(
        contract: Contract<Erc721Consecutive>,
        alice: Address,
        bob: Address,
    ) {
        contract
            .sender(alice)
            ._mint(bob, TOKEN_ID)
            .expect("should mint token to Bob");
        contract
            .sender(bob)
            .approve(alice, TOKEN_ID)
            .expect("should approve Bob's token to Alice");
        contract
            .sender(alice)
            .safe_transfer_from(bob, alice, TOKEN_ID)
            .expect("should transfer Bob's token to Alice");
        let owner = contract
            .sender(alice)
            .owner_of(TOKEN_ID)
            .expect("should return the owner of the token");
        assert_eq!(owner, alice);
    }

    #[motsu::test]
    fn error_when_safe_transfer_from_incorrect_owner(
        contract: Contract<Erc721Consecutive>,
        alice: Address,
        bob: Address,
        dave: Address,
    ) {
        contract
            .sender(alice)
            ._mint(alice, TOKEN_ID)
            .expect("should mint a token to Alice");

        let err = contract
            .sender(alice)
            .safe_transfer_from(dave, bob, TOKEN_ID)
            .expect_err("should not transfer from incorrect owner");

        assert!(matches!(
            err,
            Error::IncorrectOwner(ERC721IncorrectOwner {
                sender,
                token_id: t_id,
                owner
            }) if sender == dave && t_id == TOKEN_ID && owner == alice
        ));
    }

    #[motsu::test]
    fn error_when_internal_safe_transfer_nonexistent_token(
        contract: Contract<Erc721Consecutive>,
        alice: Address,
        bob: Address,
    ) {
        let err = contract
            .sender(alice)
            ._safe_transfer(alice, bob, TOKEN_ID, &vec![0, 1, 2, 3].into())
            .expect_err("should not transfer a non-existent token");

        assert!(matches!(
            err,
            Error::NonexistentToken(ERC721NonexistentToken {
                token_id: t_id,
            }) if t_id == TOKEN_ID
        ));
    }

    #[motsu::test]
    fn error_when_safe_transfer_to_invalid_receiver(
        contract: Contract<Erc721Consecutive>,
        alice: Address,
    ) {
        let invalid_receiver = Address::ZERO;

        contract
            .sender(alice)
            ._mint(alice, TOKEN_ID)
            .expect("should mint a token to Alice");

        let err = contract
            .sender(alice)
            .safe_transfer_from(alice, invalid_receiver, TOKEN_ID)
            .expect_err("should not transfer the token to invalid receiver");

        assert!(matches!(
            err,
            Error::InvalidReceiver(ERC721InvalidReceiver {
                receiver
            }) if receiver == invalid_receiver
        ));

        let owner = contract
            .sender(alice)
            .owner_of(TOKEN_ID)
            .expect("should return the owner of the token");
        assert_eq!(alice, owner);
    }

    #[motsu::test]
    fn safe_transfers_from_with_data(
        contract: Contract<Erc721Consecutive>,
        alice: Address,
        bob: Address,
    ) {
        contract
            .sender(alice)
            ._mint(alice, TOKEN_ID)
            .expect("should mint a token to Alice");

        contract
            .sender(alice)
            .safe_transfer_from_with_data(
                alice,
                bob,
                TOKEN_ID,
                vec![0, 1, 2, 3].into(),
            )
            .expect("should transfer a token from Alice to Bob");

        let owner = contract
            .sender(alice)
            .owner_of(TOKEN_ID)
            .expect("should return the owner of the token");

        assert_eq!(owner, bob);
    }

    #[motsu::test]
    fn error_when_internal_safe_transfer_to_invalid_receiver(
        contract: Contract<Erc721Consecutive>,
        alice: Address,
    ) {
        let invalid_receiver = Address::ZERO;

        contract
            .sender(alice)
            ._mint(alice, TOKEN_ID)
            .expect("should mint a token to Alice");

        let err = contract
            .sender(alice)
            ._safe_transfer(
                alice,
                invalid_receiver,
                TOKEN_ID,
                &vec![0, 1, 2, 3].into(),
            )
            .expect_err("should not transfer the token to invalid receiver");

        assert!(matches!(
            err,
            Error::InvalidReceiver(ERC721InvalidReceiver {
                receiver
            }) if receiver == invalid_receiver
        ));

        let owner = contract
            .sender(alice)
            .owner_of(TOKEN_ID)
            .expect("should return the owner of the token");
        assert_eq!(alice, owner);
    }

    #[motsu::test]
    fn error_when_internal_safe_transfer_from_incorrect_owner(
        contract: Contract<Erc721Consecutive>,
        alice: Address,
        bob: Address,
        dave: Address,
    ) {
        contract
            .sender(alice)
            ._mint(alice, TOKEN_ID)
            .expect("should mint a token to Alice");

        let err = contract
            .sender(alice)
            ._safe_transfer(dave, bob, TOKEN_ID, &vec![0, 1, 2, 3].into())
            .expect_err("should not transfer the token from incorrect owner");
        assert!(matches!(
            err,
            Error::IncorrectOwner(ERC721IncorrectOwner {
                sender,
                token_id: t_id,
                owner
            }) if sender == dave && t_id == TOKEN_ID && owner == alice
        ));
    }

    #[motsu::test]
    fn safe_mints(contract: Contract<Erc721Consecutive>, alice: Address) {
        let initial_balance = contract
            .sender(alice)
            .balance_of(alice)
            .expect("should return the balance of Alice");

        contract
            .sender(alice)
            ._safe_mint(alice, TOKEN_ID, &vec![0, 1, 2, 3].into())
            .expect("should mint a token for Alice");

        let owner = contract
            .sender(alice)
            .owner_of(TOKEN_ID)
            .expect("should return the owner of the token");
        assert_eq!(owner, alice);

        let balance = contract
            .sender(alice)
            .balance_of(alice)
            .expect("should return the balance of Alice");

        assert_eq!(initial_balance + uint!(1_U256), balance);
    }

    #[motsu::test]
    fn error_when_approve_for_nonexistent_token(
        contract: Contract<Erc721Consecutive>,
        alice: Address,
        bob: Address,
    ) {
        let err = contract
            .sender(alice)
            .approve(bob, TOKEN_ID)
            .expect_err("should not approve for a non-existent token");

        assert!(matches!(
            err,
            Error::NonexistentToken(ERC721NonexistentToken {
                token_id: t_id
            }) if TOKEN_ID == t_id
        ));
    }

    #[motsu::test]
    fn error_when_approve_by_invalid_approver(
        contract: Contract<Erc721Consecutive>,
        alice: Address,
        bob: Address,
        dave: Address,
    ) {
        contract
            .sender(alice)
            ._mint(bob, TOKEN_ID)
            .expect("should mint a token");

        let err = contract
            .sender(alice)
            .approve(dave, TOKEN_ID)
            .expect_err("should not approve when invalid approver");

        assert!(matches!(
            err,
            Error::InvalidApprover(ERC721InvalidApprover {
                approver
            }) if approver == alice
        ));
    }

    #[motsu::test]
    fn approval_for_all(
        contract: Contract<Erc721Consecutive>,
        alice: Address,
        bob: Address,
    ) {
        contract
            .sender(alice)
            .set_approval_for_all(bob, true)
            .expect("should approve Bob for operations on all Alice's tokens");
        assert!(contract.sender(alice).is_approved_for_all(alice, bob));

        contract.sender(alice).set_approval_for_all(bob, false).expect(
            "should disapprove Bob for operations on all Alice's tokens",
        );
        assert!(!contract.sender(alice).is_approved_for_all(alice, bob));
    }

    #[motsu::test]
    fn error_when_get_approved_of_nonexistent_token(
        contract: Contract<Erc721Consecutive>,
        alice: Address,
    ) {
        let err = contract
            .sender(alice)
            .get_approved(TOKEN_ID)
            .expect_err("should not return approved for a non-existent token");

        assert!(matches!(
            err,
            Error::NonexistentToken(ERC721NonexistentToken {
                token_id: t_id
            }) if TOKEN_ID == t_id
        ));
    }

    #[motsu::test]
    fn supports_interface(
        contract: Contract<Erc721Consecutive>,
        alice: Address,
    ) {
        assert!(
            contract.sender(alice).supports_interface(
                <Erc721Consecutive as IErc721>::interface_id()
            )
        );
        assert!(
            contract.sender(alice).supports_interface(
                <Erc721Consecutive as IErc165>::interface_id()
            )
        );

        let fake_interface_id: FixedBytes<4> = 0x12345678_u32.into();
        assert!(!contract.sender(alice).supports_interface(fake_interface_id));
    }
}<|MERGE_RESOLUTION|>--- conflicted
+++ resolved
@@ -315,9 +315,6 @@
 
 #[public]
 #[implements(IErc721<Error = Error>, IErc165)]
-<<<<<<< HEAD
-impl Erc721Consecutive {}
-=======
 impl Erc721Consecutive {
     // TODO: remove once function overriding is possible, so `max_batch_size`
     // can be set that way.
@@ -331,7 +328,6 @@
         self.max_batch_size.set(U96::from(5000));
     }
 }
->>>>>>> b83948d3
 
 // ************** Consecutive **************
 
@@ -855,11 +851,7 @@
 impl IErc165 for Erc721Consecutive {
     fn supports_interface(&self, interface_id: FixedBytes<4>) -> bool {
         <Self as IErc721>::interface_id() == interface_id
-<<<<<<< HEAD
-            || Erc165::interface_id() == interface_id
-=======
             || <Self as IErc165>::interface_id() == interface_id
->>>>>>> b83948d3
     }
 }
 
