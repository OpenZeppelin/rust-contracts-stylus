//! Extension of the ERC-721 token contract to support token wrapping.
//!
//! Users can deposit and withdraw an "underlying token" and receive a "wrapped
//! token" with a matching token ID. This is useful in conjunction with other
//! modules.
use alloc::{vec, vec::Vec};

use alloy_primitives::{aliases::B32, Address, U256};
use alloy_sol_types::SolError;
use openzeppelin_stylus_proc::interface_id;
pub use sol::*;
use stylus_sdk::{
    abi::Bytes,
    prelude::{errors::MethodError, *},
    storage::StorageAddress,
};

use crate::token::erc721::{
    self, abi::Erc721Interface, receiver::IErc721Receiver, Erc721,
    RECEIVER_FN_SELECTOR,
};

#[cfg_attr(coverage_nightly, coverage(off))]
mod sol {
    use alloy_sol_macro::sol;

    sol! {
        /// The received ERC-721 token couldn't be wrapped.
        ///
        /// * `token` - The token address.
        #[derive(Debug)]
        #[allow(missing_docs)]
        error ERC721UnsupportedToken(address token);

        /// An operation with an ERC-721 token failed.
        ///
        /// * `token` - Address of the ERC-721 token.
        #[derive(Debug)]
        #[allow(missing_docs)]
        error Erc721FailedOperation(address token);

    }
}

/// An [`Erc721Wrapper`] error.
#[derive(SolidityError, Debug)]
pub enum Error {
    /// Indicates that an address can't be an owner.
    /// For example, [`Address::ZERO`] is a forbidden owner in [`Erc721`].
    /// Used in balance queries.
    InvalidOwner(erc721::ERC721InvalidOwner),
    /// Indicates a `token_id` whose `owner` is the zero address.
    NonexistentToken(erc721::ERC721NonexistentToken),
    /// Indicates an error related to the ownership over a particular token.
    /// Used in transfers.
    IncorrectOwner(erc721::ERC721IncorrectOwner),
    /// Indicates a failure with the token `sender`. Used in transfers.
    InvalidSender(erc721::ERC721InvalidSender),
    /// Indicates a failure with the token `receiver`. Used in transfers.
    InvalidReceiver(erc721::ERC721InvalidReceiver),
    /// Indicates a failure with the token `receiver`, with the reason
    /// specified by it.
    InvalidReceiverWithReason(erc721::InvalidReceiverWithReason),
    /// Indicates a failure with the `operator`’s approval. Used in transfers.
    InsufficientApproval(erc721::ERC721InsufficientApproval),
    /// Indicates a failure with the `approver` of a token to be approved. Used
    /// in approvals.
    InvalidApprover(erc721::ERC721InvalidApprover),
    /// Indicates a failure with the `operator` to be approved. Used in
    /// approvals.
    InvalidOperator(erc721::ERC721InvalidOperator),
    /// The received ERC-721 token couldn't be wrapped.
    UnsupportedToken(ERC721UnsupportedToken),
    /// An operation with an ERC-721 token failed.
    Erc721FailedOperation(Erc721FailedOperation),
}

#[cfg_attr(coverage_nightly, coverage(off))]
impl From<erc721::Error> for Error {
    fn from(value: erc721::Error) -> Self {
        match value {
            erc721::Error::InvalidOwner(e) => Error::InvalidOwner(e),
            erc721::Error::NonexistentToken(e) => Error::NonexistentToken(e),
            erc721::Error::IncorrectOwner(e) => Error::IncorrectOwner(e),
            erc721::Error::InvalidSender(e) => Error::InvalidSender(e),
            erc721::Error::InvalidReceiver(e) => Error::InvalidReceiver(e),
            erc721::Error::InvalidReceiverWithReason(e) => {
                Error::InvalidReceiverWithReason(e)
            }
            erc721::Error::InsufficientApproval(e) => {
                Error::InsufficientApproval(e)
            }
            erc721::Error::InvalidApprover(e) => Error::InvalidApprover(e),
            erc721::Error::InvalidOperator(e) => Error::InvalidOperator(e),
        }
    }
}

#[cfg_attr(coverage_nightly, coverage(off))]
impl errors::MethodError for Error {
    fn encode(self) -> alloc::vec::Vec<u8> {
        self.into()
    }
}

/// State of an [`Erc721Wrapper`] token.
#[storage]
pub struct Erc721Wrapper {
    /// Address of the underlying token.
    underlying: StorageAddress,
}

/// NOTE: Implementation of [`TopLevelStorage`] to be able use `&mut self` when
/// calling other contracts and not `&mut (impl TopLevelStorage +
/// BorrowMut<Self>)`. Should be fixed in the future by the Stylus team.
unsafe impl TopLevelStorage for Erc721Wrapper {}

/// Interface of an extension of the ERC-721 token contract that supports token
/// wrapping.
#[interface_id]
#[public]
pub trait IErc721Wrapper: IErc721Receiver {
    /// Allow a user to deposit underlying tokens and mint the corresponding
    /// `token_ids`.
    ///
    /// # Arguments
    ///
    /// * `&mut self` - Write access to the contract's state.
    /// * `account` - The account to deposit tokens to.
    /// * `token_ids` - List of underlying token ids to deposit.
    ///
    /// # Errors
    ///
    /// Returns the raw revert data from the underlying ERC-721 token if the
    /// operation fails, propagating underlying token errors directly to align
    /// with Solidity behavior.
    fn deposit_for(
        &mut self,
        account: Address,
        token_ids: Vec<U256>,
    ) -> Result<bool, Vec<u8>>;

    /// Allow a user to burn wrapped tokens and withdraw the corresponding
    /// `token_ids` of the underlying tokens.
    ///
    /// # Arguments
    ///
    /// * `&mut self` - Write access to the contract's state.
    /// * `account` - The account to withdraw tokens to.
    /// * `token_ids` - List of underlying token ids to withdraw.
    ///
    /// # Errors
    ///
    /// Returns the raw revert data from the underlying ERC-721 token if the
    /// operation fails, propagating underlying token errors directly to align
    /// with Solidity behavior.
    fn withdraw_to(
        &mut self,
        account: Address,
        token_ids: Vec<U256>,
    ) -> Result<bool, Vec<u8>>;

    /// Returns the underlying token.
    ///
    /// # Arguments
    ///
    /// * `&self` - Read access to the contract's state.
    #[must_use]
    fn underlying(&self) -> Address;
}

impl Erc721Wrapper {
    /// Constructor.
    ///
    /// # Arguments
    ///
    /// * `&mut self` - Write access to the contract's state.
    /// * `underlying_token` - The wrapped token.
    pub fn constructor(&mut self, underlying_token: Address) {
        self.underlying.set(underlying_token);
    }

    /// Check [`IErc721Wrapper::deposit_for()`] for more information.
    #[allow(clippy::missing_errors_doc)]
    pub fn deposit_for(
        &mut self,
        account: Address,
        token_ids: Vec<U256>,
        erc721: &mut Erc721,
<<<<<<< HEAD
    ) -> Result<bool, Error> {
        let sender = self.vm().msg_sender();
        let contract_address = self.vm().contract_address();
=======
    ) -> Result<bool, Vec<u8>> {
        let sender = msg::sender();
        let contract_address = contract::address();
>>>>>>> 01e6d116
        let underlying = Erc721Interface::new(self.underlying());

        for token_id in token_ids {
            // This is an "unsafe" transfer that doesn't call any hook on
            // the receiver. With [`IErc721Wrapper::underlying()`] being trusted
            // (by design of this contract) and no other contracts expected to
            // be called from there, we are safe.
<<<<<<< HEAD
            // TODO#q: we cannot inline call variable
            let call = Call::new_mutating(self);
            match underlying.transfer_from(
                self.vm(),
                call,
                sender,
                contract_address,
                token_id,
            ) {
                Ok(()) => (),
                Err(e) => {
                    if let errors::Error::Revert(ref reason) = e {
                        if !reason.is_empty() {
                            return Err(Error::InvalidReceiverWithReason(
                                erc721::InvalidReceiverWithReason {
                                    reason: String::from_utf8_lossy(reason)
                                        .to_string(),
                                },
                            ));
                        }
=======
            underlying
                .transfer_from(
                    Call::new_in(self),
                    sender,
                    contract_address,
                    token_id,
                )
                .map_err(|e| match e {
                    call::Error::Revert(reason) => {
                        // Propagate underlying token errors directly.
                        reason
>>>>>>> 01e6d116
                    }
                    call::Error::AbiDecodingFailed(_) => {
                        // For non-revert errors, return empty bytes to
                        // indicate failure.
                        vec![]
                    }
                })?;

            erc721._safe_mint(account, token_id, &vec![].into())?;
        }

        Ok(true)
    }

    /// Check [`IErc721Wrapper::withdraw_to()`] for more information.
    #[allow(clippy::missing_errors_doc)]
    pub fn withdraw_to(
        &mut self,
        account: Address,
        token_ids: Vec<U256>,
        erc721: &mut Erc721,
<<<<<<< HEAD
    ) -> Result<bool, Error> {
        let sender = self.vm().msg_sender();
=======
    ) -> Result<bool, Vec<u8>> {
        let sender = msg::sender();
>>>>>>> 01e6d116
        let underlying = Erc721Interface::new(self.underlying());

        for token_id in token_ids {
            // Setting the `auth` argument enables the `_is_authorized` check
            // which verifies that the token exists (from != 0).
            // Therefore, it is not needed to verify that the return value is
            // not 0 here.
            erc721._update(Address::ZERO, token_id, sender)?;
<<<<<<< HEAD
            let call = Call::new_mutating(self);
            match underlying.safe_transfer_from(
                self.vm(),
                call,
                self.vm().contract_address(),
                account,
                token_id,
                vec![].into(),
            ) {
                Ok(()) => (),
                Err(e) => {
                    if let errors::Error::Revert(ref reason) = e {
                        if !reason.is_empty() {
                            return Err(Error::InvalidReceiverWithReason(
                                erc721::InvalidReceiverWithReason {
                                    reason: String::from_utf8_lossy(reason)
                                        .to_string(),
                                },
                            ));
                        }
=======

            underlying
                .safe_transfer_from(
                    Call::new_in(self),
                    contract::address(),
                    account,
                    token_id,
                    vec![].into(),
                )
                .map_err(|e| match e {
                    call::Error::Revert(reason) => {
                        // Propagate underlying token errors directly.
                        reason
>>>>>>> 01e6d116
                    }
                    call::Error::AbiDecodingFailed(_) => {
                        // For non-revert errors, return empty bytes to
                        // indicate failure.
                        vec![]
                    }
                })?;
        }

        Ok(true)
    }

    /// Allow minting on direct ERC-721 transfers to this contract.
    ///
    /// # Arguments
    ///
    /// * `&mut self` - Write access to the contract's state.
    /// * `operator` - The operator of the transfer.
    /// * `from` - The address that previously owned the token.
    /// * `token_id` - The id of the token to mint.
    /// * `data` - Additional data with no specified format.
    /// * `erc721` - Write access to an [`Erc721`] contract.
    ///
    /// # Errors
    ///
<<<<<<< HEAD
    /// * [`Error::UnsupportedToken`] - If `self.vm().msg_sender()` is not the
    ///   underlying token.
    /// * [`Error::InvalidSender`] - If `token_id` already exists.
    /// * [`Error::InvalidReceiver`] - If `to` is [`Address::ZERO`].
    /// * [`Error::InvalidReceiver`] - If
    ///   [`erc721::IErc721Receiver::on_erc721_received`] hasn't returned its
    ///   interface id or returned with an error.
=======
    /// Returns the raw revert data if the operation fails.
>>>>>>> 01e6d116
    pub fn on_erc721_received(
        &mut self,
        _operator: Address,
        from: Address,
        token_id: U256,
        _data: &Bytes,
        erc721: &mut Erc721,
<<<<<<< HEAD
    ) -> Result<B32, Error> {
        let sender = self.vm().msg_sender();
=======
    ) -> Result<B32, Vec<u8>> {
        let sender = msg::sender();
>>>>>>> 01e6d116
        if self.underlying() != sender {
            return Err(ERC721UnsupportedToken { token: sender }.abi_encode());
        }

        erc721._safe_mint(from, token_id, &vec![].into())?;

        Ok(RECEIVER_FN_SELECTOR)
    }

    /// Check [`IErc721Wrapper::underlying()`] for more information.
    #[must_use]
    pub fn underlying(&self) -> Address {
        self.underlying.get()
    }

    /// Mints wrapped tokens to cover any underlying tokens that would have
    /// been transferred to this contract outside the deposit mechanism.
    /// This is a recovery function that can be exposed with access control
    /// if desired.
    ///
    /// # Arguments
    ///
    /// * `&mut self` - Write access to the contract's state.
    /// * `account` - The account to mint tokens to.
    /// * `token_id` - A mutable reference to the Erc20 contract.
    /// * `erc721` - Write access to an [`Erc721`] contract.
    ///
    /// # Errors
    ///
    /// * [`Error::Erc721FailedOperation`] - If the underlying token is not a
    ///   [`Erc721`] contract, or the contract fails to execute the call.
    /// * [`Error::IncorrectOwner`] - If the underlying token is not owned by
    ///   the contract.
    /// * [`Error::InvalidSender`] - If `token_id` already exists.
    /// * [`Error::InvalidReceiver`] - If `to` is [`Address::ZERO`].
    /// * [`Error::InvalidReceiver`] - If
    ///   [`erc721::IErc721Receiver::on_erc721_received`] hasn't returned its
    ///   interface id or returned with an error.
    fn _recover(
        &mut self,
        account: Address,
        token_id: U256,
        erc721: &mut Erc721,
    ) -> Result<U256, Error> {
        let underlying = Erc721Interface::new(self.underlying());

        let owner = underlying
            .owner_of(self.vm(), Call::new(), token_id)
            .map_err(|_| {
                Error::Erc721FailedOperation(Erc721FailedOperation {
                    token: self.underlying(),
                })
            })?;

        let contract_address = self.vm().contract_address();
        if owner != contract_address {
            return Err(erc721::Error::IncorrectOwner(
                erc721::ERC721IncorrectOwner {
                    sender: contract_address,
                    token_id,
                    owner,
                },
            )
            .into());
        }

        erc721._safe_mint(account, token_id, &vec![].into())?;

        Ok(token_id)
    }
}

#[cfg(test)]
mod tests {
    use alloy_sol_types::SolError;
    use motsu::prelude::*;
    use stylus_sdk::abi::Bytes;

    use super::*;
    use crate::{
        token::erc721::{
            self, receiver::tests::EmptyReasonReceiver721, IErc721,
        },
        utils::introspection::erc165::IErc165,
    };

    pub(crate) fn random_token_ids(size: usize) -> Vec<U256> {
        (0..size).map(U256::from).collect()
    }

    #[storage]
    struct Erc721WrapperTestExample {
        wrapper: Erc721Wrapper,
        erc721: Erc721,
    }

    unsafe impl TopLevelStorage for Erc721WrapperTestExample {}

    #[public]
    #[implements(IErc721<Error = erc721::Error>, IErc721Wrapper, IErc165)]
    impl Erc721WrapperTestExample {
        #[constructor]
        fn constructor(&mut self, underlying_token: Address) {
            self.wrapper.constructor(underlying_token);
        }

        fn recover(
            &mut self,
            account: Address,
            token_id: U256,
        ) -> Result<U256, Error> {
            self.wrapper._recover(account, token_id, &mut self.erc721)
        }
    }

    #[cfg_attr(coverage_nightly, coverage(off))]
    #[public]
    impl IErc721 for Erc721WrapperTestExample {
        type Error = erc721::Error;

        fn balance_of(&self, owner: Address) -> Result<U256, erc721::Error> {
            self.erc721.balance_of(owner)
        }

        fn owner_of(&self, token_id: U256) -> Result<Address, erc721::Error> {
            self.erc721.owner_of(token_id)
        }

        fn safe_transfer_from(
            &mut self,
            from: Address,
            to: Address,
            token_id: U256,
        ) -> Result<(), erc721::Error> {
            self.erc721.safe_transfer_from(from, to, token_id)
        }

        fn safe_transfer_from_with_data(
            &mut self,
            from: Address,
            to: Address,
            token_id: U256,
            data: Bytes,
        ) -> Result<(), erc721::Error> {
            self.erc721.safe_transfer_from_with_data(from, to, token_id, data)
        }

        fn transfer_from(
            &mut self,
            from: Address,
            to: Address,
            token_id: U256,
        ) -> Result<(), erc721::Error> {
            self.erc721.transfer_from(from, to, token_id)
        }

        fn approve(
            &mut self,
            to: Address,
            token_id: U256,
        ) -> Result<(), erc721::Error> {
            self.erc721.approve(to, token_id)
        }

        fn set_approval_for_all(
            &mut self,
            operator: Address,
            approved: bool,
        ) -> Result<(), erc721::Error> {
            self.erc721.set_approval_for_all(operator, approved)
        }

        fn get_approved(
            &self,
            token_id: U256,
        ) -> Result<Address, erc721::Error> {
            self.erc721.get_approved(token_id)
        }

        fn is_approved_for_all(
            &self,
            owner: Address,
            operator: Address,
        ) -> bool {
            self.erc721.is_approved_for_all(owner, operator)
        }
    }

    #[public]
    impl IErc721Wrapper for Erc721WrapperTestExample {
        fn underlying(&self) -> Address {
            self.wrapper.underlying()
        }

        fn deposit_for(
            &mut self,
            account: Address,
            token_ids: Vec<U256>,
        ) -> Result<bool, Vec<u8>> {
            self.wrapper.deposit_for(account, token_ids, &mut self.erc721)
        }

        fn withdraw_to(
            &mut self,
            account: Address,
            token_ids: Vec<U256>,
        ) -> Result<bool, Vec<u8>> {
            self.wrapper.withdraw_to(account, token_ids, &mut self.erc721)
        }
    }

    #[public]
    impl IErc721Receiver for Erc721WrapperTestExample {
        fn on_erc721_received(
            &mut self,
            operator: Address,
            from: Address,
            token_id: U256,
            data: Bytes,
        ) -> Result<B32, Vec<u8>> {
            self.wrapper.on_erc721_received(
                operator,
                from,
                token_id,
                &data,
                &mut self.erc721,
            )
        }
    }

    #[cfg_attr(coverage_nightly, coverage(off))]
    #[public]
    impl IErc165 for Erc721WrapperTestExample {
        fn supports_interface(&self, interface_id: B32) -> bool {
            self.erc721.supports_interface(interface_id)
        }
    }

    #[motsu::test]
    fn underlying_works(
        contract: Contract<Erc721WrapperTestExample>,
        erc721_contract: Contract<Erc721>,
        alice: Address,
    ) {
        let erc721_address = erc721_contract.address();

        contract.sender(alice).constructor(erc721_address);

        assert_eq!(contract.sender(alice).underlying(), erc721_address);
    }

    #[cfg_attr(coverage_nightly, coverage(off))]
    #[motsu::test]
    #[ignore = "TODO: un-ignore when motsu supports returning empty revert reasons, see: https://github.com/OpenZeppelin/stylus-test-helpers/issues/118"]
    fn deposit_for_reverts_when_underlying_reverts_without_reason(
        contract: Contract<Erc721WrapperTestExample>,
        invalid_underlying: Contract<EmptyReasonReceiver721>,
        alice: Address,
    ) {
        let token_ids = random_token_ids(1);

        let invalid_token = invalid_underlying.address();
        contract.sender(alice).constructor(invalid_token);

        let err = contract
            .sender(alice)
            .deposit_for(alice, token_ids.clone())
            .motsu_expect_err("should return Error::UnsupportedToken");

        let expected_error_bytes =
            ERC721UnsupportedToken { token: invalid_token }.abi_encode();
        assert_eq!(err, expected_error_bytes);
    }

    #[motsu::test]
    fn deposit_for_reverts_when_nonexistent_token(
        contract: Contract<Erc721WrapperTestExample>,
        erc721_contract: Contract<Erc721>,
        alice: Address,
    ) {
        let token_ids = random_token_ids(1);

        contract.sender(alice).constructor(erc721_contract.address());

        let err = contract
            .sender(alice)
            .deposit_for(alice, token_ids.clone())
            .motsu_expect_err("should return Error::InvalidReceiverWithReason");

        let expected_error: Vec<u8> =
            erc721::Error::NonexistentToken(erc721::ERC721NonexistentToken {
                token_id: token_ids[0],
            })
            .into();

        assert_eq!(err, expected_error);
    }

    #[motsu::test]
    fn deposit_for_reverts_when_missing_approval(
        contract: Contract<Erc721WrapperTestExample>,
        erc721_contract: Contract<Erc721>,
        alice: Address,
    ) {
        let token_ids = random_token_ids(1);

        contract.sender(alice).constructor(erc721_contract.address());

        erc721_contract
            .sender(alice)
            ._mint(alice, token_ids[0])
            .motsu_expect("should mint {token_id} for {alice}");

        let err = contract
            .sender(alice)
            .deposit_for(alice, token_ids.clone())
            .motsu_expect_err("should return Error::InvalidReceiverWithReason");

        let expected_error: Vec<u8> = erc721::Error::InsufficientApproval(
            erc721::ERC721InsufficientApproval {
                operator: contract.address(),
                token_id: token_ids[0],
            },
        )
        .into();

        assert_eq!(err, expected_error);
    }

    #[motsu::test]
    fn deposit_for_reverts_when_wrapped_token_already_exists(
        contract: Contract<Erc721WrapperTestExample>,
        erc721_contract: Contract<Erc721>,
        alice: Address,
    ) {
        let token_ids = random_token_ids(1);

        contract.sender(alice).constructor(erc721_contract.address());

        erc721_contract
            .sender(alice)
            ._mint(alice, token_ids[0])
            .motsu_expect("should mint {token_id} for {alice}");

        erc721_contract
            .sender(alice)
            .approve(contract.address(), token_ids[0])
            .motsu_expect("should approve {token_id} for {contract.address()}");

        // Mint an "unexpected" wrapped token.
        contract
            .sender(alice)
            .erc721
            ._mint(alice, token_ids[0])
            .motsu_expect("should mint {token_id} for {alice}");

        let err = contract
            .sender(alice)
            .deposit_for(alice, token_ids.clone())
            .motsu_expect_err("should return Error::Erc721");

        let expected_error_bytes =
            erc721::ERC721InvalidSender { sender: Address::ZERO }.abi_encode();
        assert_eq!(err, expected_error_bytes);
    }

    #[motsu::test]
    fn deposit_for_works(
        contract: Contract<Erc721WrapperTestExample>,
        erc721_contract: Contract<Erc721>,
        alice: Address,
    ) {
        let tokens = 4;
        let token_ids = random_token_ids(tokens);

        contract.sender(alice).constructor(erc721_contract.address());

        for &token_id in &token_ids {
            erc721_contract
                .sender(alice)
                ._mint(alice, token_id)
                .motsu_expect("should mint {token_id} for {alice}");

            erc721_contract
                .sender(alice)
                .approve(contract.address(), token_id)
                .motsu_expect(
                    "should approve {token_id} for {contract.address()}",
                );
        }

        let initial_balance =
            erc721_contract.sender(alice).balance_of(alice).motsu_unwrap();
        let initial_wrapped_balance =
            contract.sender(alice).erc721.balance_of(alice).motsu_unwrap();

        let initial_contract_balance = erc721_contract
            .sender(alice)
            .balance_of(contract.address())
            .motsu_unwrap();

        assert!(contract
            .sender(alice)
            .deposit_for(alice, token_ids.clone())
            .motsu_expect("should deposit"));

        for token_id in token_ids {
            erc721_contract.assert_emitted(&erc721::Transfer {
                from: alice,
                to: contract.address(),
                token_id,
            });

            contract.assert_emitted(&erc721::Transfer {
                from: Address::ZERO,
                to: alice,
                token_id,
            });
        }

        assert_eq!(
            erc721_contract.sender(alice).balance_of(alice).motsu_unwrap(),
            initial_balance - U256::from(tokens)
        );

        assert_eq!(
            contract.sender(alice).erc721.balance_of(alice).motsu_unwrap(),
            initial_wrapped_balance + U256::from(tokens)
        );

        assert_eq!(
            erc721_contract
                .sender(contract.address())
                .balance_of(contract.address())
                .motsu_unwrap(),
            initial_contract_balance + U256::from(tokens)
        );
    }

    #[motsu::test]
    fn withdraw_to_reverts_when_invalid_receiver(
        contract: Contract<Erc721WrapperTestExample>,
        erc721_contract: Contract<Erc721>,
        alice: Address,
    ) {
        let tokens = 4;
        let token_ids = random_token_ids(tokens);

        contract.sender(alice).constructor(erc721_contract.address());

        for token_id in &token_ids {
            erc721_contract
                .sender(alice)
                ._mint(alice, *token_id)
                .motsu_expect("should mint {token_id} for {alice}");

            erc721_contract
                .sender(alice)
                .approve(contract.address(), *token_id)
                .motsu_expect(
                    "should approve {token_id} for {contract.address()}",
                );
        }

        assert!(contract
            .sender(alice)
            .deposit_for(alice, token_ids.clone())
            .motsu_expect("should deposit"));

        let err = contract
            .sender(alice)
            .withdraw_to(Address::ZERO, token_ids.clone())
            .motsu_expect_err("should return Error::InvalidReceiverWithReason");

        let expected_error: Vec<u8> =
            erc721::Error::InvalidReceiver(erc721::ERC721InvalidReceiver {
                receiver: Address::ZERO,
            })
            .into();

        assert_eq!(err, expected_error);
    }

    #[motsu::test]
    fn withdraw_to_reverts_when_nonexistent_token(
        contract: Contract<Erc721WrapperTestExample>,
        erc721_contract: Contract<Erc721>,
        alice: Address,
    ) {
        let tokens = 1;
        let token_ids = random_token_ids(tokens);

        contract.sender(alice).constructor(erc721_contract.address());

        let err = contract
            .sender(alice)
            .withdraw_to(alice, token_ids.clone())
            .motsu_expect_err("should return Error::Erc721");

        let expected_error_bytes =
            erc721::ERC721NonexistentToken { token_id: token_ids[0] }
                .abi_encode();
        assert_eq!(err, expected_error_bytes);
    }

    #[motsu::test]
    fn withdraw_to_reverts_when_insufficient_approval(
        contract: Contract<Erc721WrapperTestExample>,
        erc721_contract: Contract<Erc721>,
        alice: Address,
        bob: Address,
    ) {
        let tokens = 1;
        let token_ids = random_token_ids(tokens);

        contract.sender(alice).constructor(erc721_contract.address());

        erc721_contract
            .sender(alice)
            ._mint(alice, token_ids[0])
            .motsu_expect("should mint {token_id} for {alice}");

        erc721_contract
            .sender(alice)
            .approve(contract.address(), token_ids[0])
            .motsu_expect("should approve {token_id} for {contract.address()}");

        assert!(contract
            .sender(alice)
            .deposit_for(alice, token_ids.clone())
            .motsu_expect("should deposit"));

        let err = contract
            .sender(bob)
            .withdraw_to(alice, token_ids.clone())
            .motsu_expect_err("should return Error::Erc721");

        let expected_error_bytes = erc721::ERC721InsufficientApproval {
            token_id: token_ids[0],
            operator: bob,
        }
        .abi_encode();
        assert_eq!(err, expected_error_bytes);
    }

    #[cfg_attr(coverage_nightly, coverage(off))]
    #[motsu::test]
    #[ignore = "TODO: un-ignore when motsu supports returning empty revert reasons, see: https://github.com/OpenZeppelin/stylus-test-helpers/issues/118"]
    fn withdraw_to_reverts_when_underlying_reverts_without_reason(
        contract: Contract<Erc721WrapperTestExample>,
        invalid_underlying: Contract<EmptyReasonReceiver721>,
        alice: Address,
    ) {
        let token_ids = random_token_ids(1);

        contract.sender(alice).constructor(invalid_underlying.address());

        for &token_id in &token_ids {
            contract
                .sender(alice)
                .erc721
                ._mint(alice, token_id)
                .motsu_expect("should mint {token_id} for {alice}");

            contract
                .sender(alice)
                .approve(contract.address(), token_id)
                .motsu_expect(
                    "should approve {token_id} for {contract.address()}",
                );
        }

        let err = contract
            .sender(alice)
            .withdraw_to(alice, token_ids.clone())
            .motsu_expect_err("should return empty reason");

        assert_eq!(
            err,
            Erc721FailedOperation { token: invalid_underlying.address() }
                .abi_encode()
        );
    }

    #[motsu::test]
    fn withdraw_to_works(
        contract: Contract<Erc721WrapperTestExample>,
        erc721_contract: Contract<Erc721>,
        alice: Address,
    ) {
        let tokens = 4;
        let token_ids = random_token_ids(tokens);

        contract.sender(alice).constructor(erc721_contract.address());

        for token_id in &token_ids {
            erc721_contract
                .sender(alice)
                ._mint(alice, *token_id)
                .motsu_expect("should mint {token_id} for {alice}");

            erc721_contract
                .sender(alice)
                .approve(contract.address(), *token_id)
                .motsu_expect(
                    "should approve {token_id} for {contract.address()}",
                );
        }

        assert!(contract
            .sender(alice)
            .deposit_for(alice, token_ids.clone())
            .motsu_expect("should deposit"));

        let initial_balance =
            erc721_contract.sender(alice).balance_of(alice).motsu_unwrap();
        let initial_wrapped_balance =
            contract.sender(alice).erc721.balance_of(alice).motsu_unwrap();

        let initial_contract_balance = erc721_contract
            .sender(alice)
            .balance_of(contract.address())
            .motsu_unwrap();

        assert!(contract
            .sender(alice)
            .withdraw_to(alice, token_ids.clone())
            .motsu_expect("should withdraw"));

        for token_id in token_ids {
            erc721_contract.assert_emitted(&erc721::Transfer {
                from: contract.address(),
                to: alice,
                token_id,
            });

            contract.assert_emitted(&erc721::Transfer {
                from: alice,
                to: Address::ZERO,
                token_id,
            });
        }

        assert_eq!(
            erc721_contract.sender(alice).balance_of(alice).motsu_unwrap(),
            initial_balance + U256::from(tokens)
        );

        assert_eq!(
            contract.sender(alice).erc721.balance_of(alice).motsu_unwrap(),
            initial_wrapped_balance - U256::from(tokens)
        );

        assert_eq!(
            erc721_contract
                .sender(contract.address())
                .balance_of(contract.address())
                .motsu_unwrap(),
            initial_contract_balance - U256::from(tokens)
        );
    }

    #[motsu::test]
    fn on_erc721_received_reverts_when_sender_is_unsupported_token(
        contract: Contract<Erc721WrapperTestExample>,
        erc721_contract: Contract<Erc721>,
        alice: Address,
    ) {
        let token_id = random_token_ids(1)[0];

        contract.sender(alice).constructor(erc721_contract.address());

        let invalid_operator = alice;

        let err = contract
            .sender(invalid_operator)
            .on_erc721_received(
                invalid_operator,
                alice,
                token_id,
                vec![].into(),
            )
            .motsu_expect_err("should return Error::UnsupportedToken");

        assert_eq!(
            err,
            ERC721UnsupportedToken { token: invalid_operator }.abi_encode()
        );
    }

    #[motsu::test]
    fn on_erc721_received_reverts_when_wrapped_token_already_exists(
        contract: Contract<Erc721WrapperTestExample>,
        erc721_contract: Contract<Erc721>,
        alice: Address,
    ) {
        let token_id = random_token_ids(1)[0];

        contract.sender(alice).constructor(erc721_contract.address());

        // Mint an "unexpected" wrapped token.
        contract
            .sender(alice)
            .erc721
            ._mint(alice, token_id)
            .motsu_expect("should mint {token_id} for {alice}");

        let operator = alice;

        let err = contract
            .sender(erc721_contract.address())
            .on_erc721_received(operator, alice, token_id, vec![].into())
            .motsu_expect_err("should return Error::Erc721");

        assert_eq!(
            err,
            erc721::ERC721InvalidSender { sender: Address::ZERO }.abi_encode()
        );
    }

    #[motsu::test]
    fn on_erc721_received_works(
        contract: Contract<Erc721WrapperTestExample>,
        erc721_contract: Contract<Erc721>,
        alice: Address,
    ) {
        let token_id = random_token_ids(1)[0];

        contract.sender(alice).constructor(erc721_contract.address());

        let initial_wrapped_balance =
            contract.sender(alice).erc721.balance_of(alice).motsu_unwrap();

        let operator = alice;
        let interface_id = contract
            .sender(erc721_contract.address())
            .on_erc721_received(operator, alice, token_id, vec![].into())
            .motsu_expect("should handle ERC721Received");

        assert_eq!(interface_id, RECEIVER_FN_SELECTOR);

        contract.assert_emitted(&erc721::Transfer {
            from: Address::ZERO,
            to: alice,
            token_id,
        });

        assert_eq!(
            contract.sender(alice).erc721.balance_of(alice).motsu_unwrap(),
            initial_wrapped_balance + U256::ONE
        );
    }

    #[storage]
    struct InvalidToken;

    unsafe impl TopLevelStorage for InvalidToken {}

    #[public]
    #[allow(clippy::unused_self)]
    impl InvalidToken {
        fn owner_of(&self, _token_id: U256) -> Result<Address, Vec<u8>> {
            Err("InvalidToken".into())
        }
    }

    #[motsu::test]
    #[ignore = "impossible with current motsu limitations"]
    fn recover_reverts_when_invalid_token(
        contract: Contract<Erc721WrapperTestExample>,
        invalid_token: Contract<InvalidToken>,
        alice: Address,
    ) {
        let token_id = random_token_ids(1)[0];

        contract.sender(alice).constructor(invalid_token.address());

        let err = contract
            .sender(alice)
            .recover(alice, token_id)
            .motsu_expect_err("should return Error::Erc721FailedOperation");

        assert!(matches!(
            err,
            Error::Erc721FailedOperation(Erc721FailedOperation { token })
                if token == invalid_token.address()
        ));
    }

    #[motsu::test]
    fn recover_reverts_when_incorrect_owner(
        contract: Contract<Erc721WrapperTestExample>,
        erc721_contract: Contract<Erc721>,
        alice: Address,
    ) {
        let token_id = random_token_ids(1)[0];

        contract.sender(alice).constructor(erc721_contract.address());

        erc721_contract
            .sender(alice)
            ._mint(alice, token_id)
            .motsu_expect("should mint {token_id} for {alice}");

        let err = contract
            .sender(alice)
            .recover(alice, token_id)
            .motsu_expect_err("should return Error::Erc721");

        assert!(matches!(
            err,
            Error::IncorrectOwner(
                erc721::ERC721IncorrectOwner { sender, token_id: t_id, owner },
            ) if sender == contract.address() && t_id == token_id && owner == alice
        ));
    }

    #[motsu::test]
    fn recover_reverts_when_wrapped_token_already_exists(
        contract: Contract<Erc721WrapperTestExample>,
        erc721_contract: Contract<Erc721>,
        alice: Address,
    ) {
        let token_id = random_token_ids(1)[0];

        contract.sender(alice).constructor(erc721_contract.address());

        erc721_contract
            .sender(alice)
            ._mint(alice, token_id)
            .motsu_expect("should mint {token_id} for {alice}");

        erc721_contract
            .sender(alice)
            .transfer_from(
                alice,
                contract.address(),
                token_id,
            )
            .motsu_expect("should transfer {token_id} from {alice} to {contract.address()}");

        // Mint an "unexpected" wrapped token.
        contract
            .sender(alice)
            .erc721
            ._mint(alice, token_id)
            .motsu_expect("should mint {token_id} for {alice}");

        let err = contract
            .sender(alice)
            .recover(alice, token_id)
            .motsu_expect_err("should return Error::Erc721");

        assert!(matches!(
            err,
            Error::InvalidSender(
                erc721::ERC721InvalidSender { sender }
            ) if sender.is_zero()
        ));
    }

    #[motsu::test]
    fn recover_works(
        contract: Contract<Erc721WrapperTestExample>,
        erc721_contract: Contract<Erc721>,
        alice: Address,
    ) {
        let token_id = random_token_ids(1)[0];

        contract.sender(alice).constructor(erc721_contract.address());

        erc721_contract
            .sender(alice)
            ._mint(alice, token_id)
            .motsu_expect("should mint {token_id} for {alice}");

        erc721_contract
            .sender(alice)
            .transfer_from(
                alice,
                contract.address(),
                token_id,
            )
            .motsu_expect("should transfer {token_id} from {alice} to {contract.address()}");

        let initial_wrapped_balance =
            contract.sender(alice).erc721.balance_of(alice).motsu_unwrap();

        contract
            .sender(alice)
            .recover(alice, token_id)
            .motsu_expect("should recover {token_id} for {alice}");

        let wrapped_balance =
            contract.sender(alice).erc721.balance_of(alice).motsu_unwrap();

        assert_eq!(wrapped_balance, initial_wrapped_balance + U256::ONE);

        contract.assert_emitted(&erc721::Transfer {
            from: Address::ZERO,
            to: alice,
            token_id,
        });

        assert_eq!(
            contract.sender(alice).erc721.balance_of(alice).motsu_unwrap(),
            initial_wrapped_balance + U256::ONE
        );
    }
}<|MERGE_RESOLUTION|>--- conflicted
+++ resolved
@@ -187,15 +187,9 @@
         account: Address,
         token_ids: Vec<U256>,
         erc721: &mut Erc721,
-<<<<<<< HEAD
-    ) -> Result<bool, Error> {
+    ) -> Result<bool, Vec<u8>> {
         let sender = self.vm().msg_sender();
         let contract_address = self.vm().contract_address();
-=======
-    ) -> Result<bool, Vec<u8>> {
-        let sender = msg::sender();
-        let contract_address = contract::address();
->>>>>>> 01e6d116
         let underlying = Erc721Interface::new(self.underlying());
 
         for token_id in token_ids {
@@ -203,42 +197,21 @@
             // the receiver. With [`IErc721Wrapper::underlying()`] being trusted
             // (by design of this contract) and no other contracts expected to
             // be called from there, we are safe.
-<<<<<<< HEAD
-            // TODO#q: we cannot inline call variable
             let call = Call::new_mutating(self);
-            match underlying.transfer_from(
-                self.vm(),
-                call,
-                sender,
-                contract_address,
-                token_id,
-            ) {
-                Ok(()) => (),
-                Err(e) => {
-                    if let errors::Error::Revert(ref reason) = e {
-                        if !reason.is_empty() {
-                            return Err(Error::InvalidReceiverWithReason(
-                                erc721::InvalidReceiverWithReason {
-                                    reason: String::from_utf8_lossy(reason)
-                                        .to_string(),
-                                },
-                            ));
-                        }
-=======
             underlying
                 .transfer_from(
-                    Call::new_in(self),
+                    self.vm(),
+                    call,
                     sender,
                     contract_address,
                     token_id,
                 )
                 .map_err(|e| match e {
-                    call::Error::Revert(reason) => {
+                    errors::Error::Revert(reason) => {
                         // Propagate underlying token errors directly.
                         reason
->>>>>>> 01e6d116
                     }
-                    call::Error::AbiDecodingFailed(_) => {
+                    errors::Error::AbiDecodingFailed(_) => {
                         // For non-revert errors, return empty bytes to
                         // indicate failure.
                         vec![]
@@ -258,13 +231,8 @@
         account: Address,
         token_ids: Vec<U256>,
         erc721: &mut Erc721,
-<<<<<<< HEAD
-    ) -> Result<bool, Error> {
+    ) -> Result<bool, Vec<u8>> {
         let sender = self.vm().msg_sender();
-=======
-    ) -> Result<bool, Vec<u8>> {
-        let sender = msg::sender();
->>>>>>> 01e6d116
         let underlying = Erc721Interface::new(self.underlying());
 
         for token_id in token_ids {
@@ -273,44 +241,23 @@
             // Therefore, it is not needed to verify that the return value is
             // not 0 here.
             erc721._update(Address::ZERO, token_id, sender)?;
-<<<<<<< HEAD
+
             let call = Call::new_mutating(self);
-            match underlying.safe_transfer_from(
-                self.vm(),
-                call,
-                self.vm().contract_address(),
-                account,
-                token_id,
-                vec![].into(),
-            ) {
-                Ok(()) => (),
-                Err(e) => {
-                    if let errors::Error::Revert(ref reason) = e {
-                        if !reason.is_empty() {
-                            return Err(Error::InvalidReceiverWithReason(
-                                erc721::InvalidReceiverWithReason {
-                                    reason: String::from_utf8_lossy(reason)
-                                        .to_string(),
-                                },
-                            ));
-                        }
-=======
-
             underlying
                 .safe_transfer_from(
-                    Call::new_in(self),
-                    contract::address(),
+                    self.vm(),
+                    call,
+                    self.vm().contract_address(),
                     account,
                     token_id,
                     vec![].into(),
                 )
                 .map_err(|e| match e {
-                    call::Error::Revert(reason) => {
+                    errors::Error::Revert(reason) => {
                         // Propagate underlying token errors directly.
                         reason
->>>>>>> 01e6d116
                     }
-                    call::Error::AbiDecodingFailed(_) => {
+                    errors::Error::AbiDecodingFailed(_) => {
                         // For non-revert errors, return empty bytes to
                         // indicate failure.
                         vec![]
@@ -334,17 +281,7 @@
     ///
     /// # Errors
     ///
-<<<<<<< HEAD
-    /// * [`Error::UnsupportedToken`] - If `self.vm().msg_sender()` is not the
-    ///   underlying token.
-    /// * [`Error::InvalidSender`] - If `token_id` already exists.
-    /// * [`Error::InvalidReceiver`] - If `to` is [`Address::ZERO`].
-    /// * [`Error::InvalidReceiver`] - If
-    ///   [`erc721::IErc721Receiver::on_erc721_received`] hasn't returned its
-    ///   interface id or returned with an error.
-=======
     /// Returns the raw revert data if the operation fails.
->>>>>>> 01e6d116
     pub fn on_erc721_received(
         &mut self,
         _operator: Address,
@@ -352,13 +289,8 @@
         token_id: U256,
         _data: &Bytes,
         erc721: &mut Erc721,
-<<<<<<< HEAD
-    ) -> Result<B32, Error> {
+    ) -> Result<B32, Vec<u8>> {
         let sender = self.vm().msg_sender();
-=======
-    ) -> Result<B32, Vec<u8>> {
-        let sender = msg::sender();
->>>>>>> 01e6d116
         if self.underlying() != sender {
             return Err(ERC721UnsupportedToken { token: sender }.abi_encode());
         }
