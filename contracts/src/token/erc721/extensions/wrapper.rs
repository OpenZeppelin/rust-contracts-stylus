//! Extension of the ERC-721 token contract to support token wrapping.
//!
//! Users can deposit and withdraw an "underlying token" and receive a "wrapped
//! token" with a matching token ID. This is useful in conjunction with other
//! modules.
use alloc::{
    string::{String, ToString},
    vec,
    vec::Vec,
};

use alloy_primitives::{Address, FixedBytes, U256};
use openzeppelin_stylus_proc::interface_id;
pub use sol::*;
use stylus_sdk::{
    abi::Bytes,
    call::{self, Call, MethodError},
    contract, msg,
    prelude::*,
    storage::StorageAddress,
};

use crate::token::erc721::{
    self, interface::Erc721Interface, Erc721, RECEIVER_FN_SELECTOR,
};

#[cfg_attr(coverage_nightly, coverage(off))]
mod sol {
    use alloy_sol_macro::sol;

    sol! {
        /// The received ERC-721 token couldn't be wrapped.
        ///
        /// * `token` - The token address.
        #[derive(Debug)]
        #[allow(missing_docs)]
        error ERC721UnsupportedToken(address token);

        /// An operation with an ERC-721 token failed.
        ///
        /// * `token` - Address of the ERC-721 token.
        #[derive(Debug)]
        #[allow(missing_docs)]
        error Erc721FailedOperation(address token);

    }
}

/// An [`Erc721Wrapper`] error.
#[derive(SolidityError, Debug)]
pub enum Error {
    /// Indicates that an address can't be an owner.
    /// For example, [`Address::ZERO`] is a forbidden owner in [`Erc721`].
    /// Used in balance queries.
    InvalidOwner(erc721::ERC721InvalidOwner),
    /// Indicates a `token_id` whose `owner` is the zero address.
    NonexistentToken(erc721::ERC721NonexistentToken),
    /// Indicates an error related to the ownership over a particular token.
    /// Used in transfers.
    IncorrectOwner(erc721::ERC721IncorrectOwner),
    /// Indicates a failure with the token `sender`. Used in transfers.
    InvalidSender(erc721::ERC721InvalidSender),
    /// Indicates a failure with the token `receiver`. Used in transfers.
    InvalidReceiver(erc721::ERC721InvalidReceiver),
    /// Indicates a failure with the token `receiver`, with the reason
    /// specified by it.
    InvalidReceiverWithReason(erc721::InvalidReceiverWithReason),
    /// Indicates a failure with the `operator`’s approval. Used in transfers.
    InsufficientApproval(erc721::ERC721InsufficientApproval),
    /// Indicates a failure with the `approver` of a token to be approved. Used
    /// in approvals.
    InvalidApprover(erc721::ERC721InvalidApprover),
    /// Indicates a failure with the `operator` to be approved. Used in
    /// approvals.
    InvalidOperator(erc721::ERC721InvalidOperator),
    /// The received ERC-721 token couldn't be wrapped.
    UnsupportedToken(ERC721UnsupportedToken),
    /// An operation with an ERC-721 token failed.
    Erc721FailedOperation(Erc721FailedOperation),
}

impl From<erc721::Error> for Error {
    fn from(value: erc721::Error) -> Self {
        match value {
            erc721::Error::InvalidOwner(e) => Error::InvalidOwner(e),
            erc721::Error::NonexistentToken(e) => Error::NonexistentToken(e),
            erc721::Error::IncorrectOwner(e) => Error::IncorrectOwner(e),
            erc721::Error::InvalidSender(e) => Error::InvalidSender(e),
            erc721::Error::InvalidReceiver(e) => Error::InvalidReceiver(e),
            erc721::Error::InvalidReceiverWithReason(e) => {
                Error::InvalidReceiverWithReason(e)
            }
            erc721::Error::InsufficientApproval(e) => {
                Error::InsufficientApproval(e)
            }
            erc721::Error::InvalidApprover(e) => Error::InvalidApprover(e),
            erc721::Error::InvalidOperator(e) => Error::InvalidOperator(e),
        }
    }
}

impl MethodError for Error {
    fn encode(self) -> alloc::vec::Vec<u8> {
        self.into()
    }
}

/// State of an [`Erc721Wrapper`] token.
#[storage]
pub struct Erc721Wrapper {
    /// Address of the underlying token.
    underlying: StorageAddress,
}

/// NOTE: Implementation of [`TopLevelStorage`] to be able use `&mut self` when
/// calling other contracts and not `&mut (impl TopLevelStorage +
/// BorrowMut<Self>)`. Should be fixed in the future by the Stylus team.
unsafe impl TopLevelStorage for Erc721Wrapper {}

/// Interface of an extension of the ERC-721 token contract that supports token
/// wrapping.
#[interface_id]
pub trait IErc721Wrapper {
    /// The error type associated to this trait implementation.
    type Error: Into<alloc::vec::Vec<u8>>;

    /// Allow a user to deposit underlying tokens and mint the corresponding
    /// `token_ids`.
    ///
    /// # Arguments
    ///
    /// * `&mut self` - Write access to the contract's state.
    /// * `account` - The account to deposit tokens to.
    /// * `token_ids` - List of underlying token ids to deposit.
    ///
    /// # Errors
    ///
    /// * [`Error::Erc721FailedOperation`] - If the underlying token is not an
    ///   ERC-721 contract.
    /// * [`Error::InvalidReceiverWithReason`] - If an error occurs during
    ///   [`erc721::IErc721::transfer_from`] operation on the underlying token.
    /// * [`Error::InvalidSender`] - If `token_id` already exists.
    /// * [`Error::InvalidReceiver`] - If `to` is [`Address::ZERO`].
    /// * [`Error::InvalidReceiver`] - If
    ///   [`erc721::IERC721Receiver::on_erc_721_received`] hasn't returned its
    ///   interface id or returned with an error.
    fn deposit_for(
        &mut self,
        account: Address,
        token_ids: Vec<U256>,
    ) -> Result<bool, Self::Error>;

    /// Allow a user to burn wrapped tokens and withdraw the corresponding
    /// `token_ids` of the underlying tokens.
    ///
    /// # Arguments
    ///
    /// * `&mut self` - Write access to the contract's state.
    /// * `account` - The account to withdraw tokens to.
    /// * `token_ids` - List of underlying token ids to withdraw.
    ///
    /// # Errors
    ///
    /// * [`Error::Erc721FailedOperation`] - If the underlying token is not an
    ///   ERC-721 contract.
    /// * [`Error::InvalidReceiverWithReason`] - If an error occurs during
    ///   [`erc721::IErc721::safe_transfer_from`] operation on the underlying
    ///   token.
    /// * [`Error::NonexistentToken`] - If the token does not exist and `auth`
    ///   is not [`Address::ZERO`].
    /// * [`Error::InsufficientApproval`] - If `auth` is not [`Address::ZERO`]
    ///   and `auth` does not have a right to approve this token.
    fn withdraw_to(
        &mut self,
        account: Address,
        token_ids: Vec<U256>,
    ) -> Result<bool, Self::Error>;

    /// Overrides [`erc721::IERC721Receiver::on_erc_721_received`] to allow
    /// minting on direct ERC-721 transfers to this contract.
    ///
    /// # Arguments
    ///
    /// * `&mut self` - Write access to the contract's state.
    /// * `operator` - The operator of the transfer.
    /// * `from` - The sender of the transfer.
    /// * `token_id` - The token id of the transfer.
    /// * `data` - The data of the transfer.
    ///
    /// # Errors
    ///
    /// * [`Error::UnsupportedToken`] - If `msg::sender()` is not the underlying
    ///   token.
    /// * [`Error::InvalidSender`] - If `token_id` already exists.
    /// * [`Error::InvalidReceiver`] - If `to` is [`Address::ZERO`].
    /// * [`Error::InvalidReceiver`] - If
    ///   [`erc721::IERC721Receiver::on_erc_721_received`] hasn't returned its
    ///   interface id or returned with an error.
<<<<<<< HEAD
    fn deposit_for(
        &mut self,
        account: Address,
        token_ids: Vec<U256>,
    ) -> Result<bool, <Self as IErc721Wrapper>::Error>;

    /// Allow a user to burn wrapped tokens and withdraw the corresponding
    /// `token_ids` of the underlying tokens.
    ///
    /// # Arguments
    ///
    /// * `&mut self` - Write access to the contract's state.
    /// * `account` - The account to withdraw tokens to.
    /// * `token_ids` - List of underlying token ids to withdraw.
    ///
    /// # Errors
    ///
    /// * [`Error::Erc721FailedOperation`] - If the underlying token is not an
    ///   ERC-721 contract.
    /// * [`Error::InvalidReceiverWithReason`] - If an error occurs during
    ///   [`erc721::IErc721::safe_transfer_from`] operation on the underlying
    ///   token.
    /// * [`Error::NonexistentToken`] - If the token does not exist and `auth`
    ///   is not `Address::ZERO`.
    /// * [`Error::InsufficientApproval`] - If `auth` is not `Address::ZERO` and
    ///   `auth` does not have a right to approve this token.
    fn withdraw_to(
        &mut self,
        account: Address,
        token_ids: Vec<U256>,
    ) -> Result<bool, <Self as IErc721Wrapper>::Error>;

    /// Overrides [`erc721::IERC721Receiver::on_erc_721_received`] to allow
    /// minting on direct ERC-721 transfers to this contract.
    ///
    /// # Arguments
    ///
    /// * `&mut self` - Write access to the contract's state.
    /// * `operator` - The operator of the transfer.
    /// * `from` - The sender of the transfer.
    /// * `token_id` - The token id of the transfer.
    /// * `data` - The data of the transfer.
    ///
    /// # Errors
    ///
    /// * [`Error::UnsupportedToken`] - If `msg::sender()` is not the underlying
    ///   token.
    /// * [`Error::InvalidSender`] - If `token_id` already exists.
    /// * [`Error::InvalidReceiver`] - If `to` is `Address::ZERO`.
    /// * [`Error::InvalidReceiver`] - If
    ///   [`erc721::IERC721Receiver::on_erc_721_received`] hasn't returned its
    ///   interface id or returned with an error.
=======
>>>>>>> b83948d3
    fn on_erc721_received(
        &mut self,
        operator: Address,
        from: Address,
        token_id: U256,
        data: Bytes,
<<<<<<< HEAD
    ) -> Result<FixedBytes<4>, <Self as IErc721Wrapper>::Error>;
=======
    ) -> Result<FixedBytes<4>, Self::Error>;
>>>>>>> b83948d3

    /// Returns the underlying token.
    ///
    /// # Arguments
    ///
    /// * `&self` - Read access to the contract's state.
    #[must_use]
    fn underlying(&self) -> Address;
}

impl Erc721Wrapper {
    /// Constructor.
    ///
    /// # Arguments
    ///
    /// * `&mut self` - Write access to the contract's state.
    /// * `underlying_token` - The wrapped token.
    pub fn constructor(&mut self, underlying_token: Address) {
        self.underlying.set(underlying_token);
    }

    /// Check [`IErc721Wrapper::deposit_for()`] for more information.
    #[allow(clippy::missing_errors_doc)]
    pub fn deposit_for(
        &mut self,
        account: Address,
        token_ids: Vec<U256>,
        erc721: &mut Erc721,
    ) -> Result<bool, Error> {
        let sender = msg::sender();
        let contract_address = contract::address();
        let underlying = Erc721Interface::new(self.underlying());

        for token_id in token_ids {
            // This is an "unsafe" transfer that doesn't call any hook on
            // the receiver. With [`IErc721Wrapper::underlying()`] being trusted
            // (by design of this contract) and no other contracts expected to
            // be called from there, we are safe.
            match underlying.transfer_from(
                Call::new_in(self),
                sender,
                contract_address,
                token_id,
            ) {
                Ok(()) => (),
                Err(e) => {
                    if let call::Error::Revert(ref reason) = e {
                        if !reason.is_empty() {
                            return Err(Error::InvalidReceiverWithReason(
                                erc721::InvalidReceiverWithReason {
                                    reason: String::from_utf8_lossy(reason)
                                        .to_string(),
                                },
                            ));
                        }
                    }
                    return Err(Error::Erc721FailedOperation(
                        Erc721FailedOperation { token: self.underlying() },
                    ));
                }
            }

            erc721._safe_mint(account, token_id, &vec![].into())?;
        }

        Ok(true)
    }

    /// Check [`IErc721Wrapper::withdraw_to()`] for more information.
    #[allow(clippy::missing_errors_doc)]
    pub fn withdraw_to(
        &mut self,
        account: Address,
        token_ids: Vec<U256>,
        erc721: &mut Erc721,
    ) -> Result<bool, Error> {
        let sender = msg::sender();
        let underlying = Erc721Interface::new(self.underlying());

        for token_id in token_ids {
            // Setting the `auth` argument enables the `_is_authorized` check
            // which verifies that the token exists (from != 0).
            // Therefore, it is not needed to verify that the return value is
            // not 0 here.
            erc721._update(Address::ZERO, token_id, sender)?;
            match underlying.safe_transfer_from(
                Call::new_in(self),
                contract::address(),
                account,
                token_id,
                vec![].into(),
            ) {
                Ok(()) => (),
                Err(e) => {
                    if let call::Error::Revert(ref reason) = e {
                        if !reason.is_empty() {
                            return Err(Error::InvalidReceiverWithReason(
                                erc721::InvalidReceiverWithReason {
                                    reason: String::from_utf8_lossy(reason)
                                        .to_string(),
                                },
                            ));
                        }
                    }
                    return Err(Error::Erc721FailedOperation(
                        Erc721FailedOperation { token: self.underlying() },
                    ));
                }
            }
        }

        Ok(true)
    }

    /// Check [`IErc721Wrapper::on_erc721_received()`] for more information.
    #[allow(clippy::missing_errors_doc)]
    pub fn on_erc721_received(
        &mut self,
        _operator: Address,
        from: Address,
        token_id: U256,
        _data: &Bytes,
        erc721: &mut Erc721,
    ) -> Result<FixedBytes<4>, Error> {
        let sender = msg::sender();
        if self.underlying() != sender {
            return Err(Error::UnsupportedToken(ERC721UnsupportedToken {
                token: sender,
            }));
        }

        erc721._safe_mint(from, token_id, &vec![].into())?;

        Ok(RECEIVER_FN_SELECTOR.into())
    }

    /// Check [`IErc721Wrapper::underlying()`] for more information.
    #[must_use]
    pub fn underlying(&self) -> Address {
        self.underlying.get()
    }

    /// Mints wrapped tokens to cover any underlying tokens that would have been
    /// function that can be exposed with access control if desired.
    ///
    /// # Arguments
    ///
    /// * `&mut self` - Write access to the contract's state.
    /// * `account` - The account to mint tokens to.
    /// * `token_id` - A mutable reference to the Erc20 contract.
    /// * `erc721` - Write access to an [`Erc721`] contract.
    ///
    /// # Errors
    ///
    /// * [`Error::Erc721FailedOperation`] - If the underlying token is not a
    ///   [`Erc721`] contract, or the contract fails to execute the call.
    /// * [`Error::IncorrectOwner`] - If the underlying token is not owned by
    ///   the contract.
    /// * [`Error::InvalidSender`] - If `token_id` already exists.
    /// * [`Error::InvalidReceiver`] - If `to` is [`Address::ZERO`].
    /// * [`Error::InvalidReceiver`] - If
    ///   [`erc721::IERC721Receiver::on_erc_721_received`] hasn't returned its
    ///   interface id or returned with an error.
    fn _recover(
        &mut self,
        account: Address,
        token_id: U256,
        erc721: &mut Erc721,
    ) -> Result<U256, Error> {
        let underlying = Erc721Interface::new(self.underlying());

        let owner = underlying.owner_of(Call::new_in(self), token_id).map_err(
            |_| {
                Error::Erc721FailedOperation(Erc721FailedOperation {
                    token: self.underlying(),
                })
            },
        )?;

        let contract_address = contract::address();
        if owner != contract_address {
            return Err(erc721::Error::IncorrectOwner(
                erc721::ERC721IncorrectOwner {
                    sender: contract_address,
                    token_id,
                    owner,
                },
            )
            .into());
        }

        erc721._safe_mint(account, token_id, &vec![].into())?;

        Ok(token_id)
    }
}

#[cfg(test)]
mod tests {
    use alloy_primitives::uint;
    use motsu::prelude::*;
    use stylus_sdk::abi::Bytes;

    use super::*;
<<<<<<< HEAD
    use crate::token::erc721::{self, IErc721};
=======
    use crate::{
        token::erc721::{self, IErc721},
        utils::introspection::erc165::IErc165,
    };
>>>>>>> b83948d3

    pub(crate) fn random_token_ids(size: usize) -> Vec<U256> {
        (0..size).map(U256::from).collect()
    }

    #[storage]
    struct Erc721WrapperTestExample {
        wrapper: Erc721Wrapper,
        erc721: Erc721,
    }

    #[public]
<<<<<<< HEAD
    #[implements(IErc721<Error=erc721::Error>, IErc721Wrapper<Error=Error>)]
=======
    #[implements(IErc721<Error=erc721::Error>, IErc721Wrapper<Error=Error>, IErc165)]
>>>>>>> b83948d3
    impl Erc721WrapperTestExample {
        #[constructor]
        fn constructor(&mut self, underlying_token: Address) {
            self.wrapper.constructor(underlying_token);
        }

        fn recover(
            &mut self,
            account: Address,
            token_id: U256,
        ) -> Result<U256, Error> {
            self.wrapper._recover(account, token_id, &mut self.erc721)
        }
    }

    #[public]
    impl IErc721 for Erc721WrapperTestExample {
        type Error = erc721::Error;

        fn balance_of(&self, owner: Address) -> Result<U256, erc721::Error> {
            self.erc721.balance_of(owner)
        }

        fn owner_of(&self, token_id: U256) -> Result<Address, erc721::Error> {
            self.erc721.owner_of(token_id)
        }

        fn safe_transfer_from(
            &mut self,
            from: Address,
            to: Address,
            token_id: U256,
        ) -> Result<(), erc721::Error> {
            self.erc721.safe_transfer_from(from, to, token_id)
        }

        fn safe_transfer_from_with_data(
            &mut self,
            from: Address,
            to: Address,
            token_id: U256,
            data: Bytes,
        ) -> Result<(), erc721::Error> {
            self.erc721.safe_transfer_from_with_data(from, to, token_id, data)
        }

        fn transfer_from(
            &mut self,
            from: Address,
            to: Address,
            token_id: U256,
        ) -> Result<(), erc721::Error> {
            self.erc721.transfer_from(from, to, token_id)
        }

        fn approve(
            &mut self,
            to: Address,
            token_id: U256,
        ) -> Result<(), erc721::Error> {
            self.erc721.approve(to, token_id)
        }

        fn set_approval_for_all(
            &mut self,
            operator: Address,
            approved: bool,
        ) -> Result<(), erc721::Error> {
            self.erc721.set_approval_for_all(operator, approved)
        }

        fn get_approved(
            &self,
            token_id: U256,
        ) -> Result<Address, erc721::Error> {
            self.erc721.get_approved(token_id)
        }

        fn is_approved_for_all(
            &self,
            owner: Address,
            operator: Address,
        ) -> bool {
            self.erc721.is_approved_for_all(owner, operator)
        }
    }

    #[public]
    impl IErc721Wrapper for Erc721WrapperTestExample {
        type Error = Error;

        fn underlying(&self) -> Address {
            self.wrapper.underlying()
        }

        fn deposit_for(
            &mut self,
            account: Address,
            token_ids: Vec<U256>,
        ) -> Result<bool, Error> {
            self.wrapper.deposit_for(account, token_ids, &mut self.erc721)
        }

        fn withdraw_to(
            &mut self,
            account: Address,
            token_ids: Vec<U256>,
        ) -> Result<bool, Error> {
            self.wrapper.withdraw_to(account, token_ids, &mut self.erc721)
        }

        fn on_erc721_received(
            &mut self,
            operator: Address,
            from: Address,
            token_id: U256,
            data: Bytes,
        ) -> Result<FixedBytes<4>, Error> {
            self.wrapper.on_erc721_received(
                operator,
                from,
                token_id,
                &data,
                &mut self.erc721,
            )
        }
    }

    #[public]
    impl IErc165 for Erc721WrapperTestExample {
        fn supports_interface(&self, interface_id: FixedBytes<4>) -> bool {
            self.erc721.supports_interface(interface_id)
        }
    }

    unsafe impl TopLevelStorage for Erc721WrapperTestExample {}

    #[motsu::test]
    fn underlying_works(
        contract: Contract<Erc721WrapperTestExample>,
        erc721_contract: Contract<Erc721>,
        alice: Address,
    ) {
        let erc721_address = erc721_contract.address();

        contract.init(alice, |contract| {
            contract.wrapper.underlying.set(erc721_address);
        });

        assert_eq!(contract.sender(alice).underlying(), erc721_address);
    }

    // TODO: motsu should revert on calling a function that doesn't exist at
    // specified address.
    #[motsu::test]
    #[ignore]
    fn deposit_for_reverts_when_unsupported_token(
        contract: Contract<Erc721WrapperTestExample>,
        alice: Address,
    ) {
        let token_ids = random_token_ids(1);

        let invalid_token = alice;
        contract.init(alice, |contract| {
            contract.wrapper.underlying.set(invalid_token);
        });

        let err = contract
            .sender(alice)
            .deposit_for(alice, token_ids.clone())
            .motsu_expect_err("should return Error::UnsupportedToken");

        assert!(matches!(
            err,
            Error::UnsupportedToken(ERC721UnsupportedToken { token }
            ) if token == invalid_token
        ));
    }

    #[motsu::test]
    fn deposit_for_reverts_when_nonexistent_token(
        contract: Contract<Erc721WrapperTestExample>,
        erc721_contract: Contract<Erc721>,
        alice: Address,
    ) {
        let token_ids = random_token_ids(1);

        contract.init(alice, |contract| {
            contract.wrapper.underlying.set(erc721_contract.address());
        });

        let err = contract
            .sender(alice)
            .deposit_for(alice, token_ids.clone())
            .motsu_expect_err("should return Error::InvalidReceiverWithReason");

        let expected_error: Vec<u8> =
            erc721::Error::NonexistentToken(erc721::ERC721NonexistentToken {
                token_id: token_ids[0],
            })
            .into();
        let expected_error = String::from_utf8_lossy(&expected_error);

        assert!(matches!(
            err,
            Error::InvalidReceiverWithReason(erc721::InvalidReceiverWithReason { reason })
                if reason == expected_error
        ));
    }

    #[motsu::test]
    fn deposit_for_reverts_when_missing_approval(
        contract: Contract<Erc721WrapperTestExample>,
        erc721_contract: Contract<Erc721>,
        alice: Address,
    ) {
        let token_ids = random_token_ids(1);

        contract.init(alice, |contract| {
            contract.wrapper.underlying.set(erc721_contract.address());
        });

        erc721_contract
            .sender(alice)
            ._mint(alice, token_ids[0])
            .motsu_expect("should mint {token_id} for {alice}");

        let err = contract
            .sender(alice)
            .deposit_for(alice, token_ids.clone())
            .motsu_expect_err("should return Error::InvalidReceiverWithReason");

        let expected_error: Vec<u8> = erc721::Error::InsufficientApproval(
            erc721::ERC721InsufficientApproval {
                operator: contract.address(),
                token_id: token_ids[0],
            },
        )
        .into();
        let expected_error = String::from_utf8_lossy(&expected_error);

        assert!(matches!(
            err,
            Error::InvalidReceiverWithReason(erc721::InvalidReceiverWithReason { reason })
                if reason == expected_error
        ));
    }

    #[motsu::test]
    fn deposit_for_reverts_when_wrapped_token_already_exists(
        contract: Contract<Erc721WrapperTestExample>,
        erc721_contract: Contract<Erc721>,
        alice: Address,
    ) {
        let token_ids = random_token_ids(1);

        contract.init(alice, |contract| {
            contract.wrapper.underlying.set(erc721_contract.address());
        });

        erc721_contract
            .sender(alice)
            ._mint(alice, token_ids[0])
            .motsu_expect("should mint {token_id} for {alice}");

        erc721_contract
            .sender(alice)
            .approve(contract.address(), token_ids[0])
            .motsu_expect("should approve {token_id} for {contract.address()}");

        // Mint an "unexpected" wrapped token.
        contract
            .sender(alice)
            .erc721
            ._mint(alice, token_ids[0])
            .motsu_expect("should mint {token_id} for {alice}");

        let err = contract
            .sender(alice)
            .deposit_for(alice, token_ids.clone())
            .motsu_expect_err("should return Error::Erc721");

        assert!(matches!(
            err,
            Error::InvalidSender(
                erc721::ERC721InvalidSender { sender }
            ) if sender.is_zero()
        ));
    }

    #[motsu::test]
    fn deposit_for_works(
        contract: Contract<Erc721WrapperTestExample>,
        erc721_contract: Contract<Erc721>,
        alice: Address,
    ) {
        let tokens = 4;
        let token_ids = random_token_ids(tokens);

        contract.init(alice, |contract| {
            contract.wrapper.underlying.set(erc721_contract.address());
        });

        for &token_id in &token_ids {
            erc721_contract
                .sender(alice)
                ._mint(alice, token_id)
                .motsu_expect("should mint {token_id} for {alice}");

            erc721_contract
                .sender(alice)
                .approve(contract.address(), token_id)
                .motsu_expect(
                    "should approve {token_id} for {contract.address()}",
                );
        }

        let initial_balance =
            erc721_contract.sender(alice).balance_of(alice).motsu_unwrap();
        let initial_wrapped_balance =
            contract.sender(alice).erc721.balance_of(alice).motsu_unwrap();

        let initial_contract_balance = erc721_contract
            .sender(alice)
            .balance_of(contract.address())
            .motsu_unwrap();

        assert!(contract
            .sender(alice)
            .deposit_for(alice, token_ids.clone())
            .motsu_expect("should deposit"));

        for token_id in token_ids {
            erc721_contract.assert_emitted(&erc721::Transfer {
                from: alice,
                to: contract.address(),
                token_id,
            });

            contract.assert_emitted(&erc721::Transfer {
                from: Address::ZERO,
                to: alice,
                token_id,
            });
        }

        assert_eq!(
            erc721_contract.sender(alice).balance_of(alice).motsu_unwrap(),
            initial_balance - U256::from(tokens)
        );

        assert_eq!(
            contract.sender(alice).erc721.balance_of(alice).motsu_unwrap(),
            initial_wrapped_balance + U256::from(tokens)
        );

        assert_eq!(
            erc721_contract
                .sender(contract.address())
                .balance_of(contract.address())
                .motsu_unwrap(),
            initial_contract_balance + U256::from(tokens)
        );
    }

    #[motsu::test]
    fn withdraw_to_reverts_when_invalid_receiver(
        contract: Contract<Erc721WrapperTestExample>,
        erc721_contract: Contract<Erc721>,
        alice: Address,
    ) {
        let tokens = 4;
        let token_ids = random_token_ids(tokens);

        contract.init(alice, |contract| {
            contract.wrapper.underlying.set(erc721_contract.address());
        });

        for token_id in &token_ids {
            erc721_contract
                .sender(alice)
                ._mint(alice, *token_id)
                .motsu_expect("should mint {token_id} for {alice}");

            erc721_contract
                .sender(alice)
                .approve(contract.address(), *token_id)
                .motsu_expect(
                    "should approve {token_id} for {contract.address()}",
                );
        }

        assert!(contract
            .sender(alice)
            .deposit_for(alice, token_ids.clone())
            .motsu_expect("should deposit"));

        let err = contract
            .sender(alice)
            .withdraw_to(Address::ZERO, token_ids.clone())
            .motsu_expect_err("should return Error::InvalidReceiverWithReason");

        let expected_error: Vec<u8> =
            erc721::Error::InvalidReceiver(erc721::ERC721InvalidReceiver {
                receiver: Address::ZERO,
            })
            .into();
        let expected_error = String::from_utf8_lossy(&expected_error);

        assert!(matches!(
            err,
            Error::InvalidReceiverWithReason(
                erc721::InvalidReceiverWithReason { reason }
            ) if reason == expected_error
        ));
    }

    #[motsu::test]
    fn withdraw_to_reverts_when_nonexistent_token(
        contract: Contract<Erc721WrapperTestExample>,
        erc721_contract: Contract<Erc721>,
        alice: Address,
    ) {
        let tokens = 1;
        let token_ids = random_token_ids(tokens);

        contract.init(alice, |contract| {
            contract.wrapper.underlying.set(erc721_contract.address());
        });

        let err = contract
            .sender(alice)
            .withdraw_to(alice, token_ids.clone())
            .motsu_expect_err("should return Error::Erc721");

        assert!(matches!(
            err,
            Error::NonexistentToken(
                erc721::ERC721NonexistentToken { token_id },
            ) if token_id == token_ids[0]
        ));
    }

    #[motsu::test]
    fn withdraw_to_reverts_when_insufficient_approval(
        contract: Contract<Erc721WrapperTestExample>,
        erc721_contract: Contract<Erc721>,
        alice: Address,
        bob: Address,
    ) {
        let tokens = 1;
        let token_ids = random_token_ids(tokens);

        contract.init(alice, |contract| {
            contract.wrapper.underlying.set(erc721_contract.address());
        });

        erc721_contract
            .sender(alice)
            ._mint(alice, token_ids[0])
            .motsu_expect("should mint {token_id} for {alice}");

        erc721_contract
            .sender(alice)
            .approve(contract.address(), token_ids[0])
            .motsu_expect("should approve {token_id} for {contract.address()}");

        assert!(contract
            .sender(alice)
            .deposit_for(alice, token_ids.clone())
            .motsu_expect("should deposit"));

        let err = contract
            .sender(bob)
            .withdraw_to(alice, token_ids.clone())
            .motsu_expect_err("should return Error::Erc721");

        assert!(matches!(
            err,
            Error::InsufficientApproval(
                erc721::ERC721InsufficientApproval { token_id, operator},
            ) if token_id == token_ids[0] && operator == bob
        ));
    }

    #[motsu::test]
    fn withdraw_to_works(
        contract: Contract<Erc721WrapperTestExample>,
        erc721_contract: Contract<Erc721>,
        alice: Address,
    ) {
        let tokens = 4;
        let token_ids = random_token_ids(tokens);

        contract.init(alice, |contract| {
            contract.wrapper.underlying.set(erc721_contract.address());
        });

        for token_id in &token_ids {
            erc721_contract
                .sender(alice)
                ._mint(alice, *token_id)
                .motsu_expect("should mint {token_id} for {alice}");

            erc721_contract
                .sender(alice)
                .approve(contract.address(), *token_id)
                .motsu_expect(
                    "should approve {token_id} for {contract.address()}",
                );
        }

        assert!(contract
            .sender(alice)
            .deposit_for(alice, token_ids.clone())
            .motsu_expect("should deposit"));

        let initial_balance =
            erc721_contract.sender(alice).balance_of(alice).motsu_unwrap();
        let initial_wrapped_balance =
            contract.sender(alice).erc721.balance_of(alice).motsu_unwrap();

        let initial_contract_balance = erc721_contract
            .sender(alice)
            .balance_of(contract.address())
            .motsu_unwrap();

        assert!(contract
            .sender(alice)
            .withdraw_to(alice, token_ids.clone())
            .motsu_expect("should withdraw"));

        for token_id in token_ids {
            erc721_contract.assert_emitted(&erc721::Transfer {
                from: contract.address(),
                to: alice,
                token_id,
            });

            contract.assert_emitted(&erc721::Transfer {
                from: alice,
                to: Address::ZERO,
                token_id,
            });
        }

        assert_eq!(
            erc721_contract.sender(alice).balance_of(alice).unwrap(),
            initial_balance + U256::from(tokens)
        );

        assert_eq!(
            contract.sender(alice).erc721.balance_of(alice).unwrap(),
            initial_wrapped_balance - U256::from(tokens)
        );

        assert_eq!(
            erc721_contract
                .sender(contract.address())
                .balance_of(contract.address())
                .motsu_unwrap(),
            initial_contract_balance - U256::from(tokens)
        );
    }

    #[motsu::test]
    fn on_erc721_received_reverts_when_sender_is_unsupported_token(
        contract: Contract<Erc721WrapperTestExample>,
        erc721_contract: Contract<Erc721>,
        alice: Address,
    ) {
        let token_id = random_token_ids(1)[0];

        contract.init(alice, |contract| {
            contract.wrapper.underlying.set(erc721_contract.address());
        });

        let invalid_operator = alice;

        let err = contract
            .sender(invalid_operator)
            .on_erc721_received(
                invalid_operator,
                alice,
                token_id,
                vec![].into(),
            )
            .motsu_expect_err("should return Error::UnsupportedToken");

        assert!(matches!(
            err,
            Error::UnsupportedToken(ERC721UnsupportedToken { token })
                if token == invalid_operator
        ));
    }

    #[motsu::test]
    fn on_erc721_received_reverts_when_wrapped_token_already_exists(
        contract: Contract<Erc721WrapperTestExample>,
        erc721_contract: Contract<Erc721>,
        alice: Address,
    ) {
        let token_id = random_token_ids(1)[0];

        contract.init(alice, |contract| {
            contract.wrapper.underlying.set(erc721_contract.address());
        });

        // Mint an "unexpected" wrapped token.
        contract
            .sender(alice)
            .erc721
            ._mint(alice, token_id)
            .motsu_expect("should mint {token_id} for {alice}");

        let operator = alice;

        let err = contract
            .sender(erc721_contract.address())
            .on_erc721_received(operator, alice, token_id, vec![].into())
            .motsu_expect_err("should return Error::Erc721");

        assert!(matches!(
            err,
            Error::InvalidSender(
                erc721::ERC721InvalidSender { sender }
            ) if sender.is_zero()
        ));
    }

    #[motsu::test]
    fn on_erc721_received_works(
        contract: Contract<Erc721WrapperTestExample>,
        erc721_contract: Contract<Erc721>,
        alice: Address,
    ) {
        let token_id = random_token_ids(1)[0];

        contract.init(alice, |contract| {
            contract.wrapper.underlying.set(erc721_contract.address());
        });

        let initial_wrapped_balance =
            contract.sender(alice).erc721.balance_of(alice).motsu_unwrap();

        let operator = alice;
        let interface_id = contract
            .sender(erc721_contract.address())
            .on_erc721_received(operator, alice, token_id, vec![].into())
            .motsu_expect("should handle ERC721Received");

        assert_eq!(interface_id, RECEIVER_FN_SELECTOR);

        contract.assert_emitted(&erc721::Transfer {
            from: Address::ZERO,
            to: alice,
            token_id,
        });

        assert_eq!(
            contract.sender(alice).erc721.balance_of(alice).motsu_unwrap(),
            initial_wrapped_balance + uint!(1_U256)
        );
    }

    // TODO: motsu should revert on calling a function that doesn't exist at
    // specified address.
    #[motsu::test]
    #[ignore]
    fn recover_reverts_when_invalid_token(
        contract: Contract<Erc721WrapperTestExample>,
        alice: Address,
    ) {
        let token_id = random_token_ids(1)[0];
        let invalid_token_address = alice;

        contract.init(alice, |contract| {
            contract.wrapper.underlying.set(invalid_token_address);
        });

        let err = contract
            .sender(alice)
            .recover(alice, token_id)
            .motsu_expect_err("should return Error::Erc721FailedOperation");

        assert!(matches!(
            err,
            Error::Erc721FailedOperation(Erc721FailedOperation { token })
                if token == invalid_token_address
        ));
    }

    #[motsu::test]
    fn recover_reverts_when_incorrect_owner(
        contract: Contract<Erc721WrapperTestExample>,
        erc721_contract: Contract<Erc721>,
        alice: Address,
    ) {
        let token_id = random_token_ids(1)[0];

        contract.init(alice, |contract| {
            contract.wrapper.underlying.set(erc721_contract.address());
        });

        erc721_contract
            .sender(alice)
            ._mint(alice, token_id)
            .motsu_expect("should mint {token_id} for {alice}");

        let err = contract
            .sender(alice)
            .recover(alice, token_id)
            .motsu_expect_err("should return Error::Erc721");

        assert!(matches!(
            err,
            Error::IncorrectOwner(
                erc721::ERC721IncorrectOwner { sender, token_id: t_id, owner },
            ) if sender == contract.address() && t_id == token_id && owner == alice
        ));
    }

    #[motsu::test]
    fn recover_reverts_when_wrapped_token_already_exists(
        contract: Contract<Erc721WrapperTestExample>,
        erc721_contract: Contract<Erc721>,
        alice: Address,
    ) {
        let token_id = random_token_ids(1)[0];

        contract.init(alice, |contract| {
            contract.wrapper.underlying.set(erc721_contract.address());
        });

        erc721_contract
            .sender(alice)
            ._mint(alice, token_id)
            .motsu_expect("should mint {token_id} for {alice}");

        erc721_contract
            .sender(alice)
            .transfer_from(
                alice,
                contract.address(),
                token_id,
            )
            .motsu_expect("should transfer {token_id} from {alice} to {contract.address()}");

        // Mint an "unexpected" wrapped token.
        contract
            .sender(alice)
            .erc721
            ._mint(alice, token_id)
            .motsu_expect("should mint {token_id} for {alice}");

        let err = contract
            .sender(alice)
            .recover(alice, token_id)
            .motsu_expect_err("should return Error::Erc721");

        assert!(matches!(
            err,
            Error::InvalidSender(
                erc721::ERC721InvalidSender { sender }
            ) if sender.is_zero()
        ));
    }

    #[motsu::test]
    fn recover_works(
        contract: Contract<Erc721WrapperTestExample>,
        erc721_contract: Contract<Erc721>,
        alice: Address,
    ) {
        let token_id = random_token_ids(1)[0];

        contract.init(alice, |contract| {
            contract.wrapper.underlying.set(erc721_contract.address());
        });

        erc721_contract
            .sender(alice)
            ._mint(alice, token_id)
            .motsu_expect("should mint {token_id} for {alice}");

        erc721_contract
            .sender(alice)
            .transfer_from(
                alice,
                contract.address(),
                token_id,
            )
            .motsu_expect("should transfer {token_id} from {alice} to {contract.address()}");

        let initial_wrapped_balance =
            contract.sender(alice).erc721.balance_of(alice).motsu_unwrap();

        contract
            .sender(alice)
            .recover(alice, token_id)
            .motsu_expect("should recover {token_id} for {alice}");

        let wrapped_balance =
            contract.sender(alice).erc721.balance_of(alice).motsu_unwrap();

        assert_eq!(wrapped_balance, initial_wrapped_balance + uint!(1_U256));

        contract.assert_emitted(&erc721::Transfer {
            from: Address::ZERO,
            to: alice,
            token_id,
        });

        assert_eq!(
            contract.sender(alice).erc721.balance_of(alice).motsu_unwrap(),
            initial_wrapped_balance + uint!(1_U256)
        );
    }
}<|MERGE_RESOLUTION|>--- conflicted
+++ resolved
@@ -196,72 +196,13 @@
     /// * [`Error::InvalidReceiver`] - If
     ///   [`erc721::IERC721Receiver::on_erc_721_received`] hasn't returned its
     ///   interface id or returned with an error.
-<<<<<<< HEAD
-    fn deposit_for(
-        &mut self,
-        account: Address,
-        token_ids: Vec<U256>,
-    ) -> Result<bool, <Self as IErc721Wrapper>::Error>;
-
-    /// Allow a user to burn wrapped tokens and withdraw the corresponding
-    /// `token_ids` of the underlying tokens.
-    ///
-    /// # Arguments
-    ///
-    /// * `&mut self` - Write access to the contract's state.
-    /// * `account` - The account to withdraw tokens to.
-    /// * `token_ids` - List of underlying token ids to withdraw.
-    ///
-    /// # Errors
-    ///
-    /// * [`Error::Erc721FailedOperation`] - If the underlying token is not an
-    ///   ERC-721 contract.
-    /// * [`Error::InvalidReceiverWithReason`] - If an error occurs during
-    ///   [`erc721::IErc721::safe_transfer_from`] operation on the underlying
-    ///   token.
-    /// * [`Error::NonexistentToken`] - If the token does not exist and `auth`
-    ///   is not `Address::ZERO`.
-    /// * [`Error::InsufficientApproval`] - If `auth` is not `Address::ZERO` and
-    ///   `auth` does not have a right to approve this token.
-    fn withdraw_to(
-        &mut self,
-        account: Address,
-        token_ids: Vec<U256>,
-    ) -> Result<bool, <Self as IErc721Wrapper>::Error>;
-
-    /// Overrides [`erc721::IERC721Receiver::on_erc_721_received`] to allow
-    /// minting on direct ERC-721 transfers to this contract.
-    ///
-    /// # Arguments
-    ///
-    /// * `&mut self` - Write access to the contract's state.
-    /// * `operator` - The operator of the transfer.
-    /// * `from` - The sender of the transfer.
-    /// * `token_id` - The token id of the transfer.
-    /// * `data` - The data of the transfer.
-    ///
-    /// # Errors
-    ///
-    /// * [`Error::UnsupportedToken`] - If `msg::sender()` is not the underlying
-    ///   token.
-    /// * [`Error::InvalidSender`] - If `token_id` already exists.
-    /// * [`Error::InvalidReceiver`] - If `to` is `Address::ZERO`.
-    /// * [`Error::InvalidReceiver`] - If
-    ///   [`erc721::IERC721Receiver::on_erc_721_received`] hasn't returned its
-    ///   interface id or returned with an error.
-=======
->>>>>>> b83948d3
     fn on_erc721_received(
         &mut self,
         operator: Address,
         from: Address,
         token_id: U256,
         data: Bytes,
-<<<<<<< HEAD
-    ) -> Result<FixedBytes<4>, <Self as IErc721Wrapper>::Error>;
-=======
     ) -> Result<FixedBytes<4>, Self::Error>;
->>>>>>> b83948d3
 
     /// Returns the underlying token.
     ///
@@ -466,14 +407,10 @@
     use stylus_sdk::abi::Bytes;
 
     use super::*;
-<<<<<<< HEAD
-    use crate::token::erc721::{self, IErc721};
-=======
     use crate::{
         token::erc721::{self, IErc721},
         utils::introspection::erc165::IErc165,
     };
->>>>>>> b83948d3
 
     pub(crate) fn random_token_ids(size: usize) -> Vec<U256> {
         (0..size).map(U256::from).collect()
@@ -486,11 +423,7 @@
     }
 
     #[public]
-<<<<<<< HEAD
-    #[implements(IErc721<Error=erc721::Error>, IErc721Wrapper<Error=Error>)]
-=======
     #[implements(IErc721<Error=erc721::Error>, IErc721Wrapper<Error=Error>, IErc165)]
->>>>>>> b83948d3
     impl Erc721WrapperTestExample {
         #[constructor]
         fn constructor(&mut self, underlying_token: Address) {
