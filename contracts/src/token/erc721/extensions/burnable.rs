--- conflicted
+++ resolved
@@ -110,14 +110,10 @@
             .balance_of(bob)
             .expect("should return the balance of Bob");
 
-<<<<<<< HEAD
-        contract.token_approvals.setter(TOKEN_ID).set(alice);
-=======
         contract
             .sender(bob)
             .approve(alice, TOKEN_ID)
             .expect("should approve a token for Alice");
->>>>>>> e735e3db
 
         let result = contract.sender(alice).burn(TOKEN_ID);
         assert!(result.is_ok());
@@ -158,15 +154,10 @@
             .balance_of(bob)
             .expect("should return the balance of Bob");
 
-<<<<<<< HEAD
-        // As we cannot change `msg::sender()`, we need to use this workaround.
-        contract.operator_approvals.setter(BOB).setter(alice).set(true);
-=======
         contract
             .sender(bob)
             .set_approval_for_all(alice, true)
             .expect("should approve all Bob's tokens for Alice");
->>>>>>> e735e3db
 
         let result = contract.sender(alice).burn(TOKEN_ID);
 
