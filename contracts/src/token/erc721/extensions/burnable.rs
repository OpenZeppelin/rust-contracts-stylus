//! Optional Burnable extension of the ERC-721 standard.

use alloy_primitives::{Address, U256};
use stylus_sdk::msg;

use crate::token::erc721::{Erc721, Error};

/// An [`Erc721`] token that can be burned (destroyed).
pub trait IErc721Burnable {
    /// The error type associated to this ERC-721 burnable trait implementation.
    type Error: Into<alloc::vec::Vec<u8>>;

    /// Burns `token_id`.
    ///
    /// The approval is cleared when the token is burned. Relies on the `_burn`
    /// mechanism.
    ///
    /// # Arguments
    ///
    /// * `value` - Amount to be burnt.
    ///
    /// # Errors
    ///
    /// If token does not exist, then the error [`Error::NonexistentToken`] is
    /// returned.
    /// If the caller does not have the right to approve, then the error
    /// [`Error::InsufficientApproval`] is returned.
    ///
    /// # Requirements:
    ///
    /// * `token_id` must exist.
    /// * The caller must own `token_id` or be an approved operator.
    ///
    /// # Events
    ///
    /// Emits a [`super::super::Transfer`] event.
    fn burn(&mut self, token_id: U256) -> Result<(), Self::Error>;
}

impl IErc721Burnable for Erc721 {
    type Error = Error;

    fn burn(&mut self, token_id: U256) -> Result<(), Self::Error> {
        // Setting an "auth" arguments enables the
        // [`super::super::Erc721::_is_authorized`] check which verifies that
        // the token exists (from != `Address::ZERO`).
        //
        // Therefore, it is not needed to verify that the return value is not 0
        // here.
        self._update(Address::ZERO, token_id, msg::sender())?;
        Ok(())
    }
}

#[cfg(all(test, feature = "std"))]
mod tests {
<<<<<<< HEAD
    use alloy_primitives::{address, uint, Address};
    use motsu::prelude::Contract;
=======
    use alloy_primitives::{address, uint, Address, U256};
>>>>>>> e8b6c7d2
    use stylus_sdk::msg;

    use super::IErc721Burnable;
    use crate::token::erc721::{
        ERC721InsufficientApproval, ERC721NonexistentToken, Erc721, Error,
        IErc721,
    };

    const BOB: Address = address!("F4EaCDAbEf3c8f1EdE91b6f2A6840bc2E4DD3526");

    const TOKEN_ID: U256 = uint!(1_U256);

    #[motsu::test]
    fn burns(contract: Contract<Erc721>) {
        let alice = Address::random();
        let one = uint!(1_U256);

<<<<<<< HEAD
        contract
            .sender(alice)
            ._mint(alice, token_id)
            .expect("should mint a token for Alice");
=======
        contract._mint(alice, TOKEN_ID).expect("should mint a token for Alice");
>>>>>>> e8b6c7d2

        let initial_balance = contract
            .sender(alice)
            .balance_of(alice)
            .expect("should return the balance of Alice");

<<<<<<< HEAD
        let result = contract.sender(alice).burn(token_id);
=======
        let result = contract.burn(TOKEN_ID);
>>>>>>> e8b6c7d2
        assert!(result.is_ok());

        let balance = contract
            .sender(alice)
            .balance_of(alice)
            .expect("should return the balance of Alice");

        assert_eq!(initial_balance - one, balance);

        let err = contract
<<<<<<< HEAD
            .sender(alice)
            .owner_of(token_id)
=======
            .owner_of(TOKEN_ID)
>>>>>>> e8b6c7d2
            .expect_err("should return Error::NonexistentToken");

        assert!(matches!(
            err,
            Error::NonexistentToken (ERC721NonexistentToken{
                token_id: t_id
            }) if t_id == TOKEN_ID
        ));
    }

    #[motsu::test]
<<<<<<< HEAD
    fn burns_with_approval(contract: Contract<Erc721>) {
        let alice = Address::random();
        let token_id = random_token_id();

        contract
            .sender(alice)
            ._mint(BOB, token_id)
            .expect("should mint a token for Bob");
=======
    fn burns_with_approval(contract: Erc721) {
        let alice = msg::sender();

        contract._mint(BOB, TOKEN_ID).expect("should mint a token for Bob");
>>>>>>> e8b6c7d2

        let initial_balance = contract
            .sender(alice)
            .balance_of(BOB)
            .expect("should return the balance of Bob");

<<<<<<< HEAD
        contract
            .sender(BOB)
            .approve(alice, token_id)
            .expect("should approve a token for Alice");

        let result = contract.sender(alice).burn(token_id);
        assert!(result.is_ok());

        let err = contract
            .sender(alice)
            .owner_of(token_id)
=======
        contract._token_approvals.setter(TOKEN_ID).set(alice);

        let result = contract.burn(TOKEN_ID);
        assert!(result.is_ok());

        let err = contract
            .owner_of(TOKEN_ID)
>>>>>>> e8b6c7d2
            .expect_err("should return Error::NonexistentToken");

        assert!(matches!(
            err,
            Error::NonexistentToken (ERC721NonexistentToken{
                token_id: t_id
            }) if t_id == TOKEN_ID
        ));

        let balance = contract
            .sender(alice)
            .balance_of(BOB)
            .expect("should return the balance of Bob");

        assert_eq!(initial_balance - uint!(1_U256), balance);
    }

    #[motsu::test]
<<<<<<< HEAD
    fn burns_with_approval_for_all(contract: Contract<Erc721>) {
        let alice = Address::random();
        let token_id = random_token_id();

        contract
            .sender(alice)
            ._mint(BOB, token_id)
            .expect("should mint a token for Bob");
=======
    fn burns_with_approval_for_all(contract: Erc721) {
        let alice = msg::sender();

        contract._mint(BOB, TOKEN_ID).expect("should mint a token for Bob");
>>>>>>> e8b6c7d2

        let initial_balance = contract
            .sender(alice)
            .balance_of(BOB)
            .expect("should return the balance of Bob");

        contract
            .sender(BOB)
            .set_approval_for_all(alice, true)
            .expect("should approve all Bob's tokens for Alice");

<<<<<<< HEAD
        let result = contract.sender(alice).burn(token_id);
=======
        let result = contract.burn(TOKEN_ID);
>>>>>>> e8b6c7d2

        assert!(result.is_ok());

        let err = contract
<<<<<<< HEAD
            .sender(alice)
            .owner_of(token_id)
=======
            .owner_of(TOKEN_ID)
>>>>>>> e8b6c7d2
            .expect_err("should return Error::NonexistentToken");

        assert!(matches!(
            err,
            Error::NonexistentToken (ERC721NonexistentToken{
                token_id: t_id
            }) if t_id == TOKEN_ID
        ));

        let balance = contract
            .sender(alice)
            .balance_of(BOB)
            .expect("should return the balance of Bob");

        assert_eq!(initial_balance - uint!(1_U256), balance);
    }

    #[motsu::test]
<<<<<<< HEAD
    fn error_when_get_approved_of_previous_approval_burned(
        contract: Contract<Erc721>,
    ) {
        let alice = Address::random();
        let token_id = random_token_id();

        contract
            .sender(alice)
            ._mint(alice, token_id)
            .expect("should mint a token for Alice");
        contract
            .sender(alice)
            .approve(BOB, token_id)
            .expect("should approve a token for Bob");

        contract
            .sender(alice)
            .burn(token_id)
            .expect("should burn previously minted token");

        let err = contract
            .sender(alice)
            .get_approved(token_id)
=======
    fn error_when_get_approved_of_previous_approval_burned(contract: Erc721) {
        let alice = msg::sender();

        contract._mint(alice, TOKEN_ID).expect("should mint a token for Alice");
        contract
            .approve(BOB, TOKEN_ID)
            .expect("should approve a token for Bob");

        contract.burn(TOKEN_ID).expect("should burn previously minted token");

        let err = contract
            .get_approved(TOKEN_ID)
>>>>>>> e8b6c7d2
            .expect_err("should return Error::NonexistentToken");

        assert!(matches!(
            err,
            Error::NonexistentToken (ERC721NonexistentToken{
                token_id: t_id
            }) if t_id == TOKEN_ID
        ));
    }

    #[motsu::test]
<<<<<<< HEAD
    fn error_when_burn_without_approval(contract: Contract<Erc721>) {
        let alice = Address::random();
        let token_id = random_token_id();

        contract
            .sender(alice)
            ._mint(BOB, token_id)
            .expect("should mint a token for Bob");

        let err = contract
            .sender(alice)
            .burn(token_id)
=======
    fn error_when_burn_without_approval(contract: Erc721) {
        contract._mint(BOB, TOKEN_ID).expect("should mint a token for Bob");

        let err = contract
            .burn(TOKEN_ID)
>>>>>>> e8b6c7d2
            .expect_err("should not burn unapproved token");

        assert!(matches!(
            err,
            Error::InsufficientApproval(ERC721InsufficientApproval {
                    operator,
                    token_id: t_id,
            }) if operator == msg::sender() && t_id == TOKEN_ID
        ));
    }

    #[motsu::test]
<<<<<<< HEAD
    fn error_when_burn_nonexistent_token(contract: Contract<Erc721>) {
        let alice = Address::random();
        let token_id = random_token_id();

        let err = contract
            .sender(alice)
            .burn(token_id)
=======
    fn error_when_burn_nonexistent_token(contract: Erc721) {
        let err = contract
            .burn(TOKEN_ID)
>>>>>>> e8b6c7d2
            .expect_err("should return Error::NonexistentToken");

        assert!(matches!(
            err,
            Error::NonexistentToken (ERC721NonexistentToken{
                token_id: t_id
            }) if t_id == TOKEN_ID
        ));
    }
}<|MERGE_RESOLUTION|>--- conflicted
+++ resolved
@@ -54,48 +54,33 @@
 
 #[cfg(all(test, feature = "std"))]
 mod tests {
-<<<<<<< HEAD
     use alloy_primitives::{address, uint, Address};
     use motsu::prelude::Contract;
-=======
-    use alloy_primitives::{address, uint, Address, U256};
->>>>>>> e8b6c7d2
     use stylus_sdk::msg;
 
     use super::IErc721Burnable;
-    use crate::token::erc721::{
-        ERC721InsufficientApproval, ERC721NonexistentToken, Erc721, Error,
-        IErc721,
+    use crate::token::erc721::{ERC721InsufficientApproval,
+        ERC721NonexistentToken, Erc721, Error, IErc721,
     };
 
     const BOB: Address = address!("F4EaCDAbEf3c8f1EdE91b6f2A6840bc2E4DD3526");
 
-    const TOKEN_ID: U256 = uint!(1_U256);
-
     #[motsu::test]
     fn burns(contract: Contract<Erc721>) {
         let alice = Address::random();
         let one = uint!(1_U256);
 
-<<<<<<< HEAD
-        contract
-            .sender(alice)
-            ._mint(alice, token_id)
+        contract
+            .sender(alice)
+            ._mint(alice, TOKEN_ID)
             .expect("should mint a token for Alice");
-=======
-        contract._mint(alice, TOKEN_ID).expect("should mint a token for Alice");
->>>>>>> e8b6c7d2
 
         let initial_balance = contract
             .sender(alice)
             .balance_of(alice)
             .expect("should return the balance of Alice");
 
-<<<<<<< HEAD
-        let result = contract.sender(alice).burn(token_id);
-=======
-        let result = contract.burn(TOKEN_ID);
->>>>>>> e8b6c7d2
+        let result = contract.sender(alice).burn(TOKEN_ID);
         assert!(result.is_ok());
 
         let balance = contract
@@ -106,65 +91,43 @@
         assert_eq!(initial_balance - one, balance);
 
         let err = contract
-<<<<<<< HEAD
-            .sender(alice)
-            .owner_of(token_id)
-=======
+            .sender(alice)
             .owner_of(TOKEN_ID)
->>>>>>> e8b6c7d2
-            .expect_err("should return Error::NonexistentToken");
-
-        assert!(matches!(
-            err,
-            Error::NonexistentToken (ERC721NonexistentToken{
-                token_id: t_id
-            }) if t_id == TOKEN_ID
-        ));
-    }
-
-    #[motsu::test]
-<<<<<<< HEAD
+            .expect_err("should return Error::NonexistentToken");
+
+        assert!(matches!(
+            err,
+            Error::NonexistentToken (ERC721NonexistentToken{
+                token_id: t_id
+            }) if t_id == TOKEN_ID
+        ));
+    }
+
+    #[motsu::test]
     fn burns_with_approval(contract: Contract<Erc721>) {
         let alice = Address::random();
-        let token_id = random_token_id();
-
-        contract
-            .sender(alice)
-            ._mint(BOB, token_id)
+
+        contract
+            .sender(alice)
+            ._mint(BOB, TOKEN_ID)
             .expect("should mint a token for Bob");
-=======
-    fn burns_with_approval(contract: Erc721) {
-        let alice = msg::sender();
-
-        contract._mint(BOB, TOKEN_ID).expect("should mint a token for Bob");
->>>>>>> e8b6c7d2
 
         let initial_balance = contract
             .sender(alice)
             .balance_of(BOB)
             .expect("should return the balance of Bob");
 
-<<<<<<< HEAD
         contract
             .sender(BOB)
-            .approve(alice, token_id)
+            .approve(alice, TOKEN_ID)
             .expect("should approve a token for Alice");
 
-        let result = contract.sender(alice).burn(token_id);
+        let result = contract.sender(alice).burn(TOKEN_ID);
         assert!(result.is_ok());
 
         let err = contract
             .sender(alice)
-            .owner_of(token_id)
-=======
-        contract._token_approvals.setter(TOKEN_ID).set(alice);
-
-        let result = contract.burn(TOKEN_ID);
-        assert!(result.is_ok());
-
-        let err = contract
             .owner_of(TOKEN_ID)
->>>>>>> e8b6c7d2
             .expect_err("should return Error::NonexistentToken");
 
         assert!(matches!(
@@ -183,21 +146,13 @@
     }
 
     #[motsu::test]
-<<<<<<< HEAD
     fn burns_with_approval_for_all(contract: Contract<Erc721>) {
         let alice = Address::random();
-        let token_id = random_token_id();
-
-        contract
-            .sender(alice)
-            ._mint(BOB, token_id)
+
+        contract
+            .sender(alice)
+            ._mint(BOB, TOKEN_ID)
             .expect("should mint a token for Bob");
-=======
-    fn burns_with_approval_for_all(contract: Erc721) {
-        let alice = msg::sender();
-
-        contract._mint(BOB, TOKEN_ID).expect("should mint a token for Bob");
->>>>>>> e8b6c7d2
 
         let initial_balance = contract
             .sender(alice)
@@ -209,21 +164,13 @@
             .set_approval_for_all(alice, true)
             .expect("should approve all Bob's tokens for Alice");
 
-<<<<<<< HEAD
-        let result = contract.sender(alice).burn(token_id);
-=======
-        let result = contract.burn(TOKEN_ID);
->>>>>>> e8b6c7d2
+        let result = contract.sender(alice).burn(TOKEN_ID);
 
         assert!(result.is_ok());
 
         let err = contract
-<<<<<<< HEAD
-            .sender(alice)
-            .owner_of(token_id)
-=======
+            .sender(alice)
             .owner_of(TOKEN_ID)
->>>>>>> e8b6c7d2
             .expect_err("should return Error::NonexistentToken");
 
         assert!(matches!(
@@ -242,75 +189,50 @@
     }
 
     #[motsu::test]
-<<<<<<< HEAD
     fn error_when_get_approved_of_previous_approval_burned(
         contract: Contract<Erc721>,
     ) {
         let alice = Address::random();
-        let token_id = random_token_id();
-
-        contract
-            .sender(alice)
-            ._mint(alice, token_id)
+
+        contract
+            .sender(alice)
+            ._mint(alice, TOKEN_ID)
             .expect("should mint a token for Alice");
         contract
             .sender(alice)
-            .approve(BOB, token_id)
-            .expect("should approve a token for Bob");
-
-        contract
-            .sender(alice)
-            .burn(token_id)
-            .expect("should burn previously minted token");
-
-        let err = contract
-            .sender(alice)
-            .get_approved(token_id)
-=======
-    fn error_when_get_approved_of_previous_approval_burned(contract: Erc721) {
-        let alice = msg::sender();
-
-        contract._mint(alice, TOKEN_ID).expect("should mint a token for Alice");
-        contract
             .approve(BOB, TOKEN_ID)
             .expect("should approve a token for Bob");
 
-        contract.burn(TOKEN_ID).expect("should burn previously minted token");
-
-        let err = contract
+        contract
+            .sender(alice)
+            .burn(TOKEN_ID)
+            .expect("should burn previously minted token");
+
+        let err = contract
+            .sender(alice)
             .get_approved(TOKEN_ID)
->>>>>>> e8b6c7d2
-            .expect_err("should return Error::NonexistentToken");
-
-        assert!(matches!(
-            err,
-            Error::NonexistentToken (ERC721NonexistentToken{
-                token_id: t_id
-            }) if t_id == TOKEN_ID
-        ));
-    }
-
-    #[motsu::test]
-<<<<<<< HEAD
+            .expect_err("should return Error::NonexistentToken");
+
+        assert!(matches!(
+            err,
+            Error::NonexistentToken (ERC721NonexistentToken{
+                token_id: t_id
+            }) if t_id == TOKEN_ID
+        ));
+    }
+
+    #[motsu::test]
     fn error_when_burn_without_approval(contract: Contract<Erc721>) {
         let alice = Address::random();
-        let token_id = random_token_id();
-
-        contract
-            .sender(alice)
-            ._mint(BOB, token_id)
+
+        contract
+            .sender(alice)
+            ._mint(BOB, TOKEN_ID)
             .expect("should mint a token for Bob");
 
         let err = contract
             .sender(alice)
-            .burn(token_id)
-=======
-    fn error_when_burn_without_approval(contract: Erc721) {
-        contract._mint(BOB, TOKEN_ID).expect("should mint a token for Bob");
-
-        let err = contract
             .burn(TOKEN_ID)
->>>>>>> e8b6c7d2
             .expect_err("should not burn unapproved token");
 
         assert!(matches!(
@@ -323,19 +245,12 @@
     }
 
     #[motsu::test]
-<<<<<<< HEAD
     fn error_when_burn_nonexistent_token(contract: Contract<Erc721>) {
         let alice = Address::random();
-        let token_id = random_token_id();
-
-        let err = contract
-            .sender(alice)
-            .burn(token_id)
-=======
-    fn error_when_burn_nonexistent_token(contract: Erc721) {
-        let err = contract
+
+        let err = contract
+            .sender(alice)
             .burn(TOKEN_ID)
->>>>>>> e8b6c7d2
             .expect_err("should return Error::NonexistentToken");
 
         assert!(matches!(
