//! Optional `Enumerable` extension of the ERC-721 standard.
//!
//! This implements an optional extension of [`super::super::Erc721`] defined in
//! the EIP that adds enumerability of all the token ids in the contract as well
//! as all token ids owned by each account.
//!
//! CAUTION: [`super::super::Erc721`] extensions that implement custom
//! [`super::super::Erc721::balance_of`] logic, such as `Erc721Consecutive`,
//! interfere with enumerability and should not be used together with
//! [`Erc721Enumerable`].

use alloc::{vec, vec::Vec};

use alloy_primitives::{uint, Address, FixedBytes, U256};
use openzeppelin_stylus_proc::interface_id;
pub use sol::*;
use stylus_sdk::{
    call::MethodError,
    prelude::*,
    storage::{StorageMap, StorageU256, StorageVec},
};

use crate::{
    token::erc721::{self, IErc721},
    utils::introspection::erc165::IErc165,
};

#[cfg_attr(coverage_nightly, coverage(off))]
mod sol {
    use alloy_sol_macro::sol;

    sol! {
        /// Indicates an error when an `owner`'s token query
        /// was out of bounds for `index`.
        ///
        /// NOTE: The owner being [`Address::ZERO`]
        /// indicates a global out of bounds index.
        #[derive(Debug)]
        #[allow(missing_docs)]
        error ERC721OutOfBoundsIndex(address owner, uint256 index);

        /// Indicates an error related to batch minting not allowed.
        #[derive(Debug)]
        #[allow(missing_docs)]
        error ERC721EnumerableForbiddenBatchMint();
    }
}

/// An [`Erc721Enumerable`] extension error.
#[derive(SolidityError, Debug)]
pub enum Error {
    /// Indicates an error when an `owner`'s token query
    /// was out of bounds for `index`.
    ///
    /// NOTE: The owner being [`Address::ZERO`]
    /// indicates a global out of bounds index.
    OutOfBoundsIndex(ERC721OutOfBoundsIndex),

    /// Indicates an error related to batch minting not allowed.
    EnumerableForbiddenBatchMint(ERC721EnumerableForbiddenBatchMint),
}

impl MethodError for Error {
    fn encode(self) -> alloc::vec::Vec<u8> {
        self.into()
    }
}

/// State of an [`Erc721Enumerable`] contract.
#[storage]
pub struct Erc721Enumerable {
    /// Maps owners to a mapping of indices to tokens ids.
    pub(crate) owned_tokens: StorageMap<Address, StorageMap<U256, StorageU256>>,
    /// Maps tokens ids to indices in `owned_tokens`.
    pub(crate) owned_tokens_index: StorageMap<U256, StorageU256>,
    /// Stores all tokens ids.
    pub(crate) all_tokens: StorageVec<StorageU256>,
    /// Maps indices at `all_tokens` to tokens ids.
    pub(crate) all_tokens_index: StorageMap<U256, StorageU256>,
}

/// This is the interface of the optional `Enumerable` extension
/// of the ERC-721 standard.
#[interface_id]
pub trait IErc721Enumerable {
    /// The error type associated to this ERC-721 enumerable trait
    /// implementation.
    type Error: Into<alloc::vec::Vec<u8>>;

    /// Returns a token ID owned by `owner` at a given `index` of its token
    /// list.
    ///
    /// Use along with [`super::super::Erc721::balance_of`] to enumerate all of
    /// `owner`'s tokens.
    ///
    /// # Arguments
    ///
    /// * `&self` - Read access to the contract's state.
    /// * `owner` - Address of token's owner.
    /// * `index` - Index of the token at `owner`'s tokens list.
    ///
    /// # Errors
    ///
    /// * [`Error::OutOfBoundsIndex`] - If an `owner`'s token query is out of
    ///   bounds for `index`.
    fn token_of_owner_by_index(
        &self,
        owner: Address,
        index: U256,
    ) -> Result<U256, Self::Error>;

    /// Returns the total amount of tokens stored by the contract.
    ///
    /// # Arguments
    ///
    /// * `&self` - Read access to the contract's state.
    fn total_supply(&self) -> U256;

    /// Returns a token ID at a given `index` of all the tokens
    /// stored by the contract.
    ///
    /// Use along with [`Self::total_supply`] to
    /// enumerate all tokens.
    ///
    /// # Arguments
    ///
    /// * `&self` - Read access to the contract's state.
    /// * `index` - Index of the token in all tokens list.
    ///
    /// # Errors
    ///
    /// * [`Error::OutOfBoundsIndex`] - If an `owner`'s token query is out of
    ///   bounds for `index`.
    fn token_by_index(&self, index: U256) -> Result<U256, Self::Error>;
}

#[public]
#[implements(IErc721Enumerable<Error = Error>, IErc165)]
impl Erc721Enumerable {}

#[public]
impl IErc721Enumerable for Erc721Enumerable {
    type Error = Error;

    fn token_of_owner_by_index(
        &self,
        owner: Address,
        index: U256,
    ) -> Result<U256, Self::Error> {
        let token = self.owned_tokens.getter(owner).get(index);

        if token.is_zero() {
            Err(ERC721OutOfBoundsIndex { owner, index }.into())
        } else {
            Ok(token)
        }
    }

    fn total_supply(&self) -> U256 {
        let tokens_length = self.all_tokens.len();
        U256::from(tokens_length)
    }

    fn token_by_index(&self, index: U256) -> Result<U256, Self::Error> {
        self.all_tokens.get(index).ok_or(
            ERC721OutOfBoundsIndex { owner: Address::ZERO, index }.into(),
        )
    }
}

#[public]
impl IErc165 for Erc721Enumerable {
    fn supports_interface(&self, interface_id: FixedBytes<4>) -> bool {
        <Self as IErc721Enumerable>::interface_id() == interface_id
<<<<<<< HEAD
            || Erc165::interface_id() == interface_id
=======
            || <Self as IErc165>::interface_id() == interface_id
>>>>>>> b83948d3
    }
}

impl Erc721Enumerable {
    /// Function to add a token to this extension's
    /// ownership-tracking data structures.
    ///
    /// # Arguments
    ///
    /// * `&mut self` - Write access to the contract's state.
    /// * `to` - Address representing the new owner of the given `token_id`.
    /// * `token_id` - ID of the token to be added to the tokens list of the
    ///   given address.
    /// * `erc721` - Read access to a contract providing [`IErc721`] interface.
    ///
    /// # Errors
    ///
    /// * [`erc721::Error::InvalidOwner`] - If owner address is
    ///   [`Address::ZERO`].
    pub fn _add_token_to_owner_enumeration(
        &mut self,
        to: Address,
        token_id: U256,
        erc721: &impl IErc721<Error = erc721::Error>,
    ) -> Result<(), erc721::Error> {
        let length = erc721.balance_of(to)? - uint!(1_U256);
        self.owned_tokens.setter(to).setter(length).set(token_id);
        self.owned_tokens_index.setter(token_id).set(length);

        Ok(())
    }

    /// Function to add a token to this extension's token
    /// tracking data structures.
    ///
    /// # Arguments
    ///
    /// * `&mut self` - Write access to the contract's state.
    /// * `token_id` - ID of the token to be added to the tokens list.
    pub fn _add_token_to_all_tokens_enumeration(&mut self, token_id: U256) {
        let index = self.total_supply();

        self.all_tokens_index.setter(token_id).set(index);
        self.all_tokens.push(token_id);
    }

    /// Function to remove a token from this extension's
    /// ownership-tracking data structures.
    ///
    /// Note that while the token is not assigned a new owner,
    /// the `self.owned_tokens_index` mapping is NOT updated:
    /// this allows for  gas optimizations e.g.
    /// when performing a transfer operation (avoiding double writes).
    ///
    /// This has O(1) time complexity, but alters the order
    /// of the `self.owned_tokens` array.
    ///
    /// # Arguments
    ///
    /// * `&mut self` - Write access to the contract's state.
    /// * `from` - Address representing the previous owner of the given
    ///   `token_id`.
    /// * `token_id` - ID of the token to be removed from the tokens list of the
    ///   given address.
    /// * `erc721` - Read access to a contract providing [`IErc721`] interface.
    ///
    /// # Errors
    ///
    /// * [`erc721::Error::InvalidOwner`] - If owner address is
    ///   [`Address::ZERO`].
    pub fn _remove_token_from_owner_enumeration(
        &mut self,
        from: Address,
        token_id: U256,
        erc721: &impl IErc721<Error = erc721::Error>,
    ) -> Result<(), erc721::Error> {
        // To prevent a gap in from's tokens array,
        // we store the last token in the index of the token to delete,
        // and then delete the last slot (swap and pop).
        let last_token_index = erc721.balance_of(from)?;
        let token_index = self.owned_tokens_index.get(token_id);

        let mut owned_tokens_by_owner = self.owned_tokens.setter(from);

        // When the token to delete is the last token,
        // the swap operation is unnecessary.
        if token_index != last_token_index {
            let last_token_id = owned_tokens_by_owner.get(last_token_index);

            // Move the last token to the slot of the to-delete token.
            owned_tokens_by_owner.setter(token_index).set(last_token_id);
            // Update the moved token's index.
            self.owned_tokens_index.setter(last_token_id).set(token_index);
        }

        // This also deletes the contents at the last position of the array.
        self.owned_tokens_index.delete(token_id);
        owned_tokens_by_owner.delete(last_token_index);

        Ok(())
    }

    /// Function to remove a token from this extension's
    /// token tracking data structures.
    ///
    /// This has O(1) time complexity,
    /// but alters the order of the `self.all_tokens` array.
    ///
    /// # Arguments
    ///
    /// * `&mut self` - Write access to the contract's state.
    /// * `token_id` -  ID of the token to be removed from the tokens list.
    ///
    /// # Panics
    ///
    /// * The function should not panic in a regular way.
    pub fn _remove_token_from_all_tokens_enumeration(
        &mut self,
        token_id: U256,
    ) {
        // To prevent a gap in the tokens array,
        // we store the last token in the index of the token to delete,
        // and then delete the last slot (swap and pop).
        let last_token_index = U256::from(self.all_tokens.len() - 1);
        let token_index = self.all_tokens_index.get(token_id);

        // When the token to delete is the last token,
        // the swap operation is unnecessary.
        // However, since this occurs so
        // rarely (when the last minted token is burnt)
        // that we still do the swap here
        // to avoid the gas cost of adding an 'if' statement
        // (like in `self._remove_token_from_owner_enumeration`).
        let last_token_id = self
            .all_tokens
            .get(last_token_index)
            .expect("token at given index must exist");

        // Move the last token to the slot of the to-delete token.
        self.all_tokens
            .setter(token_index)
            .expect("slot at given `token_index` must exist")
            .set(last_token_id);

        // Update the moved token's index.
        self.all_tokens_index.setter(last_token_id).set(token_index);

        // This also deletes the contents at the last position of the array.
        self.all_tokens_index.delete(token_id);
        self.all_tokens.pop();
    }

    /// See [`erc721::Erc721::_increase_balance`].
    /// Check if tokens can be minted in batch.
    ///
    /// Mechanism to be consistent with [Solidity version](https://github.com/OpenZeppelin/openzeppelin-contracts/blob/v5.0.0/contracts/token/ERC721/extensions/ERC721Enumerable.sol#L163-L171)
    ///
    /// # Arguments
    ///
    /// * `amount` - The number of tokens to increase balance.
    ///
    /// # Errors
    ///
    /// * [`Error::EnumerableForbiddenBatchMint`] - If an `amount` is greater
    ///   than `0`.
    pub fn _check_increase_balance(amount: u128) -> Result<(), Error> {
        if amount > 0 {
            Err(ERC721EnumerableForbiddenBatchMint {}.into())
        } else {
            Ok(())
        }
    }
}

#[cfg(test)]
mod tests {
    use motsu::prelude::*;
    use stylus_sdk::prelude::*;

    use super::*;
    use crate::token::erc721::Erc721;

    #[storage]
    struct Erc721EnumerableTestExample {
        pub erc721: Erc721,
        pub enumerable: Erc721Enumerable,
    }

    #[public]
    #[implements(IErc721Enumerable<Error=Error>, IErc165)]
    impl Erc721EnumerableTestExample {}

    #[public]
    impl IErc721Enumerable for Erc721EnumerableTestExample {
        type Error = Error;

        fn total_supply(&self) -> U256 {
            self.enumerable.total_supply()
        }

        fn token_by_index(&self, index: U256) -> Result<U256, Error> {
            Ok(self.enumerable.token_by_index(index)?)
        }

        fn token_of_owner_by_index(
            &self,
            owner: Address,
            index: U256,
        ) -> Result<U256, Error> {
            Ok(self.enumerable.token_of_owner_by_index(owner, index)?)
        }
    }

    #[public]
    impl IErc165 for Erc721EnumerableTestExample {
        fn supports_interface(&self, interface_id: FixedBytes<4>) -> bool {
            <Erc721EnumerableTestExample as IErc721Enumerable>::interface_id()
                == interface_id
<<<<<<< HEAD
                || Erc165::interface_id() == interface_id
=======
                || <Self as IErc165>::interface_id() == interface_id
>>>>>>> b83948d3
        }
    }

    unsafe impl TopLevelStorage for Erc721EnumerableTestExample {}

    #[motsu::test]
    fn total_supply_no_tokens(
        contract: Contract<Erc721EnumerableTestExample>,
        alice: Address,
    ) {
        assert_eq!(U256::ZERO, contract.sender(alice).total_supply());
    }

    #[motsu::test]
    fn reverts_when_token_by_index_is_out_of_bound(
        contract: Contract<Erc721EnumerableTestExample>,
        alice: Address,
    ) {
        let token_idx = uint!(2024_U256);

        let err = contract
            .sender(alice)
            .token_by_index(token_idx)
            .expect_err("should return Error::OutOfBoundsIndex");

        assert!(matches!(
            err,
            Error::OutOfBoundsIndex(ERC721OutOfBoundsIndex {
                owner,
                index
            }) if owner.is_zero() && index == token_idx
        ));
    }

    #[motsu::test]
    fn add_token_to_all_tokens_enumeration_works(
        contract: Contract<Erc721EnumerableTestExample>,
        alice: Address,
    ) {
        let tokens_len = 10;

        let mut tokens_ids = Vec::new();
        for token_id in 0..tokens_len {
            let token_id = U256::from(token_id);
            // Store ids for test.
            tokens_ids.push(token_id);
            contract
                .sender(alice)
                .enumerable
                ._add_token_to_all_tokens_enumeration(token_id);
        }

        assert_eq!(
            U256::from(tokens_len),
            contract.sender(alice).total_supply()
        );

        tokens_ids.iter().enumerate().for_each(|(idx, expected_token_id)| {
            let token_id = contract
                .sender(alice)
                .token_by_index(U256::from(idx))
                .expect("should return token id for");
            assert_eq!(*expected_token_id, token_id);
        });

        let err = contract
            .sender(alice)
            .token_by_index(U256::from(tokens_len))
            .expect_err("should return Error::OutOfBoundsIndex");

        assert!(matches!(
            err,
            Error::OutOfBoundsIndex(ERC721OutOfBoundsIndex {
                owner,
                index
            }) if owner.is_zero() && index == U256::from(tokens_len)
        ));
    }

    #[motsu::test]
    fn remove_token_from_all_tokens_enumeration_works(
        contract: Contract<Erc721EnumerableTestExample>,
        alice: Address,
    ) {
        let initial_tokens_len = 10;

        let mut tokens_ids = Vec::new();
        for token_id in 0..initial_tokens_len {
            let token_id = U256::from(token_id);
            // Store ids for test.
            tokens_ids.push(token_id);

            contract
                .sender(alice)
                .enumerable
                ._add_token_to_all_tokens_enumeration(token_id);
        }
        assert_eq!(
            U256::from(initial_tokens_len),
            contract.sender(alice).total_supply()
        );

        // Remove the last token.
        let last_token_id = tokens_ids.swap_remove(initial_tokens_len - 1);
        contract
            .sender(alice)
            .enumerable
            ._remove_token_from_all_tokens_enumeration(last_token_id);
        assert_eq!(
            U256::from(initial_tokens_len - 1),
            contract.sender(alice).total_supply()
        );

        // Remove the second (`idx = 1`) element
        // to check that swap_remove operation works as expected.
        let token_to_remove = tokens_ids.swap_remove(1);
        contract
            .sender(alice)
            .enumerable
            ._remove_token_from_all_tokens_enumeration(token_to_remove);
        assert_eq!(
            U256::from(initial_tokens_len - 2),
            contract.sender(alice).total_supply()
        );

        // Add a new token.
        let token_id = U256::from(initial_tokens_len);
        tokens_ids.push(token_id);
        contract
            .sender(alice)
            .enumerable
            ._add_token_to_all_tokens_enumeration(token_id);
        assert_eq!(
            U256::from(initial_tokens_len - 1),
            contract.sender(alice).total_supply()
        );

        // Check proper indices of tokens.
        tokens_ids.iter().enumerate().for_each(|(idx, expected_token_id)| {
            let token_id = contract
                .sender(alice)
                .token_by_index(U256::from(idx))
                .expect("should return token id");
            assert_eq!(*expected_token_id, token_id);
        });

        let err = contract
            .sender(alice)
            .token_by_index(U256::from(initial_tokens_len - 1))
            .expect_err("should return Error::OutOfBoundsIndex");

        assert!(matches!(err, Error::OutOfBoundsIndex(ERC721OutOfBoundsIndex {
                owner,
                index
            }) if owner.is_zero() && index == U256::from(initial_tokens_len - 1)
        ));
    }

    #[motsu::test]
    fn check_increase_balance() {
        assert!(Erc721Enumerable::_check_increase_balance(0).is_ok());

        let err = Erc721Enumerable::_check_increase_balance(1)
            .expect_err("should return Error::EnumerableForbiddenBatchMint");

        assert!(matches!(
            err,
            Error::EnumerableForbiddenBatchMint(
                ERC721EnumerableForbiddenBatchMint {}
            )
        ));
    }

    #[motsu::test]
    fn token_of_owner_by_index_works(
        contract: Contract<Erc721EnumerableTestExample>,
        alice: Address,
    ) {
        let token_id = uint!(1_U256);
        contract
            .sender(alice)
            .erc721
            ._mint(alice, token_id)
            .expect("should mint a token for {{alice}}");

        let owner = contract
            .sender(alice)
            .erc721
            .owner_of(token_id)
            .expect("should return the owner of the token");
        assert_eq!(owner, alice);

        contract
            .sender(alice)
            .enumerable
            ._add_token_to_owner_enumeration(
                alice,
                token_id,
                &contract.sender(alice).erc721,
            )
            .expect("should add token to owner enumeration");

        let test_token_id = contract
            .sender(alice)
            .token_of_owner_by_index(alice, U256::ZERO)
            .expect("should return `token_id`");

        assert_eq!(token_id, test_token_id);
    }

    #[motsu::test]
    fn reverts_when_token_of_owner_for_index_out_of_bound(
        contract: Contract<Erc721EnumerableTestExample>,
        alice: Address,
    ) {
        let token_id = uint!(1_U256);
        contract
            .sender(alice)
            .erc721
            ._mint(alice, token_id)
            .expect("should mint a token for {{alice}}");

        let owner = contract
            .sender(alice)
            .erc721
            .owner_of(token_id)
            .expect("should return the owner of the token");

        assert_eq!(owner, alice);

        contract
            .sender(alice)
            .enumerable
            ._add_token_to_owner_enumeration(
                alice,
                token_id,
                &contract.sender(alice).erc721,
            )
            .expect("should add token to owner enumeration");

        let token_idx = uint!(1_U256);

        let err = contract
            .sender(alice)
            .token_of_owner_by_index(alice, token_idx)
            .expect_err("should return Error::OutOfBoundsIndex");

        assert!(matches!(err, Error::OutOfBoundsIndex(ERC721OutOfBoundsIndex {
                owner,
                index
            }) if owner == alice && index == token_idx
        ));
    }

    #[motsu::test]
    fn reverts_when_token_of_owner_does_not_own_any_token(
        contract: Contract<Erc721EnumerableTestExample>,
        alice: Address,
    ) {
        let token_idx = U256::ZERO;

        let err = contract
            .sender(alice)
            .token_of_owner_by_index(alice, token_idx)
            .expect_err("should return Error::OutOfBoundsIndex");

        assert!(matches!(err, Error::OutOfBoundsIndex(ERC721OutOfBoundsIndex {
                owner,
                index
            }) if owner == alice && index == token_idx
        ));
    }

    #[motsu::test]
    fn token_of_owner_by_index_after_transfer_works(
        contract: Contract<Erc721EnumerableTestExample>,
        alice: Address,
        bob: Address,
    ) {
        let token_id = uint!(1_U256);
        contract
            .sender(alice)
            .erc721
            ._mint(alice, token_id)
            .expect("should mint a token for {{alice}}");

        contract
            .sender(alice)
            .enumerable
            ._add_token_to_owner_enumeration(
                alice,
                token_id,
                &contract.sender(alice).erc721,
            )
            .expect("should add token to owner enumeration");

        // Transfer the token from alice to bob.
        contract
            .sender(alice)
            .erc721
            .transfer_from(alice, bob, token_id)
            .expect("should transfer the token from {{alice}} to {{bob}}");

        // Remove the token from alice's enumeration.
        contract
            .sender(alice)
            .enumerable
            ._remove_token_from_owner_enumeration(
                alice,
                token_id,
                &contract.sender(alice).erc721,
            )
            .expect("should remove token from {{alice}} enumeration");

        contract
            .sender(bob)
            .enumerable
            ._add_token_to_owner_enumeration(
                bob,
                token_id,
                &contract.sender(bob).erc721,
            )
            .expect("should add token to {{bob}} enumeration");

        let token_idx = U256::ZERO;

        let test_token_id = contract
            .sender(bob)
            .token_of_owner_by_index(bob, token_idx)
            .expect("should return `token_id`");

        assert_eq!(token_id, test_token_id);

        let err = contract
            .sender(alice)
            .token_of_owner_by_index(alice, token_idx)
            .expect_err("should return Error::OutOfBoundsIndex");

        assert!(matches!(err, Error::OutOfBoundsIndex(ERC721OutOfBoundsIndex {
                owner,
                index
            }) if owner == alice && index == token_idx
        ));
    }

    #[motsu::test]
    fn interface_id() {
        let actual = <Erc721Enumerable as IErc721Enumerable>::interface_id();
        let expected: FixedBytes<4> = 0x780e9d63.into();
        assert_eq!(actual, expected);
    }

    #[motsu::test]
    fn supports_interface(
        contract: Contract<Erc721EnumerableTestExample>,
        alice: Address,
    ) {
        assert!(contract.sender(alice).enumerable.supports_interface(
            <Erc721Enumerable as IErc721Enumerable>::interface_id()
        ));
        assert!(contract
            .sender(alice)
            .supports_interface(<Erc721Enumerable as IErc165>::interface_id()));

        let fake_interface_id = 0x12345678u32;
        assert!(!contract
            .sender(alice)
            .supports_interface(fake_interface_id.into()));
    }
}<|MERGE_RESOLUTION|>--- conflicted
+++ resolved
@@ -172,11 +172,7 @@
 impl IErc165 for Erc721Enumerable {
     fn supports_interface(&self, interface_id: FixedBytes<4>) -> bool {
         <Self as IErc721Enumerable>::interface_id() == interface_id
-<<<<<<< HEAD
-            || Erc165::interface_id() == interface_id
-=======
             || <Self as IErc165>::interface_id() == interface_id
->>>>>>> b83948d3
     }
 }
 
@@ -395,11 +391,7 @@
         fn supports_interface(&self, interface_id: FixedBytes<4>) -> bool {
             <Erc721EnumerableTestExample as IErc721Enumerable>::interface_id()
                 == interface_id
-<<<<<<< HEAD
-                || Erc165::interface_id() == interface_id
-=======
                 || <Self as IErc165>::interface_id() == interface_id
->>>>>>> b83948d3
         }
     }
 
