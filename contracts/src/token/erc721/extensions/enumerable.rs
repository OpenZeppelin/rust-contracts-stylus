--- conflicted
+++ resolved
@@ -9,8 +9,6 @@
 //! interfere with enumerability and should not be used together with
 //! [`Erc721Enumerable`].
 
-use alloc::vec::Vec;
-
 use alloy_primitives::{uint, Address, FixedBytes, U256};
 use openzeppelin_stylus_proc::interface_id;
 pub use sol::*;
@@ -64,16 +62,12 @@
 #[storage]
 pub struct Erc721Enumerable {
     /// Maps owners to a mapping of indices to tokens ids.
-    #[allow(clippy::used_underscore_binding)]
     pub _owned_tokens: StorageMap<Address, StorageMap<U256, StorageU256>>,
     /// Maps tokens ids to indices in `_owned_tokens`.
-    #[allow(clippy::used_underscore_binding)]
     pub _owned_tokens_index: StorageMap<U256, StorageU256>,
     /// Stores all tokens ids.
-    #[allow(clippy::used_underscore_binding)]
     pub _all_tokens: StorageVec<StorageU256>,
     /// Maps indices at `_all_tokens` to tokens ids.
-    #[allow(clippy::used_underscore_binding)]
     pub _all_tokens_index: StorageMap<U256, StorageU256>,
 }
 
@@ -339,16 +333,12 @@
 
 #[cfg(all(test, feature = "std"))]
 mod tests {
-<<<<<<< HEAD
-    use alloy_primitives::{address, uint, Address, U256};
-    use motsu::prelude::Contract;
-    use stylus_sdk::{msg, prelude::TopLevelStorage};
-=======
     use stylus_sdk::{
         alloy_primitives::{address, uint, Address, U256},
         msg,
     };
->>>>>>> e8b6c7d2
+    use motsu::prelude::Contract;
+    use stylus_sdk::{msg, prelude::TopLevelStorage};
 
     use super::{Erc721Enumerable, Error, IErc721Enumerable};
     use crate::token::erc721::{Erc721, IErc721};
