--- conflicted
+++ resolved
@@ -95,7 +95,7 @@
         erc721: &impl IErc721<Error = Error>,
         metadata: &Erc721Metadata,
     ) -> Result<String, Error> {
-        let _owner = erc721.owner_of(token_id)?;
+        erc721.owner_of(token_id)?;
 
         let token_uri = self.token_uris.getter(token_id).get_string();
         let base = metadata.base_uri();
@@ -134,25 +134,6 @@
         pub uri_storage: Erc721UriStorage,
     }
 
-<<<<<<< HEAD
-    const TOKEN_ID: U256 = uint!(1_U256);
-
-    #[motsu::test]
-    fn get_token_uri_works(contract: Erc721MetadataExample) {
-        let alice = msg::sender();
-
-        contract
-            .erc721
-            ._mint(alice, TOKEN_ID)
-            .expect("should mint a token for Alice");
-
-        let token_uri = String::from("https://docs.openzeppelin.com/contracts/5.x/api/token/erc721#Erc721URIStorage");
-        contract
-            .uri_storage
-            .token_uris
-            .setter(TOKEN_ID)
-            .set_str(token_uri.clone());
-=======
     #[public]
     impl Erc721MetadataExample {
         #[selector(name = "tokenURI")]
@@ -163,7 +144,6 @@
                 &self.metadata,
             )?)
         }
->>>>>>> e735e3db
 
         #[selector(name = "setTokenURI")]
         fn set_token_uri(&mut self, token_id: U256, token_uri: String) {
@@ -184,20 +164,8 @@
             ._mint(alice, TOKEN_ID)
             .expect("should mint a token for Alice");
 
-<<<<<<< HEAD
-        let initial_token_uri = String::from("https://docs.openzeppelin.com/contracts/5.x/api/token/erc721#Erc721URIStorage");
-        contract
-            .uri_storage
-            .token_uris
-            .setter(TOKEN_ID)
-            .set_str(initial_token_uri);
-
-        let token_uri = String::from("Updated Token URI");
-        contract.uri_storage._set_token_uri(TOKEN_ID, token_uri.clone());
-=======
         let token_uri = String::from("https://docs.openzeppelin.com/contracts/5.x/api/token/erc721#Erc721URIStorage");
         contract.sender(alice).set_token_uri(TOKEN_ID, token_uri.clone());
->>>>>>> e735e3db
 
         assert_eq!(
             token_uri,
