//! ERC-721 token with storage-based token URI management.
//!
//! It also implements IERC4096, which is an ERC-721 Metadata Update Extension.
use alloc::{string::String, vec, vec::Vec};

use alloy_primitives::U256;
pub use sol::*;
use stylus_sdk::{
    evm,
    prelude::*,
    storage::{StorageMap, StorageString},
};

use crate::token::erc721::{
    self,
    extensions::{Erc721Metadata, IErc721Metadata},
    IErc721,
};

#[cfg_attr(coverage_nightly, coverage(off))]
mod sol {
    use alloy_sol_macro::sol;

    sol! {
        /// This event gets emitted when the metadata of a token is changed.
        ///
        /// The event comes from IERC4096.
        #[derive(Debug)]
        #[allow(missing_docs)]
        event MetadataUpdate(uint256 token_id);

        /// This event gets emitted when the metadata of a range of tokens
        /// is changed.
        ///
        /// The event comes from IERC4096.
        #[derive(Debug)]
        #[allow(missing_docs)]
        event BatchMetadataUpdate(uint256 from_token_id, uint256 to_token_id);
    }
}

/// State of an [`Erc721UriStorage`] contract.
#[storage]
pub struct Erc721UriStorage {
    /// Optional mapping for token URIs.
    pub token_uris: StorageMap<U256, StorageString>,
}

/// Interface of an optional extension ERC-721 token providing storage based
/// token URI management.
pub trait IErc721UriStorage: IErc721Metadata {}

impl Erc721UriStorage {
    /// Sets `token_uri` as the token URI of `token_id`.
    ///
    /// # Arguments
    ///
    /// * `&mut self` - Write access to the contract's state.
    /// * `token_id` - Id of a token.
    /// * `token_uri` - URI for the token.
    ///
    /// # Events
    ///
    /// * [`MetadataUpdate`].
    pub fn _set_token_uri(&mut self, token_id: U256, token_uri: String) {
        self.token_uris.setter(token_id).set_str(token_uri);
        evm::log(MetadataUpdate { token_id });
    }

    /// Check [`IErc721Metadata::token_uri()`] for more details.
    #[allow(clippy::missing_errors_doc)]
    pub fn token_uri(
        &self,
        token_id: U256,
        erc721: &impl IErc721<Error = erc721::Error>,
        metadata: &Erc721Metadata,
    ) -> Result<String, erc721::Error> {
        erc721.owner_of(token_id)?;

        let token_uri = self.token_uris.getter(token_id).get_string();
        let base = metadata.base_uri();

        // If there is no base URI, return the token URI.
        if base.is_empty() {
            return Ok(token_uri);
        }

        // If both are set, concatenate the `base_uri` and `token_uri`.
        let uri = if token_uri.is_empty() {
            metadata.token_uri(token_id, erc721)?
        } else {
            base + &token_uri
        };

        Ok(uri)
    }
}

#[cfg(test)]
mod tests {
    use alloy_primitives::{uint, Address};
    use motsu::prelude::*;
    use stylus_sdk::prelude::*;

    use super::*;
    use crate::{
        token::erc721::{self, extensions::Erc721Metadata, Erc721},
        utils::introspection::erc165::IErc165,
    };
    const TOKEN_ID: U256 = uint!(1_U256);
    use alloy_primitives::aliases::B32;

    #[storage]
    struct Erc721MetadataExample {
        pub erc721: Erc721,
        pub metadata: Erc721Metadata,
        pub uri_storage: Erc721UriStorage,
    }

    unsafe impl TopLevelStorage for Erc721MetadataExample {}

    #[public]
    #[implements(IErc721Metadata<Error = erc721::Error>, IErc165)]
    impl Erc721MetadataExample {
        #[constructor]
        fn constructor(&mut self, name: String, symbol: String) {
            self.metadata.constructor(name, symbol);
        }

        #[selector(name = "setTokenURI")]
        fn set_token_uri(&mut self, token_id: U256, token_uri: String) {
            self.uri_storage._set_token_uri(token_id, token_uri);
        }
    }

    #[public]
    impl IErc721Metadata for Erc721MetadataExample {
        type Error = erc721::Error;

        fn name(&self) -> String {
            self.metadata.name()
        }

        fn symbol(&self) -> String {
            self.metadata.symbol()
        }

        #[selector(name = "tokenURI")]
        fn token_uri(&self, token_id: U256) -> Result<String, erc721::Error> {
            self.uri_storage.token_uri(token_id, &self.erc721, &self.metadata)
        }
    }

    #[public]
    impl IErc165 for Erc721MetadataExample {
        fn supports_interface(&self, interface_id: B32) -> bool {
            <Self as IErc721Metadata>::interface_id() == interface_id
                || <Self as IErc165>::interface_id() == interface_id
        }
    }

    #[motsu::test]
<<<<<<< HEAD
    fn constructor(contract: Contract<Erc721MetadataExample>, alice: Address) {
        let name: String = "Erc721MetadataExample".to_string();
        let symbol: String = "OZ".to_string();
        contract.sender(alice).constructor(name.clone(), symbol.clone());

        assert_eq!(contract.sender(alice).name(), name);
        assert_eq!(contract.sender(alice).symbol(), symbol);
=======
    fn interface_id() {
        let actual = <Erc721MetadataExample as IErc721Metadata>::interface_id();
        let expected: B32 = 0x5b5e139f_u32.into();
        assert_eq!(actual, expected);
>>>>>>> d38a0ac2
    }

    #[motsu::test]
    fn token_uri_returns_token_uri_if_base_uri_is_empty(
        contract: Contract<Erc721MetadataExample>,
        alice: Address,
    ) {
        contract
            .sender(alice)
            .erc721
            ._mint(alice, TOKEN_ID)
            .motsu_expect("should mint a token for Alice");

        let token_uri = String::from("https://docs.openzeppelin.com/contracts/5.x/api/token/erc721#Erc721URIStorage");
        contract.sender(alice).set_token_uri(TOKEN_ID, token_uri.clone());

        assert_eq!(
            token_uri,
            contract
                .sender(alice)
                .token_uri(TOKEN_ID)
                .motsu_expect("should return token URI")
        );
    }

    #[motsu::test]
    fn token_uri_returns_base_uri_concatenated_with_token_id(
        contract: Contract<Erc721MetadataExample>,
        alice: Address,
    ) {
        let base_uri = "https://example.com/";
        contract.sender(alice).metadata.base_uri.set_str(base_uri);

        contract
            .sender(alice)
            .erc721
            ._mint(alice, TOKEN_ID)
            .motsu_expect("should mint a token for Alice");

        let token_uri = String::from("https://docs.openzeppelin.com/contracts/5.x/api/token/erc721#Erc721URIStorage");
        contract.sender(alice).set_token_uri(TOKEN_ID, token_uri.clone());

        let concatenated_token_uri = contract
            .sender(alice)
            .token_uri(TOKEN_ID)
            .motsu_expect("should return token URI");

        assert_eq!(
            concatenated_token_uri,
            format!("{}{}", base_uri, token_uri)
        );
    }

    #[motsu::test]
    fn token_uri_calls_parent_function_if_token_uri_is_not_set(
        contract: Contract<Erc721MetadataExample>,
        alice: Address,
    ) {
        let base_uri = "https://example.com/";
        contract.sender(alice).metadata.base_uri.set_str(base_uri);

        contract
            .sender(alice)
            .erc721
            ._mint(alice, TOKEN_ID)
            .motsu_expect("should mint a token for Alice");

        let token_uri = contract
            .sender(alice)
            .token_uri(TOKEN_ID)
            .motsu_expect("should return token URI");

        assert_eq!(token_uri, format!("{}{}", base_uri, TOKEN_ID));
    }

    #[motsu::test]
    fn interface_id() {
        let actual = <Erc721MetadataExample as IErc721Metadata>::interface_id();
        let expected: B32 = 0x5b5e139f.into();
        assert_eq!(actual, expected);
    }

    #[motsu::test]
    fn supports_interface(
        contract: Contract<Erc721MetadataExample>,
        alice: Address,
    ) {
        assert!(contract.sender(alice).supports_interface(
            <Erc721MetadataExample as IErc721Metadata>::interface_id()
        ));
        assert!(contract.sender(alice).supports_interface(
            <Erc721MetadataExample as IErc165>::interface_id()
        ));

        let fake_interface_id: B32 = 0x12345678_u32.into();
        assert!(!contract.sender(alice).supports_interface(fake_interface_id));
    }
}<|MERGE_RESOLUTION|>--- conflicted
+++ resolved
@@ -160,7 +160,6 @@
     }
 
     #[motsu::test]
-<<<<<<< HEAD
     fn constructor(contract: Contract<Erc721MetadataExample>, alice: Address) {
         let name: String = "Erc721MetadataExample".to_string();
         let symbol: String = "OZ".to_string();
@@ -168,12 +167,6 @@
 
         assert_eq!(contract.sender(alice).name(), name);
         assert_eq!(contract.sender(alice).symbol(), symbol);
-=======
-    fn interface_id() {
-        let actual = <Erc721MetadataExample as IErc721Metadata>::interface_id();
-        let expected: B32 = 0x5b5e139f_u32.into();
-        assert_eq!(actual, expected);
->>>>>>> d38a0ac2
     }
 
     #[motsu::test]
@@ -252,7 +245,7 @@
     #[motsu::test]
     fn interface_id() {
         let actual = <Erc721MetadataExample as IErc721Metadata>::interface_id();
-        let expected: B32 = 0x5b5e139f.into();
+        let expected: B32 = 0x5b5e139f_u32.into();
         assert_eq!(actual, expected);
     }
 
