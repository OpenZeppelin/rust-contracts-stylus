--- conflicted
+++ resolved
@@ -70,7 +70,6 @@
     }
 }
 
-<<<<<<< HEAD
 // TODO: uncomment once multiple public attributes are supported
 // #[public]
 impl Erc721Metadata {
@@ -81,11 +80,6 @@
     }
 }
 
-const TOKEN_URI_SELECTOR: u32 =
-    u32::from_be_bytes(stylus_sdk::function_selector!("tokenURI", U256));
-
-=======
->>>>>>> 17b270e1
 impl IErc165 for Erc721Metadata {
     fn supports_interface(interface_id: FixedBytes<4>) -> bool {
         <Self as IErc721Metadata>::INTERFACE_ID
