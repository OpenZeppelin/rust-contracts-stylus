//! Implementation of the [`Erc721`] token standard.
use alloc::{
    string::{String, ToString},
    vec,
    vec::Vec,
};

use alloy_primitives::{uint, Address, FixedBytes, U128, U256};
use openzeppelin_stylus_proc::interface_id;
use stylus_sdk::{
    abi::Bytes,
    call::{self, Call, MethodError},
    evm, function_selector, msg,
    prelude::*,
    storage::{StorageAddress, StorageBool, StorageMap, StorageU256},
};

use crate::utils::{
    introspection::erc165::IErc165,
    math::storage::{AddAssignUnchecked, SubAssignUnchecked},
};

pub mod extensions;
pub mod interface;
mod receiver;
pub use receiver::IERC721Receiver;

/// The expected value returned from [`IERC721Receiver::on_erc_721_received`].
pub const RECEIVER_FN_SELECTOR: [u8; 4] =
    function_selector!("onERC721Received", Address, Address, U256, Bytes,);

pub use sol::*;
#[cfg_attr(coverage_nightly, coverage(off))]
mod sol {
    use alloy_sol_macro::sol;

    sol! {
        /// Emitted when the `token_id` token is transferred from `from` to `to`.
        ///
        /// * `from` - Address from which the token will be transferred.
        /// * `to` - Address where the token will be transferred to.
        /// * `token_id` - Token id as a number.
        #[derive(Debug)]
        #[allow(missing_docs)]
        event Transfer(
            address indexed from,
            address indexed to,
            uint256 indexed token_id
        );

        /// Emitted when `owner` enables `approved` to manage the `token_id` token.
        ///
        /// * `owner` - Address of the owner of the token.
        /// * `approved` - Address of the approver.
        /// * `token_id` - Token id as a number.
        #[derive(Debug)]
        #[allow(missing_docs)]
        event Approval(
            address indexed owner,
            address indexed approved,
            uint256 indexed token_id
        );

        /// Emitted when `owner` enables or disables (`approved`) `operator`
        /// to manage all of its assets.
        ///
        /// * `owner` - Address of the owner of the token.
        /// * `operator` - Address of an operator that
        ///   will manage operations on the token.
        /// * `approved` - Whether or not permission has been granted. If true,
        ///   this means `operator` will be allowed to manage `owner`'s assets.
        #[derive(Debug)]
        #[allow(missing_docs)]
        event ApprovalForAll(address indexed owner, address indexed operator, bool approved);
    }

    sol! {
        /// Indicates that an address can't be an owner.
        /// For example, [`Address::ZERO`] is a forbidden owner in [`Erc721`].
        /// Used in balance queries.
        ///
        /// * `owner` - The address deemed to be an invalid owner.
        #[derive(Debug)]
        #[allow(missing_docs)]
        error ERC721InvalidOwner(address owner);

        /// Indicates a `token_id` whose `owner` is the zero address.
        ///
        /// * `token_id` - Token id as a number.
        #[derive(Debug)]
        #[allow(missing_docs)]
        error ERC721NonexistentToken(uint256 token_id);

        /// Indicates an error related to the ownership over a particular token.
        /// Used in transfers.
        ///
        /// * `sender` - Address whose tokens are being transferred.
        /// * `token_id` - Token id as a number.
        /// * `owner` - Address of the owner of the token.
        #[derive(Debug)]
        #[allow(missing_docs)]
        error ERC721IncorrectOwner(address sender, uint256 token_id, address owner);

        /// Indicates a failure with the token `sender`. Used in transfers.
        ///
        /// * `sender` - An address whose token is being transferred.
        #[derive(Debug)]
        #[allow(missing_docs)]
        error ERC721InvalidSender(address sender);

        /// Indicates a failure with the token `receiver`. Used in transfers.
        ///
        /// * `receiver` - Address that receives the token.
        #[derive(Debug)]
        #[allow(missing_docs)]
        error ERC721InvalidReceiver(address receiver);

        /// Indicates a failure with the `operator`’s approval. Used in transfers.
        ///
        /// * `operator` - Address that may be allowed to operate on tokens
        ///   without being their owner.
        /// * `token_id` - Token id as a number.
        #[derive(Debug)]
        #[allow(missing_docs)]
        error ERC721InsufficientApproval(address operator, uint256 token_id);

        /// Indicates a failure with the `approver` of a token to be approved.
        /// Used in approvals.
        ///
        /// * `approver` - Address initiating an approval operation.
        #[derive(Debug)]
        #[allow(missing_docs)]
        error ERC721InvalidApprover(address approver);

        /// Indicates a failure with the `operator` to be approved.
        /// Used in approvals.
        ///
        /// * `operator` - Address that may be allowed to operate on tokens
        ///   without being their owner.
        #[derive(Debug)]
        #[allow(missing_docs)]
        error ERC721InvalidOperator(address operator);

        /// Indicates a failure with the receiver reverting with a reason.
        ///
        /// * `reason` - Revert reason.
        #[derive(Debug)]
        #[allow(missing_docs)]
        error InvalidReceiverWithReason(string reason);
    }
}

/// An [`Erc721`] error defined as described in [ERC-6093].
///
/// [ERC-6093]: https://eips.ethereum.org/EIPS/eip-6093
#[derive(SolidityError, Debug)]
pub enum Error {
    /// Indicates that an address can't be an owner.
    /// For example, [`Address::ZERO`] is a forbidden owner in [`Erc721`].
    /// Used in balance queries.
    InvalidOwner(ERC721InvalidOwner),
    /// Indicates a `token_id` whose `owner` is the zero address.
    NonexistentToken(ERC721NonexistentToken),
    /// Indicates an error related to the ownership over a particular token.
    /// Used in transfers.
    IncorrectOwner(ERC721IncorrectOwner),
    /// Indicates a failure with the token `sender`. Used in transfers.
    InvalidSender(ERC721InvalidSender),
    /// Indicates a failure with the token `receiver`. Used in transfers.
    InvalidReceiver(ERC721InvalidReceiver),
    /// Indicates a failure with the token `receiver`, with the reason
    /// specified by it.
    InvalidReceiverWithReason(InvalidReceiverWithReason),
    /// Indicates a failure with the `operator`’s approval. Used in transfers.
    InsufficientApproval(ERC721InsufficientApproval),
    /// Indicates a failure with the `approver` of a token to be approved. Used
    /// in approvals.
    InvalidApprover(ERC721InvalidApprover),
    /// Indicates a failure with the `operator` to be approved. Used in
    /// approvals.
    InvalidOperator(ERC721InvalidOperator),
}

impl MethodError for Error {
    fn encode(self) -> alloc::vec::Vec<u8> {
        self.into()
    }
}

/// State of an [`Erc721`] token.
#[storage]
pub struct Erc721 {
    /// Maps tokens to owners.
    pub(crate) owners: StorageMap<U256, StorageAddress>,
    /// Maps users to balances.
    pub(crate) balances: StorageMap<Address, StorageU256>,
    /// Maps tokens to approvals.
    pub(crate) token_approvals: StorageMap<U256, StorageAddress>,
    /// Maps owners to a mapping of operator approvals.
    pub(crate) operator_approvals:
        StorageMap<Address, StorageMap<Address, StorageBool>>,
}

/// NOTE: Implementation of [`TopLevelStorage`] to be able use `&mut self` when
/// calling other contracts and not `&mut (impl TopLevelStorage +
/// BorrowMut<Self>)`. Should be fixed in the future by the Stylus team.
unsafe impl TopLevelStorage for Erc721 {}

/// Required interface of an [`Erc721`] compliant contract.
#[interface_id]
pub trait IErc721: IErc165 {
    /// The error type associated to this ERC-721 trait implementation.
    type Error: Into<alloc::vec::Vec<u8>>;

    /// Returns the number of tokens in `owner`'s account.
    ///
    /// # Arguments
    ///
    /// * `&self` - Read access to the contract's state.
    /// * `owner` - Account of the token's owner.
    ///
    /// # Errors
    ///
    /// * [`Error::InvalidOwner`] - If owner address is [`Address::ZERO`].
<<<<<<< HEAD
    fn balance_of(
        &self,
        owner: Address,
    ) -> Result<U256, <Self as IErc721>::Error>;
=======
    fn balance_of(&self, owner: Address) -> Result<U256, Self::Error>;
>>>>>>> b83948d3

    /// Returns the owner of the `token_id` token.
    ///
    /// # Arguments
    ///
    /// * `&self` - Read access to the contract's state.
    /// * `token_id` - Token id as a number.
    ///
    /// # Errors
    ///
    /// * [`Error::NonexistentToken`] - If the token does not exist.
    fn owner_of(&self, token_id: U256) -> Result<Address, Self::Error>;

    /// Safely transfers `token_id` token from `from` to `to`, checking first
    /// that contract recipients are aware of the [`Erc721`] protocol to
    /// prevent tokens from being forever locked.
    ///
    /// # Arguments
    ///
    /// * `&mut self` - Write access to the contract's state.
    /// * `from` - Account of the sender.
    /// * `to` - Account of the recipient.
    /// * `token_id` - Token id as a number.
    ///
    /// # Errors
    ///
    /// * [`Error::IncorrectOwner`]  - If the previous owner is not `from`.
    /// * [`Error::InsufficientApproval`] - If the caller does not have the
    ///   right to approve.
    /// * [`Error::NonexistentToken`] - If the token does not exist.
    /// * [`Error::InvalidReceiver`] - If
    ///   [`IERC721Receiver::on_erc_721_received`] hasn't returned its
    /// interface id or returned with error, `to` is [`Address::ZERO`].
    ///
    /// # Events
    ///
    /// * [`Transfer`].
    fn safe_transfer_from(
        &mut self,
        from: Address,
        to: Address,
        token_id: U256,
    ) -> Result<(), Self::Error>;

    /// Safely transfers `token_id` token from `from` to `to`.
    ///
    /// # Arguments
    ///
    /// * `&mut self` - Write access to the contract's state.
    /// * `from` - Account of the sender.
    /// * `to` - Account of the recipient.
    /// * `token_id` - Token id as a number.
    /// * `data` - Additional data with no specified format, sent in the call to
    ///   [`Erc721::_check_on_erc721_received`].
    ///
    /// # Errors
    ///
    ///  * [`Error::IncorrectOwner`] - If the previous owner is not `from`.
    ///  * [`Error::InsufficientApproval`] - If the caller does not have the
    ///    right to approve.
    ///  * [`Error::NonexistentToken`] - If the token does not exist.
    ///  * [`Error::InvalidReceiver`] - If
    ///    [`IERC721Receiver::on_erc_721_received`] hasn't returned its
    ///    interface id or returned with error, or `to` is [`Address::ZERO`].
    ///
    /// # Events
    ///
    /// * [`Transfer`].
    #[selector(name = "safeTransferFrom")]
    fn safe_transfer_from_with_data(
        &mut self,
        from: Address,
        to: Address,
        token_id: U256,
        data: Bytes,
    ) -> Result<(), Self::Error>;

    /// Transfers `token_id` token from `from` to `to`.
    ///
    /// WARNING: Note that the caller is responsible to confirm that the
    /// recipient is capable of receiving [`Erc721`] or else they may be
    /// permanently lost. Usage of [`Self::safe_transfer_from`] prevents loss,
    /// though the caller must understand this adds an external call which
    /// potentially creates a reentrancy vulnerability, unless it is disabled.
    ///
    /// # Arguments
    ///
    /// * `&mut self` - Write access to the contract's state.
    /// * `from` - Account of the sender.
    /// * `to` - Account of the recipient.
    /// * `token_id` - Token id as a number.
    ///
    /// # Errors
    ///
    /// * [`Error::InvalidReceiver`] - If `to` is [`Address::ZERO`].
    /// * [`Error::IncorrectOwner`] - If the previous owner is not `from`.
    /// * [`Error::InsufficientApproval`] - If the caller does not have the
    ///   right to approve.
    /// * [`Error::NonexistentToken`] - If the token does not exist.
    ///
    /// # Events
    ///
    /// * [`Transfer`].
    fn transfer_from(
        &mut self,
        from: Address,
        to: Address,
        token_id: U256,
    ) -> Result<(), Self::Error>;

    /// Gives permission to `to` to transfer `token_id` token to another
    /// account. The approval is cleared when the token is transferred.
    ///
    /// Only a single account can be approved at a time,
    /// so approving the [`Address::ZERO`] clears previous approvals.
    ///
    /// # Arguments
    ///
    /// * `&mut self` - Write access to the contract's state.
    /// * `to` - Account of the recipient.
    /// * `token_id` - Token id as a number.
    ///
    /// # Errors
    ///
    /// * [`Error::NonexistentToken`] - If the token does not exist.
    /// * [`Error::InvalidApprover`] - If `auth` (param of [`Erc721::_approve`])
    ///   does not have a right to approve this token.
    ///
    /// # Events
    ///
    /// * [`Approval`].
    fn approve(
        &mut self,
        to: Address,
        token_id: U256,
    ) -> Result<(), Self::Error>;

    /// Approve or remove `operator` as an operator for the caller.
    ///
    /// Operators can call [`Self::transfer_from`] or
    /// [`Self::safe_transfer_from`] for any token owned by the caller.
    ///
    /// # Arguments
    ///
    /// * `&mut self` - Write access to the contract's state.
    /// * `operator` - Account to add to the set of authorized operators.
    /// * `approved` - Flag that determines whether or not permission will be
    ///   granted to `operator`. If true, this means `operator` will be allowed
    ///   to manage `msg::sender`'s assets.
    ///
    /// # Errors
    ///
    /// * [`Error::InvalidOperator`] - If `operator` is [`Address::ZERO`].
    ///
    /// # Events
    ///
    /// * [`ApprovalForAll`].
    fn set_approval_for_all(
        &mut self,
        operator: Address,
        approved: bool,
    ) -> Result<(), Self::Error>;

    /// Returns the account approved for `token_id` token.
    ///
    /// # Arguments
    ///
    /// * `&self` - Read access to the contract's state.
    /// * `token_id` - Token id as a number.
    ///
    /// # Errors
    ///
    /// * [`Error::NonexistentToken`] - If the token does not exist.
    fn get_approved(&self, token_id: U256) -> Result<Address, Self::Error>;

    /// Returns whether the `operator` is allowed to manage all the assets of
    /// `owner`.
    ///
    /// # Arguments
    ///
    /// * `&self` - Read access to the contract's state.
    /// * `owner` - Account of the token's owner.
    /// * `operator` - Account to be checked.
    fn is_approved_for_all(&self, owner: Address, operator: Address) -> bool;
}

#[public]
#[implements(IErc721<Error=Error>, IErc165)]
impl Erc721 {}

#[public]
impl IErc721 for Erc721 {
    type Error = Error;

    fn balance_of(&self, owner: Address) -> Result<U256, Self::Error> {
        if owner.is_zero() {
            return Err(ERC721InvalidOwner { owner: Address::ZERO }.into());
        }
        Ok(self.balances.get(owner))
    }

    fn owner_of(&self, token_id: U256) -> Result<Address, Self::Error> {
        self._require_owned(token_id)
    }

    fn safe_transfer_from(
        &mut self,
        from: Address,
        to: Address,
        token_id: U256,
    ) -> Result<(), Self::Error> {
        self.safe_transfer_from_with_data(from, to, token_id, vec![].into())
    }

    #[selector(name = "safeTransferFrom")]
    fn safe_transfer_from_with_data(
        &mut self,
        from: Address,
        to: Address,
        token_id: U256,
        data: Bytes,
    ) -> Result<(), Self::Error> {
        self.transfer_from(from, to, token_id)?;
        self._check_on_erc721_received(msg::sender(), from, to, token_id, &data)
    }

    fn transfer_from(
        &mut self,
        from: Address,
        to: Address,
        token_id: U256,
    ) -> Result<(), Self::Error> {
        if to.is_zero() {
            return Err(
                ERC721InvalidReceiver { receiver: Address::ZERO }.into()
            );
        }

        // Setting an "auth" argument enables the `_is_authorized` check which
        // verifies that the token exists (`from != 0`). Therefore, it is
        // not needed to verify that the return value is not 0 here.
        let previous_owner = self._update(to, token_id, msg::sender())?;
        if previous_owner != from {
            return Err(ERC721IncorrectOwner {
                sender: from,
                token_id,
                owner: previous_owner,
            }
            .into());
        }
        Ok(())
    }

    fn approve(
        &mut self,
        to: Address,
        token_id: U256,
    ) -> Result<(), Self::Error> {
        self._approve(to, token_id, msg::sender(), true)
    }

    fn set_approval_for_all(
        &mut self,
        operator: Address,
        approved: bool,
    ) -> Result<(), Self::Error> {
        self._set_approval_for_all(msg::sender(), operator, approved)
    }

    fn get_approved(&self, token_id: U256) -> Result<Address, Self::Error> {
        self._require_owned(token_id)?;
        Ok(self._get_approved(token_id))
    }

    fn is_approved_for_all(&self, owner: Address, operator: Address) -> bool {
        self.operator_approvals.get(owner).get(operator)
    }
}

#[public]
impl IErc165 for Erc721 {
    fn supports_interface(&self, interface_id: FixedBytes<4>) -> bool {
        <Self as IErc721>::interface_id() == interface_id
<<<<<<< HEAD
            || Erc165::interface_id() == interface_id
=======
            || <Self as IErc165>::interface_id() == interface_id
>>>>>>> b83948d3
    }
}

impl Erc721 {
    /// Returns the owner of the `token_id`. Does NOT revert if the token
    /// doesn't exist.
    ///
    /// IMPORTANT: Any overrides to this function that add ownership of tokens
    /// not tracked by the core [`Erc721`] logic MUST be matched with the use
    /// of [`Self::_increase_balance`] to keep balances consistent with
    /// ownership. The invariant to preserve is that for any address `a` the
    /// value returned by [`Self::balance_of(a)`] must be equal to the number of
    /// tokens such that [`Self::_owner_of(token_id)`] is `a`.
    ///
    /// # Arguments
    ///
    /// * `&self` - Read access to the contract's state.
    /// * `token_id` - Token id as a number.
    #[must_use]
    pub fn _owner_of(&self, token_id: U256) -> Address {
        self.owners.get(token_id)
    }

    /// Returns the approved address for `token_id`.
    /// Returns 0 if `token_id` is not minted.
    ///
    /// # Arguments
    ///
    /// * `&self` - Read access to the contract's state.
    /// * `token_id` - Token id as a number.
    #[must_use]
    pub fn _get_approved(&self, token_id: U256) -> Address {
        self.token_approvals.get(token_id)
    }

    /// Returns whether `spender` is allowed to manage `owner`'s tokens, or
    /// `token_id` in particular (ignoring whether it is owned by `owner`).
    ///
    /// WARNING: This function assumes that `owner` is the actual owner of
    /// `token_id` and does not verify this assumption.
    ///
    /// # Arguments
    ///
    /// * `&self` - Read access to the contract's state.
    /// * `owner` - Account of the token's owner.
    /// * `spender` - Account that will spend token.
    /// * `token_id` - Token id as a number.
    #[must_use]
    pub fn _is_authorized(
        &self,
        owner: Address,
        spender: Address,
        token_id: U256,
    ) -> bool {
        !spender.is_zero()
            && (owner == spender
                || self.is_approved_for_all(owner, spender)
                || self._get_approved(token_id) == spender)
    }

    /// Checks if `operator` can operate on `token_id`, assuming the provided
    /// `owner` is the actual owner. Reverts if:
    /// - `operator` does not have approval from `owner` for `token_id`.
    /// - `operator` does not have approval to manage all of `owner`'s assets.
    ///
    /// WARNING: This function assumes that `owner` is the actual owner of
    /// `token_id` and does not verify this assumption.
    ///
    /// # Arguments
    ///
    /// * `&self` - Read access to the contract's state.
    /// * `owner` - Account of the token's owner.
    /// * `operator` - Account that will spend token.
    /// * `token_id` - Token id as a number.
    ///
    /// # Errors
    ///
    /// * [`Error::NonexistentToken`] - If the token does not exist.
    /// * [`Error::InsufficientApproval`] - If `spender` does not have the right
    ///   to approve.
    pub fn _check_authorized(
        &self,
        owner: Address,
        operator: Address,
        token_id: U256,
    ) -> Result<(), Error> {
        if self._is_authorized(owner, operator, token_id) {
            return Ok(());
        }

        if owner.is_zero() {
            Err(ERC721NonexistentToken { token_id }.into())
        } else {
            Err(ERC721InsufficientApproval { operator, token_id }.into())
        }
    }

    /// Unsafe write access to the balances, used by extensions that "mint"
    /// tokens using an [`Self::owner_of`] override.
    ///
    /// NOTE: the value is limited to type(uint128).max. This protects against
    /// _balance overflow. It is unrealistic that a `U256` would ever
    /// overflow from increments when these increments are bounded to `u128`
    /// values.
    ///
    /// WARNING: Increasing an account's balance using this function tends to
    /// be paired with an override of the [`Self::_owner_of`] function to
    /// resolve the ownership of the corresponding tokens so that balances and
    /// ownership remain consistent with one another.
    ///
    /// # Arguments
    ///
    /// * `&mut self` - Write access to the contract's state.
    /// * `account` - Account to increase balance.
    /// * `value` - The number of tokens to increase balance.
    pub fn _increase_balance(&mut self, account: Address, value: U128) {
        self.balances.setter(account).add_assign_unchecked(U256::from(value));
    }

    /// Transfers `token_id` from its current owner to `to`, or alternatively
    /// mints (or burns) if the current owner (or `to`) is the
    /// [`Address::ZERO`]. Returns the owner of the `token_id` before the
    /// update.
    ///
    /// The `auth` argument is optional. If the value passed is non-zero, then
    /// this function will check that `auth` is either the owner of the
    /// token, or approved to operate on the token (by the owner).
    ///
    /// NOTE: If overriding this function in a way that tracks balances, see
    /// also [`Self::_increase_balance`].
    ///
    /// # Arguments
    ///
    /// * `&mut self` - Write access to the contract's state.
    /// * `to` - Account of the recipient.
    /// * `token_id` - Token id as a number.
    /// * `auth` - Account used for authorization of the update.
    ///
    /// # Errors
    ///
    /// * [`Error::NonexistentToken`] - If the token does not exist and `auth`
    ///   is not [`Address::ZERO`].
    /// * [`Error::InsufficientApproval`] - If `auth` is not [`Address::ZERO`]
    ///   and `auth` does not have a right to approve this token.
    ///
    /// # Events
    ///
    /// * [`Transfer`].
    pub fn _update(
        &mut self,
        to: Address,
        token_id: U256,
        auth: Address,
    ) -> Result<Address, Error> {
        let from = self._owner_of(token_id);

        // Perform (optional) operator check.
        if !auth.is_zero() {
            self._check_authorized(from, auth, token_id)?;
        }

        // Execute the update.
        if !from.is_zero() {
            // Clear approval. No need to re-authorize or emit the `Approval`
            // event.
            self._approve(Address::ZERO, token_id, Address::ZERO, false)?;
            self.balances.setter(from).sub_assign_unchecked(uint!(1_U256));
        }

        if !to.is_zero() {
            self.balances.setter(to).add_assign_unchecked(uint!(1_U256));
        }

        self.owners.setter(token_id).set(to);
        evm::log(Transfer { from, to, token_id });
        Ok(from)
    }

    /// Mints `token_id` and transfers it to `to`.
    ///
    /// WARNING: Usage of this method is discouraged, use [`Self::_safe_mint`]
    /// whenever possible.
    ///
    /// # Arguments
    ///
    /// * `&mut self` - Write access to the contract's state.
    /// * `to` - Account of the recipient.
    /// * `token_id` - Token id as a number.
    ///
    /// # Errors
    ///
    /// * [`Error::InvalidSender`] - If `token_id` already exists.
    /// * [`Error::InvalidReceiver`] - If `to` is [`Address::ZERO`].
    ///
    /// # Events
    ///
    /// * [`Transfer`].
    pub fn _mint(&mut self, to: Address, token_id: U256) -> Result<(), Error> {
        if to.is_zero() {
            return Err(
                ERC721InvalidReceiver { receiver: Address::ZERO }.into()
            );
        }

        let previous_owner = self._update(to, token_id, Address::ZERO)?;
        if !previous_owner.is_zero() {
            return Err(ERC721InvalidSender { sender: Address::ZERO }.into());
        }
        Ok(())
    }

    /// Mints `token_id`, transfers it to `to`,
    /// and checks for `to`'s acceptance.
    ///
    /// An additional `data` parameter is forwarded to
    /// [`IERC721Receiver::on_erc_721_received`] to contract recipients.
    ///
    /// # Arguments
    ///
    /// * `&mut self` - Write access to the contract's state.
    /// * `to` - Account of the recipient.
    /// * `token_id` - Token id as a number.
    /// * `data` - Additional data with no specified format, sent in the call to
    ///   [`Erc721::_check_on_erc721_received`].
    ///
    /// # Errors
    ///
    /// * [`Error::InvalidSender`] - If `token_id` already exists.
    /// * [`Error::InvalidReceiver`] - If `to` is [`Address::ZERO`].
    /// * [`Error::InvalidReceiver`] - If
    ///   [`IERC721Receiver::on_erc_721_received`] hasn't returned its interface
    ///   id or returned with an error.
    ///
    /// # Events
    ///
    /// * [`Transfer`].
    pub fn _safe_mint(
        &mut self,
        to: Address,
        token_id: U256,
        data: &Bytes,
    ) -> Result<(), Error> {
        self._mint(to, token_id)?;
        self._check_on_erc721_received(
            msg::sender(),
            Address::ZERO,
            to,
            token_id,
            data,
        )
    }

    /// Destroys `token_id`.
    ///
    /// The approval is cleared when the token is burned. This is an
    /// internal function that does not check if the sender is authorized
    /// to operate on the token.
    ///
    /// # Arguments
    ///
    /// * `&mut self` - Write access to the contract's state.
    /// * `token_id` - Token id as a number.
    ///
    /// # Errors
    ///
    /// * [`Error::NonexistentToken`] - If the token does not exist.
    ///
    /// # Events
    ///
    /// * [`Transfer`].
    pub fn _burn(&mut self, token_id: U256) -> Result<(), Error> {
        let previous_owner =
            self._update(Address::ZERO, token_id, Address::ZERO)?;
        if previous_owner.is_zero() {
            return Err(ERC721NonexistentToken { token_id }.into());
        }
        Ok(())
    }

    /// Transfers `token_id` from `from` to `to`.
    ///
    /// As opposed to [`Self::transfer_from`], this imposes no restrictions on
    /// `msg::sender`.
    ///
    /// # Arguments
    ///
    /// * `&mut self` - Write access to the contract's state.
    /// * `from` - Account of the sender.
    /// * `to` - Account of the recipient.
    /// * `token_id` - Token id as a number.
    ///
    /// # Errors
    ///
    /// * [`Error::InvalidReceiver`] - If `to` is [`Address::ZERO`].
    /// * [`Error::NonexistentToken`] - If `token_id` does not exist.
    /// * [`Error::IncorrectOwner`] - If the previous owner is not `from`.
    ///
    /// # Events
    ///
    /// * [`Transfer`].
    pub fn _transfer(
        &mut self,
        from: Address,
        to: Address,
        token_id: U256,
    ) -> Result<(), Error> {
        if to.is_zero() {
            return Err(
                ERC721InvalidReceiver { receiver: Address::ZERO }.into()
            );
        }

        let previous_owner = self._update(to, token_id, Address::ZERO)?;
        if previous_owner.is_zero() {
            return Err(ERC721NonexistentToken { token_id }.into());
        } else if previous_owner != from {
            return Err(ERC721IncorrectOwner {
                sender: from,
                token_id,
                owner: previous_owner,
            }
            .into());
        }

        Ok(())
    }

    /// Safely transfers `token_id` token from `from` to `to`, checking that
    /// contract recipients are aware of the [`Erc721`] standard to prevent
    /// tokens from being forever locked.
    ///
    /// `data` is additional data, it has
    /// no specified format and it is sent in call to `to`. This internal
    /// function is like [`Self::safe_transfer_from`] in the sense that it
    /// invokes [`IERC721Receiver::on_erc_721_received`] on the receiver,
    /// and can be used to e.g. implement alternative mechanisms to perform
    /// token transfer, such as signature-based.
    ///
    /// # Arguments
    ///
    /// * `&mut self` - Write access to the contract's state.
    /// * `from` - Account of the sender.
    /// * `to` - Account of the recipient.
    /// * `token_id` - Token id as a number.
    /// * `data` - Additional data with no specified format, sent in the call to
    ///   [`Erc721::_check_on_erc721_received`].
    ///
    /// # Errors
    ///
    /// * [`Error::InvalidReceiver`] - If `to` is [`Address::ZERO`].
    /// * [`Error::NonexistentToken`] - If `token_id` does not exist.
    /// * [`Error::IncorrectOwner`] - If the previous owner is not `from`.
    ///
    /// # Events
    ///
    /// * [`Transfer`].
    pub fn _safe_transfer(
        &mut self,
        from: Address,
        to: Address,
        token_id: U256,
        data: &Bytes,
    ) -> Result<(), Error> {
        self._transfer(from, to, token_id)?;
        self._check_on_erc721_received(msg::sender(), from, to, token_id, data)
    }

    /// Approve `to` to operate on `token_id`.
    ///
    /// The `auth` argument is optional. If the value passed is non 0, then this
    /// function will check that `auth` is either the owner of the token, or
    /// approved to operate on all tokens held by this owner.
    ///
    /// # Arguments
    ///
    /// * `&mut self` - Write access to the contract's state.
    /// * `to` - Account of the recipient.
    /// * `token_id` - Token id as a number.
    /// * `auth` - Account used for authorization of the update.
    /// * `emit_event` - Emit an [`Approval`] event flag.
    ///
    /// # Errors
    ///
    /// * [`Error::NonexistentToken`] - If the token does not exist.
    /// * [`Error::InvalidApprover`] - If `auth` does not have a right to
    ///   approve this token.
    ///
    /// # Events
    ///
    /// * [`Approval`].
    pub fn _approve(
        &mut self,
        to: Address,
        token_id: U256,
        auth: Address,
        emit_event: bool,
    ) -> Result<(), Error> {
        // Avoid reading the owner unless necessary.
        if emit_event || !auth.is_zero() {
            let owner = self._require_owned(token_id)?;

            // We do not use [`Self::_is_authorized`] because single-token
            // approvals should not be able to call `approve`.
            if !auth.is_zero()
                && owner != auth
                && !self.is_approved_for_all(owner, auth)
            {
                return Err(ERC721InvalidApprover { approver: auth }.into());
            }

            if emit_event {
                evm::log(Approval { owner, approved: to, token_id });
            }
        }

        self.token_approvals.setter(token_id).set(to);
        Ok(())
    }

    /// Approve `operator` to operate on all of `owner`'s tokens.
    ///
    /// # Arguments
    ///
    /// * `&mut self` - Write access to the contract's state.
    /// * `owner` - Account the token's owner.
    /// * `operator` - Account to add to the set of authorized operators.
    /// * `approved` - Whether permission will be granted. If true, this means.
    ///
    /// # Errors
    ///
    /// * [`Error::InvalidOperator`] - If `operator` is [`Address::ZERO`].
    ///
    /// # Events
    ///
    /// * [`ApprovalForAll`].
    pub fn _set_approval_for_all(
        &mut self,
        owner: Address,
        operator: Address,
        approved: bool,
    ) -> Result<(), Error> {
        if operator.is_zero() {
            return Err(ERC721InvalidOperator { operator }.into());
        }

        self.operator_approvals.setter(owner).setter(operator).set(approved);
        evm::log(ApprovalForAll { owner, operator, approved });
        Ok(())
    }

    /// Reverts if the `token_id` doesn't have a current owner (it hasn't been
    /// minted, or it has been burned). Returns the owner.
    ///
    /// Overrides to ownership logic should be done to
    /// [`Self::_owner_of`].
    ///
    /// # Arguments
    ///
    /// * `&self` - Read access to the contract's state.
    /// * `token_id` - Token id as a number.
    ///
    /// # Errors
    ///
    /// * [`Error::NonexistentToken`] - If token does not exist.
    pub fn _require_owned(&self, token_id: U256) -> Result<Address, Error> {
        let owner = self._owner_of(token_id);
        if owner.is_zero() {
            return Err(ERC721NonexistentToken { token_id }.into());
        }
        Ok(owner)
    }

    /// Performs an acceptance check for the provided `operator` by calling
    /// [`IERC721Receiver::on_erc_721_received`] on the `to` address. The
    /// `operator` is generally the address that initiated the token transfer
    /// (i.e. `msg::sender()`).
    ///
    /// The acceptance call is not executed and treated as a no-op if the
    /// target address doesn't contain code (i.e. an EOA). Otherwise, the
    /// recipient must implement [`IERC721Receiver::on_erc_721_received`] and
    /// return the acceptance magic value to accept the transfer.
    ///
    /// # Arguments
    ///
    /// * `&mut self` - Write access to the contract's state.
    /// * `operator` - Account to add to the set of authorized operators.
    /// * `from` - Account of the sender.
    /// * `to` - Account of the recipient.
    /// * `token_id` - Token id as a number.
    /// * `data` - Additional data with no specified format, sent in call to
    ///   `to`.
    ///
    /// # Errors
    ///
    /// * [`Error::InvalidReceiver`] - If
    ///   [`IERC721Receiver::on_erc_721_received`] hasn't returned its interface
    ///   id or returned an error.
    /// * [`Error::InvalidReceiverWithReason`] - If
    ///   [`IERC721Receiver::on_erc_721_received`] reverted with revert data.
    pub fn _check_on_erc721_received(
        &mut self,
        operator: Address,
        from: Address,
        to: Address,
        token_id: U256,
        data: &Bytes,
    ) -> Result<(), Error> {
        if !to.has_code() {
            return Ok(());
        }

        let receiver = IERC721Receiver::new(to);
        let call = Call::new_in(self);
        let result = receiver.on_erc_721_received(
            call,
            operator,
            from,
            token_id,
            data.to_vec().into(),
        );

        let id = match result {
            Ok(id) => id,
            Err(e) => {
                if let call::Error::Revert(ref reason) = e {
                    if !reason.is_empty() {
                        return Err(Error::InvalidReceiverWithReason(
                            InvalidReceiverWithReason {
                                reason: String::from_utf8_lossy(reason)
                                    .to_string(),
                            },
                        ));
                    }
                }

                // Non-IERC721Receiver implementer.
                return Err(ERC721InvalidReceiver { receiver: to }.into());
            }
        };

        // Token rejected.
        if id != RECEIVER_FN_SELECTOR {
            return Err(ERC721InvalidReceiver { receiver: to }.into());
        }

        Ok(())
    }
}

#[cfg(test)]
mod tests {
    use alloy_primitives::{fixed_bytes, uint, Address, FixedBytes, U256};
    use motsu::prelude::*;
    use stylus_sdk::{abi::Bytes, prelude::*};

    use super::{
        ERC721IncorrectOwner, ERC721InsufficientApproval,
        ERC721InvalidApprover, ERC721InvalidOperator, ERC721InvalidOwner,
        ERC721InvalidReceiver, ERC721InvalidSender, ERC721NonexistentToken,
        Erc721, Error, IErc721,
    };
    use crate::utils::introspection::erc165::IErc165;

    const TOKEN_ID: U256 = uint!(1_U256);

    #[motsu::test]
    fn error_when_checking_balance_of_invalid_owner(
        contract: Contract<Erc721>,
        alice: Address,
    ) {
        let invalid_owner = Address::ZERO;
        let err = contract
            .sender(alice)
            .balance_of(invalid_owner)
            .expect_err("should return `Error::InvalidOwner`");
        assert!(matches!(
            err,
            Error::InvalidOwner(ERC721InvalidOwner { owner: Address::ZERO })
        ));
    }

    #[motsu::test]
    fn balance_of_zero_balance(contract: Contract<Erc721>, owner: Address) {
        let balance = contract
            .sender(owner)
            .balance_of(owner)
            .expect("should return `U256::ZERO`");
        assert_eq!(U256::ZERO, balance);
    }

    #[motsu::test]
    fn error_when_checking_owner_of_nonexistent_token(
        contract: Contract<Erc721>,
        alice: Address,
    ) {
        let err = contract
            .sender(alice)
            .owner_of(TOKEN_ID)
            .expect_err("should return Error::NonexistentToken");

        assert!(matches!(
            err,
            Error::NonexistentToken(ERC721NonexistentToken {
                token_id: t_id
            }) if t_id == TOKEN_ID
        ));
    }

    #[motsu::test]
    fn mints(contract: Contract<Erc721>, alice: Address) {
        let initial_balance = contract
            .sender(alice)
            .balance_of(alice)
            .expect("should return the balance of Alice");

        contract
            .sender(alice)
            ._mint(alice, TOKEN_ID)
            .expect("should mint a token for Alice");
        let owner = contract
            .sender(alice)
            .owner_of(TOKEN_ID)
            .expect("should return the owner of the token");
        assert_eq!(owner, alice);

        let balance = contract
            .sender(alice)
            .balance_of(alice)
            .expect("should return the balance of Alice");

        assert_eq!(initial_balance + uint!(1_U256), balance);
    }

    #[motsu::test]
    fn error_when_minting_token_id_twice(
        contract: Contract<Erc721>,
        alice: Address,
    ) {
        contract
            .sender(alice)
            ._mint(alice, TOKEN_ID)
            .expect("should mint the token a first time");
        let err = contract
            .sender(alice)
            ._mint(alice, TOKEN_ID)
            .expect_err("should not mint a token with `TOKEN_ID` twice");

        assert!(matches!(
            err,
            Error::InvalidSender(ERC721InvalidSender { sender: Address::ZERO })
        ));
    }

    #[motsu::test]
    fn error_when_minting_token_invalid_receiver(
        contract: Contract<Erc721>,
        alice: Address,
    ) {
        let invalid_receiver = Address::ZERO;

        let err = contract
            .sender(alice)
            ._mint(invalid_receiver, TOKEN_ID)
            .expect_err("should not mint a token for invalid receiver");

        assert!(matches!(
            err,
            Error::InvalidReceiver(ERC721InvalidReceiver {
                receiver
            }) if receiver == invalid_receiver
        ));
    }

    #[motsu::test]
    fn safe_mints(contract: Contract<Erc721>, alice: Address) {
        let initial_balance = contract
            .sender(alice)
            .balance_of(alice)
            .expect("should return the balance of Alice");

        contract
            .sender(alice)
            ._safe_mint(alice, TOKEN_ID, &vec![0, 1, 2, 3].into())
            .expect("should mint a token for Alice");

        let owner = contract
            .sender(alice)
            .owner_of(TOKEN_ID)
            .expect("should return the owner of the token");
        assert_eq!(owner, alice);

        let balance = contract
            .sender(alice)
            .balance_of(alice)
            .expect("should return the balance of Alice");

        assert_eq!(initial_balance + uint!(1_U256), balance);
    }

    #[motsu::test]
    fn error_when_safe_mint_token_id_twice(
        contract: Contract<Erc721>,
        alice: Address,
    ) {
        contract
            .sender(alice)
            ._mint(alice, TOKEN_ID)
            .expect("should mint the token a first time");

        let err = contract
            .sender(alice)
            ._safe_mint(alice, TOKEN_ID, &vec![0, 1, 2, 3].into())
            .expect_err("should not mint a token with `TOKEN_ID` twice");

        assert!(matches!(
            err,
            Error::InvalidSender(ERC721InvalidSender { sender: Address::ZERO })
        ));
    }

    #[motsu::test]
    fn error_when_safe_mint_invalid_receiver(
        contract: Contract<Erc721>,
        alice: Address,
    ) {
        let invalid_receiver = Address::ZERO;

        let err = contract
            .sender(alice)
            ._safe_mint(invalid_receiver, TOKEN_ID, &vec![0, 1, 2, 3].into())
            .expect_err("should not mint a token for invalid receiver");

        assert!(matches!(
            err,
            Error::InvalidReceiver(ERC721InvalidReceiver {
                receiver
            }) if receiver == invalid_receiver
        ));
    }

    #[motsu::test]
    fn transfers_from(
        contract: Contract<Erc721>,
        alice: Address,
        bob: Address,
    ) {
        contract
            .sender(alice)
            ._mint(alice, TOKEN_ID)
            .expect("should mint a token to Alice");
        contract
            .sender(alice)
            .transfer_from(alice, bob, TOKEN_ID)
            .expect("should transfer a token from Alice to Bob");
        let owner = contract
            .sender(alice)
            .owner_of(TOKEN_ID)
            .expect("should return the owner of the token");
        assert_eq!(owner, bob);
    }

    #[motsu::test]
    fn transfers_from_approved_token(
        contract: Contract<Erc721>,
        alice: Address,
        bob: Address,
    ) {
        contract
            .sender(alice)
            ._mint(bob, TOKEN_ID)
            .expect("should mint token to Bob");
        contract
            .sender(bob)
            .approve(alice, TOKEN_ID)
            .expect("should approve Bob's token for Alice");
        contract
            .sender(alice)
            .transfer_from(bob, alice, TOKEN_ID)
            .expect("should transfer Bob's token to Alice");
        let owner = contract
            .sender(alice)
            .owner_of(TOKEN_ID)
            .expect("should return the owner of the token");
        assert_eq!(owner, alice);
    }

    #[motsu::test]
    fn transfers_from_approved_for_all(
        contract: Contract<Erc721>,
        alice: Address,
        bob: Address,
    ) {
        contract
            .sender(alice)
            ._mint(bob, TOKEN_ID)
            .expect("should mint token to Bob");

        contract
            .sender(bob)
            .set_approval_for_all(alice, true)
            .expect("should approve all Bob's tokens for Alice");

        let approved_for_all =
            contract.sender(alice).is_approved_for_all(bob, alice);
        assert!(approved_for_all);

        contract
            .sender(alice)
            .transfer_from(bob, alice, TOKEN_ID)
            .expect("should transfer Bob's token to Alice");

        let owner = contract
            .sender(alice)
            .owner_of(TOKEN_ID)
            .expect("should return the owner of the token");
        assert_eq!(owner, alice);
    }

    #[motsu::test]
    fn error_when_transfer_from_transfers_to_invalid_receiver(
        contract: Contract<Erc721>,
        alice: Address,
    ) {
        let invalid_receiver = Address::ZERO;

        contract
            .sender(alice)
            ._mint(alice, TOKEN_ID)
            .expect("should mint a token to Alice");

        let err = contract
            .sender(alice)
            .transfer_from(alice, invalid_receiver, TOKEN_ID)
            .expect_err("should not transfer the token to invalid receiver");

        assert!(matches!(
            err,
            Error::InvalidReceiver(ERC721InvalidReceiver {
                receiver
            }) if receiver == invalid_receiver
        ));

        let owner = contract
            .sender(alice)
            .owner_of(TOKEN_ID)
            .expect("should return the owner of the token");
        assert_eq!(alice, owner);
    }

    #[motsu::test]
    fn error_when_transfer_from_transfers_from_incorrect_owner(
        contract: Contract<Erc721>,
        alice: Address,
        bob: Address,
        dave: Address,
    ) {
        contract
            .sender(alice)
            ._mint(alice, TOKEN_ID)
            .expect("should mint a token to Alice");

        let err = contract
            .sender(alice)
            .transfer_from(dave, bob, TOKEN_ID)
            .expect_err("should not transfer the token from incorrect owner");
        assert!(matches!(
            err,
            Error::IncorrectOwner(ERC721IncorrectOwner {
                sender,
                token_id: t_id,
                owner
            }) if sender == dave && t_id == TOKEN_ID && owner == alice
        ));

        // NOTE: We can't check this here, but we cover this in our e2e tests.
        // let owner = contract
        // .owner_of(TOKEN_ID)
        // .expect("should return the owner of the token");
        // assert_eq!(alice, owner);
    }

    #[motsu::test]
    fn error_when_transfer_from_transfers_with_insufficient_approval(
        contract: Contract<Erc721>,
        alice: Address,
        bob: Address,
    ) {
        contract
            .sender(alice)
            ._mint(bob, TOKEN_ID)
            .expect("should mint token to Bob");
        let err = contract
            .sender(alice)
            .transfer_from(bob, alice, TOKEN_ID)
            .expect_err("should not transfer unapproved token");
        assert!(matches!(
            err,
            Error::InsufficientApproval(ERC721InsufficientApproval {
                    operator,
                    token_id: t_id,
            }) if operator == alice && t_id == TOKEN_ID
        ));
    }

    #[motsu::test]
    fn error_when_transfer_from_transfers_nonexistent_token(
        contract: Contract<Erc721>,
        alice: Address,
        bob: Address,
    ) {
        let err = contract
            .sender(alice)
            .transfer_from(alice, bob, TOKEN_ID)
            .expect_err("should not transfer a non-existent token");
        assert!(matches!(
            err,
            Error::NonexistentToken(ERC721NonexistentToken {
                    token_id: t_id,
            }) if t_id == TOKEN_ID
        ));
    }

    #[motsu::test]
    fn safe_transfers_from(
        contract: Contract<Erc721>,
        alice: Address,
        bob: Address,
    ) {
        contract
            .sender(alice)
            ._mint(alice, TOKEN_ID)
            .expect("should mint a token to Alice");

        contract
            .sender(alice)
            .safe_transfer_from(alice, bob, TOKEN_ID)
            .expect("should transfer a token from Alice to Bob");

        let owner = contract
            .sender(alice)
            .owner_of(TOKEN_ID)
            .expect("should return the owner of the token");

        assert_eq!(owner, bob);
    }

    #[motsu::test]
    fn safe_transfers_from_approved_token(
        contract: Contract<Erc721>,
        alice: Address,
        bob: Address,
    ) {
        contract
            .sender(alice)
            ._mint(bob, TOKEN_ID)
            .expect("should mint token to Bob");
        contract.sender(alice).token_approvals.setter(TOKEN_ID).set(alice);
        contract
            .sender(alice)
            .safe_transfer_from(bob, alice, TOKEN_ID)
            .expect("should transfer Bob's token to Alice");
        let owner = contract
            .sender(alice)
            .owner_of(TOKEN_ID)
            .expect("should return the owner of the token");
        assert_eq!(owner, alice);
    }

    #[motsu::test]
    fn safe_transfers_from_approved_for_all(
        contract: Contract<Erc721>,
        alice: Address,
        bob: Address,
    ) {
        contract
            .sender(alice)
            ._mint(bob, TOKEN_ID)
            .expect("should mint token to Bob");

        contract
            .sender(bob)
            .set_approval_for_all(alice, true)
            .expect("should approve all Bob's tokens for Alice");

        let approved_for_all =
            contract.sender(alice).is_approved_for_all(bob, alice);
        assert!(approved_for_all);

        contract
            .sender(alice)
            .safe_transfer_from(bob, alice, TOKEN_ID)
            .expect("should transfer Bob's token to Alice");

        let owner = contract
            .sender(alice)
            .owner_of(TOKEN_ID)
            .expect("should return the owner of the token");
        assert_eq!(owner, alice);
    }

    #[motsu::test]
    fn error_when_safe_transfer_to_invalid_receiver(
        contract: Contract<Erc721>,
        alice: Address,
    ) {
        let invalid_receiver = Address::ZERO;

        contract
            .sender(alice)
            ._mint(alice, TOKEN_ID)
            .expect("should mint a token to Alice");

        let err = contract
            .sender(alice)
            .safe_transfer_from(alice, invalid_receiver, TOKEN_ID)
            .expect_err("should not transfer the token to invalid receiver");

        assert!(matches!(
            err,
            Error::InvalidReceiver(ERC721InvalidReceiver {
                receiver
            }) if receiver == invalid_receiver
        ));

        let owner = contract
            .sender(alice)
            .owner_of(TOKEN_ID)
            .expect("should return the owner of the token");
        assert_eq!(alice, owner);
    }

    #[motsu::test]
    fn error_when_safe_transfer_from_transfers_from_incorrect_owner(
        contract: Contract<Erc721>,
        alice: Address,
        bob: Address,
        dave: Address,
    ) {
        contract
            .sender(alice)
            ._mint(alice, TOKEN_ID)
            .expect("should mint a token to Alice");

        let err = contract
            .sender(alice)
            .safe_transfer_from(dave, bob, TOKEN_ID)
            .expect_err("should not transfer the token from incorrect owner");
        assert!(matches!(
            err,
            Error::IncorrectOwner(ERC721IncorrectOwner {
                owner,
                sender,
                token_id: t_id
            }) if sender == dave && t_id == TOKEN_ID && owner == alice
        ));

        // NOTE: We can't check this here, but we cover this in our e2e tests.
        // let owner = contract
        // .owner_of(TOKEN_ID)
        // .expect("should return the owner of the token");
        // assert_eq!(alice, owner);
    }

    #[motsu::test]
    fn error_when_safe_transfer_from_transfers_with_insufficient_approval(
        contract: Contract<Erc721>,
        alice: Address,
        bob: Address,
    ) {
        contract
            .sender(alice)
            ._mint(bob, TOKEN_ID)
            .expect("should mint token to Bob");
        let err = contract
            .sender(alice)
            .safe_transfer_from(bob, alice, TOKEN_ID)
            .expect_err("should not transfer unapproved token");
        assert!(matches!(
            err,
            Error::InsufficientApproval(ERC721InsufficientApproval {
                operator,
                token_id: t_id
            }) if operator == alice && t_id == TOKEN_ID
        ));
    }

    #[motsu::test]
    fn error_when_safe_transfer_from_transfers_nonexistent_token(
        contract: Contract<Erc721>,
        alice: Address,
        bob: Address,
    ) {
        let err = contract
            .sender(alice)
            .safe_transfer_from(alice, bob, TOKEN_ID)
            .expect_err("should not transfer a non-existent token");
        assert!(matches!(
            err,
            Error::NonexistentToken(ERC721NonexistentToken {
                token_id: t_id,
            }) if t_id == TOKEN_ID
        ));
    }

    #[motsu::test]
    fn safe_transfers_from_with_data(
        contract: Contract<Erc721>,
        alice: Address,
        bob: Address,
    ) {
        contract
            .sender(alice)
            ._mint(alice, TOKEN_ID)
            .expect("should mint a token to Alice");

        contract
            .sender(alice)
            .safe_transfer_from_with_data(
                alice,
                bob,
                TOKEN_ID,
                vec![0, 1, 2, 3].into(),
            )
            .expect("should transfer a token from Alice to Bob");

        let owner = contract
            .sender(alice)
            .owner_of(TOKEN_ID)
            .expect("should return the owner of the token");

        assert_eq!(owner, bob);
    }

    #[motsu::test]
    fn safe_transfers_from_with_data_approved_token(
        contract: Contract<Erc721>,
        alice: Address,
        bob: Address,
    ) {
        contract
            .sender(alice)
            ._mint(bob, TOKEN_ID)
            .expect("should mint token to Bob");
        contract
            .sender(bob)
            .approve(alice, TOKEN_ID)
            .expect("should approve Bob's token for Alice");
        contract
            .sender(alice)
            .safe_transfer_from_with_data(
                bob,
                alice,
                TOKEN_ID,
                vec![0, 1, 2, 3].into(),
            )
            .expect("should transfer Bob's token to Alice");
        let owner = contract
            .sender(alice)
            .owner_of(TOKEN_ID)
            .expect("should return the owner of the token");
        assert_eq!(owner, alice);
    }

    #[motsu::test]
    fn safe_transfers_from_with_data_approved_for_all(
        contract: Contract<Erc721>,
        alice: Address,
        bob: Address,
    ) {
        contract
            .sender(alice)
            ._mint(bob, TOKEN_ID)
            .expect("should mint token to Bob");

        contract
            .sender(bob)
            .set_approval_for_all(alice, true)
            .expect("should approve all Bob's tokens for Alice");

        let approved_for_all =
            contract.sender(alice).is_approved_for_all(bob, alice);
        assert!(approved_for_all);

        contract
            .sender(alice)
            .safe_transfer_from_with_data(
                bob,
                alice,
                TOKEN_ID,
                vec![0, 1, 2, 3].into(),
            )
            .expect("should transfer Bob's token to Alice");

        let owner = contract
            .sender(alice)
            .owner_of(TOKEN_ID)
            .expect("should return the owner of the token");
        assert_eq!(owner, alice);
    }

    #[motsu::test]
    fn error_when_safe_transfer_from_with_data_transfers_to_invalid_receiver(
        contract: Contract<Erc721>,
        alice: Address,
    ) {
        let invalid_receiver = Address::ZERO;

        contract
            .sender(alice)
            ._mint(alice, TOKEN_ID)
            .expect("should mint a token to Alice");

        let err = contract
            .sender(alice)
            .safe_transfer_from_with_data(
                alice,
                invalid_receiver,
                TOKEN_ID,
                vec![0, 1, 2, 3].into(),
            )
            .expect_err("should not transfer the token to invalid receiver");

        assert!(matches!(
            err,
            Error::InvalidReceiver(ERC721InvalidReceiver {
                receiver
            }) if receiver == invalid_receiver
        ));

        let owner = contract
            .sender(alice)
            .owner_of(TOKEN_ID)
            .expect("should return the owner of the token");
        assert_eq!(alice, owner);
    }

    #[motsu::test]
    fn error_when_safe_transfer_from_with_data_transfers_from_incorrect_owner(
        contract: Contract<Erc721>,
        alice: Address,
        bob: Address,
        dave: Address,
    ) {
        contract
            .sender(alice)
            ._mint(alice, TOKEN_ID)
            .expect("should mint a token to Alice");

        let err = contract
            .sender(alice)
            .safe_transfer_from_with_data(
                dave,
                bob,
                TOKEN_ID,
                vec![0, 1, 2, 3].into(),
            )
            .expect_err("should not transfer the token from incorrect owner");
        assert!(matches!(
            err,
            Error::IncorrectOwner(ERC721IncorrectOwner {
                sender,
                token_id: t_id,
                owner
            }) if sender == dave && t_id == TOKEN_ID && owner == alice

        ));

        // NOTE: We can't check this here, but we cover this in our e2e tests.
        // let owner = contract
        // .owner_of(TOKEN_ID)
        // .expect("should return the owner of the token");
        //
        // assert_eq!(alice, owner);
    }

    #[motsu::test]
    fn error_when_safe_transfer_from_with_data_transfers_with_insufficient_approval(
        contract: Contract<Erc721>,
        alice: Address,
        bob: Address,
    ) {
        contract
            .sender(alice)
            ._mint(bob, TOKEN_ID)
            .expect("should mint token to Bob");
        let err = contract
            .sender(alice)
            .safe_transfer_from_with_data(
                bob,
                alice,
                TOKEN_ID,
                vec![0, 1, 2, 3].into(),
            )
            .expect_err("should not transfer unapproved token");
        assert!(matches!(
            err,
            Error::InsufficientApproval(ERC721InsufficientApproval {
                operator,
                token_id: t_id,
            }) if operator == alice && t_id == TOKEN_ID
        ));
    }

    #[motsu::test]
    fn error_when_safe_transfer_from_with_data_transfers_nonexistent_token(
        contract: Contract<Erc721>,
        alice: Address,
        bob: Address,
    ) {
        let err = contract
            .sender(alice)
            .safe_transfer_from_with_data(
                alice,
                bob,
                TOKEN_ID,
                vec![0, 1, 2, 3].into(),
            )
            .expect_err("should not transfer a non-existent token");
        assert!(matches!(
            err,
            Error::NonexistentToken(ERC721NonexistentToken {
                token_id: t_id,
            }) if t_id == TOKEN_ID
        ));
    }

    #[motsu::test]
    fn error_when_approve_for_nonexistent_token(
        contract: Contract<Erc721>,
        alice: Address,
        bob: Address,
    ) {
        let err = contract
            .sender(alice)
            .approve(bob, TOKEN_ID)
            .expect_err("should not approve for a non-existent token");

        assert!(matches!(
            err,
            Error::NonexistentToken(ERC721NonexistentToken {
                token_id: t_id
            }) if TOKEN_ID == t_id
        ));
    }

    #[motsu::test]
    fn error_when_approve_by_invalid_approver(
        contract: Contract<Erc721>,
        alice: Address,
        bob: Address,
        dave: Address,
    ) {
        contract
            .sender(alice)
            ._mint(bob, TOKEN_ID)
            .expect("should mint a token");

        let err = contract
            .sender(alice)
            .approve(dave, TOKEN_ID)
            .expect_err("should not approve when invalid approver");

        assert!(matches!(
            err,
            Error::InvalidApprover(ERC721InvalidApprover {
                approver
            }) if approver == alice
        ));
    }

    #[motsu::test]
    fn error_when_approval_for_all_for_invalid_operator(
        contract: Contract<Erc721>,
        alice: Address,
    ) {
        let invalid_operator = Address::ZERO;

        let err = contract
            .sender(alice)
            .set_approval_for_all(invalid_operator, true)
            .expect_err("should not approve for all for invalid operator");

        assert!(matches!(
            err,
            Error::InvalidOperator(ERC721InvalidOperator {
                operator
            }) if operator == invalid_operator
        ));
    }

    #[motsu::test]
    fn error_when_get_approved_of_nonexistent_token(
        contract: Contract<Erc721>,
        alice: Address,
    ) {
        let err = contract
            .sender(alice)
            .get_approved(TOKEN_ID)
            .expect_err("should not return approved for a non-existent token");

        assert!(matches!(
            err,
            Error::NonexistentToken(ERC721NonexistentToken {
                token_id: t_id
            }) if TOKEN_ID == t_id
        ));
    }

    #[motsu::test]
    fn owner_of_works(
        contract: Contract<Erc721>,
        alice: Address,
        bob: Address,
    ) {
        contract
            .sender(alice)
            ._mint(bob, TOKEN_ID)
            .expect("should mint a token");

        let owner = contract.sender(alice)._owner_of(TOKEN_ID);
        assert_eq!(bob, owner);
    }

    #[motsu::test]
    fn owner_of_nonexistent_token(contract: Contract<Erc721>, alice: Address) {
        let owner = contract.sender(alice)._owner_of(TOKEN_ID);
        assert_eq!(Address::ZERO, owner);
    }

    #[motsu::test]
    fn get_approved_nonexistent_token(
        contract: Contract<Erc721>,
        alice: Address,
    ) {
        let approved = contract.sender(alice)._get_approved(TOKEN_ID);
        assert_eq!(Address::ZERO, approved);
    }

    #[motsu::test]
    fn get_approved_token_without_approval(
        contract: Contract<Erc721>,
        alice: Address,
    ) {
        contract
            .sender(alice)
            ._mint(alice, TOKEN_ID)
            .expect("should mint a token");
        let approved = contract.sender(alice)._get_approved(TOKEN_ID);
        assert_eq!(Address::ZERO, approved);
    }

    #[motsu::test]
    fn get_approved_token_with_approval(
        contract: Contract<Erc721>,
        alice: Address,
        bob: Address,
    ) {
        contract
            .sender(alice)
            ._mint(alice, TOKEN_ID)
            .expect("should mint a token");
        contract
            .sender(alice)
            .approve(bob, TOKEN_ID)
            .expect("should approve Bob for operations on token");

        let approved = contract.sender(alice)._get_approved(TOKEN_ID);
        assert_eq!(bob, approved);
    }

    #[motsu::test]
    fn get_approved_token_with_approval_for_all(
        contract: Contract<Erc721>,
        alice: Address,
        bob: Address,
    ) {
        contract
            .sender(alice)
            ._mint(alice, TOKEN_ID)
            .expect("should mint a token");
        contract
            .sender(alice)
            .set_approval_for_all(bob, true)
            .expect("should approve Bob for operations on all Alice's tokens");

        let approved = contract.sender(alice)._get_approved(TOKEN_ID);
        assert_eq!(Address::ZERO, approved);
    }

    #[motsu::test]
    fn is_authorized_nonexistent_token(
        contract: Contract<Erc721>,
        alice: Address,
        bob: Address,
    ) {
        let authorized =
            contract.sender(alice)._is_authorized(alice, bob, TOKEN_ID);
        assert!(!authorized);
    }

    #[motsu::test]
    fn is_authorized_token_owner(contract: Contract<Erc721>, alice: Address) {
        contract
            .sender(alice)
            ._mint(alice, TOKEN_ID)
            .expect("should mint a token");

        let authorized =
            contract.sender(alice)._is_authorized(alice, alice, TOKEN_ID);
        assert!(authorized);
    }

    #[motsu::test]
    fn is_authorized_without_approval(
        contract: Contract<Erc721>,
        alice: Address,
        bob: Address,
    ) {
        contract
            .sender(alice)
            ._mint(alice, TOKEN_ID)
            .expect("should mint a token");

        let authorized =
            contract.sender(alice)._is_authorized(alice, bob, TOKEN_ID);
        assert!(!authorized);
    }

    #[motsu::test]
    fn is_authorized_with_approval(
        contract: Contract<Erc721>,
        alice: Address,
        bob: Address,
    ) {
        contract
            .sender(alice)
            ._mint(alice, TOKEN_ID)
            .expect("should mint a token");
        contract
            .sender(alice)
            .approve(bob, TOKEN_ID)
            .expect("should approve Bob for operations on token");

        let authorized =
            contract.sender(alice)._is_authorized(alice, bob, TOKEN_ID);
        assert!(authorized);
    }

    #[motsu::test]
    fn is_authorized_with_approval_for_all(
        contract: Contract<Erc721>,
        alice: Address,
        bob: Address,
    ) {
        contract
            .sender(alice)
            ._mint(alice, TOKEN_ID)
            .expect("should mint a token");
        contract
            .sender(alice)
            .set_approval_for_all(bob, true)
            .expect("should approve Bob for operations on all Alice's tokens");

        let authorized =
            contract.sender(alice)._is_authorized(alice, bob, TOKEN_ID);
        assert!(authorized);
    }

    #[motsu::test]
    fn check_authorized_nonexistent_token(
        contract: Contract<Erc721>,
        alice: Address,
    ) {
        let err = contract
            .sender(alice)
            ._check_authorized(Address::ZERO, alice, TOKEN_ID)
            .expect_err("should not pass for a non-existent token");

        assert!(matches!(
            err,
            Error::NonexistentToken(ERC721NonexistentToken {
                token_id: t_id
            }) if t_id == TOKEN_ID
        ));
    }

    #[motsu::test]
    fn check_authorized_token_owner(
        contract: Contract<Erc721>,
        alice: Address,
    ) {
        contract
            .sender(alice)
            ._mint(alice, TOKEN_ID)
            .expect("should mint a token");

        let result =
            contract.sender(alice)._check_authorized(alice, alice, TOKEN_ID);

        assert!(result.is_ok());
    }

    #[motsu::test]
    fn check_authorized_without_approval(
        contract: Contract<Erc721>,
        alice: Address,
        bob: Address,
    ) {
        contract
            .sender(alice)
            ._mint(alice, TOKEN_ID)
            .expect("should mint a token");

        let err = contract
            .sender(alice)
            ._check_authorized(alice, bob, TOKEN_ID)
            .expect_err("should not pass without approval");

        assert!(matches!(
            err,
            Error::InsufficientApproval(ERC721InsufficientApproval {
                operator,
                token_id: t_id
            }) if operator == bob && t_id == TOKEN_ID
        ));
    }

    #[motsu::test]
    fn check_authorized_with_approval(
        contract: Contract<Erc721>,
        alice: Address,
        bob: Address,
    ) {
        contract
            .sender(alice)
            ._mint(alice, TOKEN_ID)
            .expect("should mint a token");
        contract
            .sender(alice)
            .approve(bob, TOKEN_ID)
            .expect("should approve Bob for operations on token");

        let result =
            contract.sender(alice)._check_authorized(alice, bob, TOKEN_ID);
        assert!(result.is_ok());
    }

    #[motsu::test]
    fn check_authorized_with_approval_for_all(
        contract: Contract<Erc721>,
        alice: Address,
        bob: Address,
    ) {
        contract
            .sender(alice)
            ._mint(alice, TOKEN_ID)
            .expect("should mint a token");
        contract
            .sender(alice)
            .set_approval_for_all(bob, true)
            .expect("should approve Bob for operations on all Alice's tokens");

        let result =
            contract.sender(alice)._check_authorized(alice, bob, TOKEN_ID);
        assert!(result.is_ok());
    }

    #[motsu::test]
    fn burns(contract: Contract<Erc721>, alice: Address) {
        let one = uint!(1_U256);

        contract
            .sender(alice)
            ._mint(alice, TOKEN_ID)
            .expect("should mint a token for Alice");

        let initial_balance = contract
            .sender(alice)
            .balance_of(alice)
            .expect("should return the balance of Alice");

        let result = contract.sender(alice)._burn(TOKEN_ID);
        let balance = contract
            .sender(alice)
            .balance_of(alice)
            .expect("should return the balance of Alice");

        let err = contract
            .sender(alice)
            .owner_of(TOKEN_ID)
            .expect_err("should return Error::NonexistentToken");

        assert!(matches!(
                err,
                Error::NonexistentToken (ERC721NonexistentToken{
                    token_id: t_id
                }) if t_id == TOKEN_ID
        ));

        assert!(result.is_ok());

        assert_eq!(initial_balance - one, balance);
    }

    #[motsu::test]
    fn error_when_get_approved_of_previous_approval_burned(
        contract: Contract<Erc721>,
        alice: Address,
        bob: Address,
    ) {
        contract
            .sender(alice)
            ._mint(alice, TOKEN_ID)
            .expect("should mint a token for Alice");
        contract
            .sender(alice)
            .approve(bob, TOKEN_ID)
            .expect("should approve a token for Bob");

        contract
            .sender(alice)
            ._burn(TOKEN_ID)
            .expect("should burn previously minted token");

        let err = contract
            .sender(alice)
            .get_approved(TOKEN_ID)
            .expect_err("should return Error::NonexistentToken");

        assert!(matches!(
            err,
            Error::NonexistentToken (ERC721NonexistentToken{
                token_id: t_id
            }) if t_id == TOKEN_ID
        ));
    }

    #[motsu::test]
    fn error_when_burn_nonexistent_token(
        contract: Contract<Erc721>,
        alice: Address,
    ) {
        let err = contract
            .sender(alice)
            ._burn(TOKEN_ID)
            .expect_err("should return Error::NonexistentToken");

        assert!(matches!(
            err,
            Error::NonexistentToken (ERC721NonexistentToken{
                token_id: t_id
            }) if t_id == TOKEN_ID
        ));
    }

    #[motsu::test]
    fn transfers(contract: Contract<Erc721>, alice: Address, bob: Address) {
        contract
            .sender(alice)
            ._mint(alice, TOKEN_ID)
            .expect("should mint a token to Alice");
        contract
            .sender(alice)
            ._transfer(alice, bob, TOKEN_ID)
            .expect("should transfer a token from Alice to Bob");
        let owner = contract
            .sender(alice)
            .owner_of(TOKEN_ID)
            .expect("should return the owner of the token");
        assert_eq!(owner, bob);
    }

    #[motsu::test]
    fn transfers_approved_token(
        contract: Contract<Erc721>,
        alice: Address,
        bob: Address,
    ) {
        contract
            .sender(alice)
            ._mint(bob, TOKEN_ID)
            .expect("should mint token to Bob");
        contract
            .sender(bob)
            .approve(alice, TOKEN_ID)
            .expect("should approve Bob's token for Alice");
        contract
            .sender(alice)
            ._transfer(bob, alice, TOKEN_ID)
            .expect("should transfer Bob's token to Alice");
        let owner = contract
            .sender(alice)
            .owner_of(TOKEN_ID)
            .expect("should return the owner of the token");
        assert_eq!(owner, alice);
    }

    #[motsu::test]
    fn transfers_approved_for_all(
        contract: Contract<Erc721>,
        alice: Address,
        bob: Address,
    ) {
        contract
            .sender(alice)
            ._mint(bob, TOKEN_ID)
            .expect("should mint token to Bob");

        contract
            .sender(bob)
            .set_approval_for_all(alice, true)
            .expect("should approve all Bob's tokens for Alice");

        let approved_for_all =
            contract.sender(alice).is_approved_for_all(bob, alice);
        assert!(approved_for_all);

        contract
            .sender(alice)
            ._transfer(bob, alice, TOKEN_ID)
            .expect("should transfer Bob's token to Alice");

        let owner = contract
            .sender(alice)
            .owner_of(TOKEN_ID)
            .expect("should return the owner of the token");
        assert_eq!(owner, alice);
    }

    #[motsu::test]
    fn error_when_transfer_transfers_to_invalid_receiver(
        contract: Contract<Erc721>,
        alice: Address,
    ) {
        let invalid_receiver = Address::ZERO;

        contract
            .sender(alice)
            ._mint(alice, TOKEN_ID)
            .expect("should mint a token to Alice");

        let err = contract
            .sender(alice)
            ._transfer(alice, invalid_receiver, TOKEN_ID)
            .expect_err("should not transfer to invalid receiver");

        assert!(matches!(
            err,
            Error::InvalidReceiver(ERC721InvalidReceiver {
                receiver
            }) if receiver == invalid_receiver
        ));

        let owner = contract
            .sender(alice)
            .owner_of(TOKEN_ID)
            .expect("should return the owner of the token");
        assert_eq!(alice, owner);
    }

    #[motsu::test]
    fn error_when_transfer_transfers_from_incorrect_owner(
        contract: Contract<Erc721>,
        alice: Address,
        bob: Address,
        dave: Address,
    ) {
        contract
            .sender(alice)
            ._mint(alice, TOKEN_ID)
            .expect("should mint a token to Alice");

        let err = contract
            .sender(alice)
            ._transfer(dave, bob, TOKEN_ID)
            .expect_err("should not transfer from incorrect owner");

        assert!(matches!(
            err,
            Error::IncorrectOwner(ERC721IncorrectOwner {
                sender,
                token_id: t_id,
                owner
            }) if sender == dave && t_id == TOKEN_ID && owner == alice
        ));

        // NOTE: We can't check this here, but we cover this in our e2e tests.
        // let owner = contract
        // .owner_of(TOKEN_ID)
        // .expect("should return the owner of the token");
        // assert_eq!(alice, owner);
    }

    #[motsu::test]
    fn error_when_transfer_transfers_nonexistent_token(
        contract: Contract<Erc721>,
        alice: Address,
        bob: Address,
    ) {
        let err = contract
            .sender(alice)
            ._transfer(alice, bob, TOKEN_ID)
            .expect_err("should not transfer a non-existent token");
        assert!(matches!(
            err,
            Error::NonexistentToken(ERC721NonexistentToken {
                token_id: t_id,
            }) if t_id == TOKEN_ID
        ));
    }

    #[motsu::test]
    fn safe_transfers_internal(
        contract: Contract<Erc721>,
        alice: Address,
        bob: Address,
    ) {
        contract
            .sender(alice)
            ._mint(alice, TOKEN_ID)
            .expect("should mint a token to Alice");

        contract
            .sender(alice)
            ._safe_transfer(alice, bob, TOKEN_ID, &vec![0, 1, 2, 3].into())
            .expect("should transfer a token from Alice to Bob");

        let owner = contract
            .sender(alice)
            .owner_of(TOKEN_ID)
            .expect("should return the owner of the token");

        assert_eq!(owner, bob);
    }

    #[motsu::test]
    fn safe_transfers_internal_approved_token(
        contract: Contract<Erc721>,
        alice: Address,
        bob: Address,
    ) {
        contract
            .sender(alice)
            ._mint(bob, TOKEN_ID)
            .expect("should mint token to Bob");
        contract
            .sender(bob)
            .approve(alice, TOKEN_ID)
            .expect("should approve Bob's token for Alice");
        contract
            .sender(alice)
            ._safe_transfer(bob, alice, TOKEN_ID, &vec![0, 1, 2, 3].into())
            .expect("should transfer Bob's token to Alice");
        let owner = contract
            .sender(alice)
            .owner_of(TOKEN_ID)
            .expect("should return the owner of the token");
        assert_eq!(owner, alice);
    }

    #[motsu::test]
    fn safe_transfers_internal_approved_for_all(
        contract: Contract<Erc721>,
        alice: Address,
        bob: Address,
    ) {
        contract
            .sender(alice)
            ._mint(bob, TOKEN_ID)
            .expect("should mint token to Bob");

        contract
            .sender(bob)
            .set_approval_for_all(alice, true)
            .expect("should approve all Bob's tokens for Alice");

        let approved_for_all =
            contract.sender(alice).is_approved_for_all(bob, alice);
        assert!(approved_for_all);

        contract
            .sender(alice)
            ._safe_transfer(bob, alice, TOKEN_ID, &vec![0, 1, 2, 3].into())
            .expect("should transfer Bob's token to Alice");

        let owner = contract
            .sender(alice)
            .owner_of(TOKEN_ID)
            .expect("should return the owner of the token");
        assert_eq!(owner, alice);
    }

    #[motsu::test]
    fn error_when_internal_safe_transfer_to_invalid_receiver(
        contract: Contract<Erc721>,
        alice: Address,
    ) {
        let invalid_receiver = Address::ZERO;

        contract
            .sender(alice)
            ._mint(alice, TOKEN_ID)
            .expect("should mint a token to Alice");

        let err = contract
            .sender(alice)
            ._safe_transfer(
                alice,
                invalid_receiver,
                TOKEN_ID,
                &vec![0, 1, 2, 3].into(),
            )
            .expect_err("should not transfer the token to invalid receiver");

        assert!(matches!(
            err,
            Error::InvalidReceiver(ERC721InvalidReceiver {
                receiver
            }) if receiver == invalid_receiver
        ));

        let owner = contract
            .sender(alice)
            .owner_of(TOKEN_ID)
            .expect("should return the owner of the token");
        assert_eq!(alice, owner);
    }

    #[motsu::test]
    fn error_when_internal_safe_transfer_from_incorrect_owner(
        contract: Contract<Erc721>,
        alice: Address,
        bob: Address,
        dave: Address,
    ) {
        contract
            .sender(alice)
            ._mint(alice, TOKEN_ID)
            .expect("should mint a token to Alice");

        let err = contract
            .sender(alice)
            ._safe_transfer(dave, bob, TOKEN_ID, &vec![0, 1, 2, 3].into())
            .expect_err("should not transfer the token from incorrect owner");
        assert!(matches!(
            err,
            Error::IncorrectOwner(ERC721IncorrectOwner {
                sender,
                token_id: t_id,
                owner
            }) if sender == dave && t_id == TOKEN_ID && owner == alice
        ));

        // NOTE: We can't check this here, but we cover this in our e2e tests.
        // let owner = contract
        // .owner_of(TOKEN_ID)
        // .expect("should return the owner of the token");
        // assert_eq!(alice, owner);
    }

    #[motsu::test]
    fn error_when_internal_safe_transfer_nonexistent_token(
        contract: Contract<Erc721>,
        alice: Address,
        bob: Address,
    ) {
        let err = contract
            .sender(alice)
            ._safe_transfer(alice, bob, TOKEN_ID, &vec![0, 1, 2, 3].into())
            .expect_err("should not transfer a non-existent token");

        assert!(matches!(
            err,
            Error::NonexistentToken(ERC721NonexistentToken {
                token_id: t_id,
            }) if t_id == TOKEN_ID
        ));
    }

    #[motsu::test]
    fn error_when_approve_internal_for_nonexistent_token(
        contract: Contract<Erc721>,
        alice: Address,
        bob: Address,
    ) {
        let err = contract
            .sender(alice)
            ._approve(bob, TOKEN_ID, alice, false)
            .expect_err("should not approve for a non-existent token");

        assert!(matches!(
            err,
            Error::NonexistentToken(ERC721NonexistentToken {
                token_id: t_id
            }) if TOKEN_ID == t_id
        ));
    }

    #[motsu::test]
    fn error_when_approve_internal_by_invalid_approver(
        contract: Contract<Erc721>,
        alice: Address,
        bob: Address,
        dave: Address,
    ) {
        contract
            .sender(alice)
            ._mint(bob, TOKEN_ID)
            .expect("should mint a token");

        let err = contract
            .sender(alice)
            ._approve(dave, TOKEN_ID, alice, false)
            .expect_err("should not approve when invalid approver");

        assert!(matches!(
            err,
            Error::InvalidApprover(ERC721InvalidApprover {
                approver
            }) if approver == alice
        ));
    }

    #[motsu::test]
    fn error_when_approval_for_all_internal_for_invalid_operator(
        contract: Contract<Erc721>,
        alice: Address,
    ) {
        let invalid_operator = Address::ZERO;

        let err = contract
            .sender(alice)
            ._set_approval_for_all(alice, invalid_operator, true)
            .expect_err("should not approve for all for invalid operator");

        assert!(matches!(
            err,
            Error::InvalidOperator(ERC721InvalidOperator {
                operator
            }) if operator == invalid_operator
        ));
    }

    #[motsu::test]
    fn require_owned_works(
        contract: Contract<Erc721>,
        alice: Address,
        bob: Address,
    ) {
        contract
            .sender(alice)
            ._mint(bob, TOKEN_ID)
            .expect("should mint a token");

        let owner = contract
            .sender(alice)
            ._require_owned(TOKEN_ID)
            .expect("should return the owner of the token");

        assert_eq!(bob, owner);
    }

    #[motsu::test]
    fn error_when_require_owned_for_nonexistent_token(
        contract: Contract<Erc721>,
        alice: Address,
    ) {
        let err = contract
            .sender(alice)
            ._require_owned(TOKEN_ID)
            .expect_err("should return Error::NonexistentToken");

        assert!(matches!(
            err,
            Error::NonexistentToken(ERC721NonexistentToken {
                token_id: t_id
            }) if TOKEN_ID == t_id
        ));
    }

    #[motsu::test]
    fn interface_id() {
        let actual = <Erc721 as IErc721>::interface_id();
        let expected: FixedBytes<4> = fixed_bytes!("80ac58cd");
        assert_eq!(actual, expected);
    }

    #[motsu::test]
    fn supports_interface(contract: Contract<Erc721>, alice: Address) {
        assert!(contract
            .sender(alice)
            .supports_interface(<Erc721 as IErc721>::interface_id()));
        assert!(contract
            .sender(alice)
            .supports_interface(<Erc721 as IErc165>::interface_id()));

        let fake_interface_id = 0x12345678u32;
        assert!(!contract
            .sender(alice)
            .supports_interface(fake_interface_id.into()));
    }

    sol_storage! {
        pub struct Erc721ReceiverMock {
            uint256 _received_token_id;
        }
    }

    #[public]
    impl Erc721ReceiverMock {
        #[selector(name = "onERC721Received")]
        fn on_erc721_received(
            &mut self,
            _operator: Address,
            _from: Address,
            token_id: U256,
            _data: Bytes,
        ) -> FixedBytes<4> {
            self._received_token_id.set(token_id);
            fixed_bytes!("150b7a02")
        }

        fn received_token_id(&self) -> U256 {
            self._received_token_id.get()
        }
    }

    unsafe impl TopLevelStorage for Erc721ReceiverMock {}

    #[motsu::test]
    fn on_erc721_received(
        erc721: Contract<Erc721>,
        receiver: Contract<Erc721ReceiverMock>,
        alice: Address,
    ) {
        erc721
            .sender(alice)
            ._safe_mint(receiver.address(), TOKEN_ID, &vec![0, 1, 2, 3].into())
            .unwrap();

        let received_token_id = receiver.sender(alice).received_token_id();

        assert_eq!(received_token_id, TOKEN_ID);
    }
}<|MERGE_RESOLUTION|>--- conflicted
+++ resolved
@@ -222,14 +222,7 @@
     /// # Errors
     ///
     /// * [`Error::InvalidOwner`] - If owner address is [`Address::ZERO`].
-<<<<<<< HEAD
-    fn balance_of(
-        &self,
-        owner: Address,
-    ) -> Result<U256, <Self as IErc721>::Error>;
-=======
     fn balance_of(&self, owner: Address) -> Result<U256, Self::Error>;
->>>>>>> b83948d3
 
     /// Returns the owner of the `token_id` token.
     ///
@@ -513,11 +506,7 @@
 impl IErc165 for Erc721 {
     fn supports_interface(&self, interface_id: FixedBytes<4>) -> bool {
         <Self as IErc721>::interface_id() == interface_id
-<<<<<<< HEAD
-            || Erc165::interface_id() == interface_id
-=======
             || <Self as IErc165>::interface_id() == interface_id
->>>>>>> b83948d3
     }
 }
 
