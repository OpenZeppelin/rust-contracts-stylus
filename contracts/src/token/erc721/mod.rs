//! Implementation of the [`Erc721`] token standard.
use alloc::{vec, vec::Vec};

use alloy_primitives::{uint, Address, FixedBytes, U128, U256};
use openzeppelin_stylus_proc::interface_id;
use stylus_sdk::{
    abi::Bytes,
    call::{self, Call, MethodError},
    evm, function_selector, msg,
    prelude::*,
<<<<<<< HEAD
=======
    storage::{StorageAddress, StorageBool, StorageMap, StorageU256},
>>>>>>> acd843af
};

use crate::utils::{
    introspection::erc165::{Erc165, IErc165},
    math::storage::{AddAssignUnchecked, SubAssignUnchecked},
};

pub mod extensions;

pub use sol::*;
#[cfg_attr(coverage_nightly, coverage(off))]
mod sol {
    use alloy_sol_macro::sol;

    sol! {
        /// Emitted when the `token_id` token is transferred from `from` to `to`.
        ///
        /// * `from` - Address from which the token will be transferred.
        /// * `to` - Address where the token will be transferred to.
        /// * `token_id` - Token id as a number.
        #[allow(missing_docs)]
        event Transfer(
            address indexed from,
            address indexed to,
            uint256 indexed token_id
        );

        /// Emitted when `owner` enables `approved` to manage the `token_id` token.
        ///
        /// * `owner` - Address of the owner of the token.
        /// * `approved` - Address of the approver.
        /// * `token_id` - Token id as a number.
        #[allow(missing_docs)]
        event Approval(
            address indexed owner,
            address indexed approved,
            uint256 indexed token_id
        );

        /// Emitted when `owner` enables or disables (`approved`) `operator`
        /// to manage all of its assets.
        ///
        /// * `owner` - Address of the owner of the token.
        /// * `operator` - Address of an operator that
        ///   will manage operations on the token.
        /// * `approved` - Whether or not permission has been granted. If true,
        ///   this means `operator` will be allowed to manage `owner`'s assets.
        #[allow(missing_docs)]
        event ApprovalForAll(address indexed owner, address indexed operator, bool approved);
    }

    sol! {
        /// Indicates that an address can't be an owner.
        /// For example, `Address::ZERO` is a forbidden owner in [`Erc721`].
        /// Used in balance queries.
        ///
        /// * `owner` - The address deemed to be an invalid owner.
        #[derive(Debug)]
        #[allow(missing_docs)]
        error ERC721InvalidOwner(address owner);

        /// Indicates a `token_id` whose `owner` is the zero address.
        ///
        /// * `token_id` - Token id as a number.
        #[derive(Debug)]
        #[allow(missing_docs)]
        error ERC721NonexistentToken(uint256 token_id);

        /// Indicates an error related to the ownership over a particular token.
        /// Used in transfers.
        ///
        /// * `sender` - Address whose tokens are being transferred.
        /// * `token_id` - Token id as a number.
        /// * `owner` - Address of the owner of the token.
        #[derive(Debug)]
        #[allow(missing_docs)]
        error ERC721IncorrectOwner(address sender, uint256 token_id, address owner);

        /// Indicates a failure with the token `sender`. Used in transfers.
        ///
        /// * `sender` - An address whose token is being transferred.
        #[derive(Debug)]
        #[allow(missing_docs)]
        error ERC721InvalidSender(address sender);

        /// Indicates a failure with the token `receiver`. Used in transfers.
        ///
        /// * `receiver` - Address that receives the token.
        #[derive(Debug)]
        #[allow(missing_docs)]
        error ERC721InvalidReceiver(address receiver);

        /// Indicates a failure with the `operator`’s approval. Used in transfers.
        ///
        /// * `operator` - Address that may be allowed to operate on tokens
        ///   without being their owner.
        /// * `token_id` - Token id as a number.
        #[derive(Debug)]
        #[allow(missing_docs)]
        error ERC721InsufficientApproval(address operator, uint256 token_id);

        /// Indicates a failure with the `approver` of a token to be approved.
        /// Used in approvals.
        ///
        /// * `approver` - Address initiating an approval operation.
        #[derive(Debug)]
        #[allow(missing_docs)]
        error ERC721InvalidApprover(address approver);

        /// Indicates a failure with the `operator` to be approved.
        /// Used in approvals.
        ///
        /// * `operator` - Address that may be allowed to operate on tokens
        ///   without being their owner.
        #[derive(Debug)]
        #[allow(missing_docs)]
        error ERC721InvalidOperator(address operator);
    }
}

/// An [`Erc721`] error defined as described in [ERC-6093].
///
/// [ERC-6093]: https://eips.ethereum.org/EIPS/eip-6093
#[derive(SolidityError, Debug)]
pub enum Error {
    /// Indicates that an address can't be an owner.
    /// For example, `Address::ZERO` is a forbidden owner in [`Erc721`].
    /// Used in balance queries.
    InvalidOwner(ERC721InvalidOwner),
    /// Indicates a `token_id` whose `owner` is the zero address.
    NonexistentToken(ERC721NonexistentToken),
    /// Indicates an error related to the ownership over a particular token.
    /// Used in transfers.
    IncorrectOwner(ERC721IncorrectOwner),
    /// Indicates a failure with the token `sender`. Used in transfers.
    InvalidSender(ERC721InvalidSender),
    /// Indicates a failure with the token `receiver`. Used in transfers.
    InvalidReceiver(ERC721InvalidReceiver),
    /// Indicates a failure with the token `receiver`, with the reason
    /// specified by it.
    InvalidReceiverWithReason(call::Error),
    /// Indicates a failure with the `operator`’s approval. Used in transfers.
    InsufficientApproval(ERC721InsufficientApproval),
    /// Indicates a failure with the `approver` of a token to be approved. Used
    /// in approvals.
    InvalidApprover(ERC721InvalidApprover),
    /// Indicates a failure with the `operator` to be approved. Used in
    /// approvals.
    InvalidOperator(ERC721InvalidOperator),
}

impl MethodError for Error {
    fn encode(self) -> alloc::vec::Vec<u8> {
        self.into()
    }
}

stylus_sdk::stylus_proc::sol_interface! {
    /// [`Erc721`] token receiver interface.
    ///
    /// Interface for any contract that wants to support `safe_transfers`
    /// from [`Erc721`] asset contracts.
    #[allow(missing_docs)]
    interface IERC721Receiver {
        /// Whenever an [`Erc721`] `token_id` token is transferred
        /// to this contract via [`Erc721::safe_transfer_from`].
        ///
        /// It must return its function selector to confirm the token transfer.
        /// If any other value is returned or the interface is not implemented
        /// by the recipient, the transfer will be reverted.
        #[allow(missing_docs)]
        function onERC721Received(
            address operator,
            address from,
            uint256 token_id,
            bytes calldata data
        ) external returns (bytes4);
    }
}

/// State of an [`Erc721`] token.
#[storage]
pub struct Erc721 {
    /// Maps tokens to owners.
    pub _owners: StorageMap<U256, StorageAddress>,
    /// Maps users to balances.
    pub _balances: StorageMap<Address, StorageU256>,
    /// Maps tokens to approvals.
    pub _token_approvals: StorageMap<U256, StorageAddress>,
    /// Maps owners to a mapping of operator approvals.
    pub _operator_approvals:
        StorageMap<Address, StorageMap<Address, StorageBool>>,
}

/// Required interface of an [`Erc721`] compliant contract.
#[interface_id]
pub trait IErc721 {
    /// The error type associated to this ERC-721 trait implementation.
    type Error: Into<alloc::vec::Vec<u8>>;

    /// Returns the number of tokens in `owner`'s account.
    ///
    /// # Arguments
    ///
    /// * `&self` - Read access to the contract's state.
    /// * `owner` - Account of the token's owner.
    ///
    /// # Errors
    ///
    /// If owner address is `Address::ZERO`, then the error
    /// [`Error::InvalidOwner`] is returned.
    fn balance_of(&self, owner: Address) -> Result<U256, Self::Error>;

    /// Returns the owner of the `token_id` token.
    ///
    /// # Arguments
    ///
    /// * `&self` - Read access to the contract's state.
    /// * `token_id` - Token id as a number.
    ///
    /// # Errors
    ///
    /// If the token does not exist, then the error
    /// [`Error::NonexistentToken`] is returned.
    ///
    /// # Requirements
    ///
    /// * `token_id` must exist.
    fn owner_of(&self, token_id: U256) -> Result<Address, Self::Error>;

    /// Safely transfers `token_id` token from `from` to `to`, checking first
    /// that contract recipients are aware of the [`Erc721`] protocol to
    /// prevent tokens from being forever locked.
    ///
    /// # Arguments
    ///
    /// * `&mut self` - Write access to the contract's state.
    /// * `from` - Account of the sender.
    /// * `to` - Account of the recipient.
    /// * `token_id` - Token id as a number.
    ///
    /// # Errors
    ///
    /// If `to` is `Address::ZERO`, then the error
    /// [`Error::InvalidReceiver`] is returned.
    /// If the previous owner is not `from`, then the error
    /// [`Error::IncorrectOwner`] is returned.
    /// If the caller does not have the right to approve, then the error
    /// [`Error::InsufficientApproval`] is returned.
    /// If the token does not exist, then the error
    /// [`Error::NonexistentToken`] is returned.
    /// If [`IERC721Receiver::on_erc_721_received`] hasn't returned its
    /// interface id or returned with error, then the error
    /// [`Error::InvalidReceiver`] is returned.
    ///
    /// # Requirements
    ///
    /// * `from` cannot be the zero address.
    /// * `to` cannot be the zero address.
    /// * The `token_id` token must exist and be owned by `from`.
    /// * If the caller is not `from`, it must have been allowed to move this
    ///   token by either [`Self::approve`] or [`Self::set_approval_for_all`].
    /// * If `to` refers to a smart contract, it must implement
    ///   [`IERC721Receiver::on_erc_721_received`], which is called upon a
    ///   `safe_transfer`.
    ///
    /// # Events
    ///
    /// Emits a [`Transfer`] event.
    fn safe_transfer_from(
        &mut self,
        from: Address,
        to: Address,
        token_id: U256,
    ) -> Result<(), Self::Error>;

    /// Safely transfers `token_id` token from `from` to `to`.
    ///
    /// # Arguments
    ///
    /// * `&mut self` - Write access to the contract's state.
    /// * `from` - Account of the sender.
    /// * `to` - Account of the recipient.
    /// * `token_id` - Token id as a number.
    /// * `data` - Additional data with no specified format, sent in the call to
    ///   [`Erc721::_check_on_erc721_received`].
    ///
    /// # Errors
    ///
    /// If `to` is `Address::ZERO`, then the error
    /// [`Error::InvalidReceiver`] is returned.
    /// If the previous owner is not `from`, then the error
    /// [`Error::IncorrectOwner`] is returned.
    /// If the caller does not have the right to approve, then the error
    /// [`Error::InsufficientApproval`] is returned.
    /// If the token does not exist, then the error
    /// [`Error::NonexistentToken`] is returned.
    /// If [`IERC721Receiver::on_erc_721_received`] hasn't returned its
    /// interface id or returned with error, then the error
    /// [`Error::InvalidReceiver`] is returned.
    ///
    /// # Requirements
    ///
    /// * `from` cannot be the zero address.
    /// * `to` cannot be the zero address.
    /// * The `token_id` token must exist and be owned by `from`.
    /// * If the caller is not `from`, it must be approved to move this token by
    ///   either [`Erc721::_approve`] or [`Self::set_approval_for_all`].
    /// * If `to` refers to a smart contract, it must implement
    ///   [`IERC721Receiver::on_erc_721_received`], which is called upon a
    ///   `safe_transfer`.
    ///
    /// # Events
    ///
    /// Emits a [`Transfer`] event.
    #[selector(name = "safeTransferFrom")]
    fn safe_transfer_from_with_data(
        &mut self,
        from: Address,
        to: Address,
        token_id: U256,
        data: Bytes,
    ) -> Result<(), Self::Error>;

    /// Transfers `token_id` token from `from` to `to`.
    ///
    /// WARNING: Note that the caller is responsible to confirm that the
    /// recipient is capable of receiving [`Erc721`] or else they may be
    /// permanently lost. Usage of [`Self::safe_transfer_from`] prevents loss,
    /// though the caller must understand this adds an external call which
    /// potentially creates a reentrancy vulnerability, unless it is disabled.
    ///
    /// # Arguments
    ///
    /// * `&mut self` - Write access to the contract's state.
    /// * `from` - Account of the sender.
    /// * `to` - Account of the recipient.
    /// * `token_id` - Token id as a number.
    ///
    /// # Errors
    ///
    /// If `to` is `Address::ZERO`, then the error
    /// [`Error::InvalidReceiver`] is returned.
    /// If the previous owner is not `from`, then the error
    /// [`Error::IncorrectOwner`] is returned.
    /// If the caller does not have the right to approve, then the error
    /// [`Error::InsufficientApproval`] is returned.
    /// If the token does not exist, then the error
    /// [`Error::NonexistentToken`] is returned.
    ///
    /// # Requirements:
    ///
    /// * `from` cannot be the zero address.
    /// * `to` cannot be the zero address.
    /// * The `token_id` token must be owned by `from`.
    /// * If the caller is not `from`, it must be approved to move this token by
    ///   either [`Self::approve`] or [`Self::set_approval_for_all`].
    ///
    /// # Events
    ///
    /// Emits a [`Transfer`] event.
    fn transfer_from(
        &mut self,
        from: Address,
        to: Address,
        token_id: U256,
    ) -> Result<(), Self::Error>;

    /// Gives permission to `to` to transfer `token_id` token to another
    /// account. The approval is cleared when the token is transferred.
    ///
    /// Only a single account can be approved at a time,
    /// so approving the `Address::ZERO` clears previous approvals.
    ///
    /// # Arguments
    ///
    /// * `&mut self` - Write access to the contract's state.
    /// * `to` - Account of the recipient.
    /// * `token_id` - Token id as a number.
    ///
    /// # Errors
    ///
    /// If the token does not exist, then the error
    /// [`Error::NonexistentToken`] is returned.
    /// If `auth` (param of [`Erc721::_approve`]) does not have a right to
    /// approve this token, then the error
    /// [`Error::InvalidApprover`] is returned.
    ///
    /// # Requirements:
    ///
    /// * The caller must own the token or be an approved operator.
    /// * `token_id` must exist.
    ///
    /// # Events
    ///
    /// Emits an [`Approval`] event.
    fn approve(
        &mut self,
        to: Address,
        token_id: U256,
    ) -> Result<(), Self::Error>;

    /// Approve or remove `operator` as an operator for the caller.
    ///
    /// Operators can call [`Self::transfer_from`] or
    /// [`Self::safe_transfer_from`] for any token owned by the caller.
    ///
    /// # Arguments
    ///
    /// * `&mut self` - Write access to the contract's state.
    /// * `operator` - Account to add to the set of authorized operators.
    /// * `approved` - Flag that determines whether or not permission will be
    ///   granted to `operator`. If true, this means `operator` will be allowed
    ///   to manage `msg::sender`'s assets.
    ///
    /// # Errors
    ///
    /// * If `operator` is `Address::ZERO`, then the error
    /// [`Error::InvalidOperator`] is returned.
    ///
    /// # Requirements:
    ///
    /// * The `operator` cannot be the `Address::ZERO`.
    ///
    /// # Events
    ///
    /// Emits an [`ApprovalForAll`] event.
    fn set_approval_for_all(
        &mut self,
        operator: Address,
        approved: bool,
    ) -> Result<(), Self::Error>;

    /// Returns the account approved for `token_id` token.
    ///
    /// # Arguments
    ///
    /// * `&self` - Read access to the contract's state.
    /// * `token_id` - Token id as a number.
    ///
    /// # Errors
    ///
    /// If the token does not exist, then the error
    /// [`Error::NonexistentToken`] is returned.
    ///
    /// # Requirements:
    ///
    /// * `token_id` must exist.
    fn get_approved(&self, token_id: U256) -> Result<Address, Self::Error>;

    /// Returns whether the `operator` is allowed to manage all the assets of
    /// `owner`.
    ///
    /// # Arguments
    ///
    /// * `&self` - Read access to the contract's state.
    /// * `owner` - Account of the token's owner.
    /// * `operator` - Account to be checked.
    fn is_approved_for_all(&self, owner: Address, operator: Address) -> bool;
}

#[public]
impl IErc721 for Erc721 {
    type Error = Error;

    fn balance_of(&self, owner: Address) -> Result<U256, Error> {
        if owner.is_zero() {
            return Err(ERC721InvalidOwner { owner: Address::ZERO }.into());
        }
        Ok(self._balances.get(owner))
    }

    fn owner_of(&self, token_id: U256) -> Result<Address, Error> {
        self._require_owned(token_id)
    }

    fn safe_transfer_from(
        &mut self,
        from: Address,
        to: Address,
        token_id: U256,
    ) -> Result<(), Error> {
        self.safe_transfer_from_with_data(from, to, token_id, vec![].into())
    }

    #[selector(name = "safeTransferFrom")]
    fn safe_transfer_from_with_data(
        &mut self,
        from: Address,
        to: Address,
        token_id: U256,
        data: Bytes,
    ) -> Result<(), Error> {
        self.transfer_from(from, to, token_id)?;
        self._check_on_erc721_received(msg::sender(), from, to, token_id, &data)
    }

    fn transfer_from(
        &mut self,
        from: Address,
        to: Address,
        token_id: U256,
    ) -> Result<(), Error> {
        if to.is_zero() {
            return Err(
                ERC721InvalidReceiver { receiver: Address::ZERO }.into()
            );
        }

        // Setting an "auth" argument enables the `_is_authorized` check which
        // verifies that the token exists (`from != 0`). Therefore, it is
        // not needed to verify that the return value is not 0 here.
        let previous_owner = self._update(to, token_id, msg::sender())?;
        if previous_owner != from {
            return Err(ERC721IncorrectOwner {
                sender: from,
                token_id,
                owner: previous_owner,
            }
            .into());
        }
        Ok(())
    }

    fn approve(&mut self, to: Address, token_id: U256) -> Result<(), Error> {
        self._approve(to, token_id, msg::sender(), true)
    }

    fn set_approval_for_all(
        &mut self,
        operator: Address,
        approved: bool,
    ) -> Result<(), Error> {
        self._set_approval_for_all(msg::sender(), operator, approved)
    }

    fn get_approved(&self, token_id: U256) -> Result<Address, Error> {
        self._require_owned(token_id)?;
        Ok(self._get_approved(token_id))
    }

    fn is_approved_for_all(&self, owner: Address, operator: Address) -> bool {
        self._operator_approvals.get(owner).get(operator)
    }
}

impl IErc165 for Erc721 {
    fn supports_interface(interface_id: FixedBytes<4>) -> bool {
        <Self as IErc721>::INTERFACE_ID == u32::from_be_bytes(*interface_id)
            || Erc165::supports_interface(interface_id)
    }
}

impl Erc721 {
    const RECEIVER_FN_SELECTOR: [u8; 4] =
        function_selector!("onERC721Received", Address, Address, U256, Bytes,);

    /// Returns the owner of the `token_id`. Does NOT revert if the token
    /// doesn't exist.
    ///
    /// IMPORTANT: Any overrides to this function that add ownership of tokens
    /// not tracked by the core [`Erc721`] logic MUST be matched with the use
    /// of [`Self::_increase_balance`] to keep balances consistent with
    /// ownership. The invariant to preserve is that for any address `a` the
    /// value returned by [`Self::balance_of(a)`] must be equal to the number of
    /// tokens such that [`Self::_owner_of(token_id)`] is `a`.
    ///
    /// # Arguments
    ///
    /// * `&self` - Read access to the contract's state.
    /// * `token_id` - Token id as a number.
    #[must_use]
    pub fn _owner_of(&self, token_id: U256) -> Address {
        self._owners.get(token_id)
    }

    /// Returns the approved address for `token_id`.
    /// Returns 0 if `token_id` is not minted.
    ///
    /// # Arguments
    ///
    /// * `&self` - Read access to the contract's state.
    /// * `token_id` - Token id as a number.
    #[must_use]
    pub fn _get_approved(&self, token_id: U256) -> Address {
        self._token_approvals.get(token_id)
    }

    /// Returns whether `spender` is allowed to manage `owner`'s tokens, or
    /// `token_id` in particular (ignoring whether it is owned by `owner`).
    ///
    /// WARNING: This function assumes that `owner` is the actual owner of
    /// `token_id` and does not verify this assumption.
    ///
    /// # Arguments
    ///
    /// * `&self` - Read access to the contract's state.
    /// * `owner` - Account of the token's owner.
    /// * `spender` - Account that will spend token.
    /// * `token_id` - Token id as a number.
    #[must_use]
    pub fn _is_authorized(
        &self,
        owner: Address,
        spender: Address,
        token_id: U256,
    ) -> bool {
        !spender.is_zero()
            && (owner == spender
                || self.is_approved_for_all(owner, spender)
                || self._get_approved(token_id) == spender)
    }

    /// Checks if `operator` can operate on `token_id`, assuming the provided
    /// `owner` is the actual owner. Reverts if:
    /// - `operator` does not have approval from `owner` for `token_id`.
    /// - `operator` does not have approval to manage all of `owner`'s assets.
    ///
    /// WARNING: This function assumes that `owner` is the actual owner of
    /// `token_id` and does not verify this assumption.
    ///
    /// # Arguments
    ///
    /// * `&self` - Read access to the contract's state.
    /// * `owner` - Account of the token's owner.
    /// * `operator` - Account that will spend token.
    /// * `token_id` - Token id as a number.
    ///
    /// # Errors
    ///
    /// If the token does not exist, then the error
    /// [`Error::NonexistentToken`] is returned.
    /// If `spender` does not have the right to approve, then the error
    /// [`Error::InsufficientApproval`] is returned.
    pub fn _check_authorized(
        &self,
        owner: Address,
        operator: Address,
        token_id: U256,
    ) -> Result<(), Error> {
        if self._is_authorized(owner, operator, token_id) {
            return Ok(());
        }

        if owner.is_zero() {
            Err(ERC721NonexistentToken { token_id }.into())
        } else {
            Err(ERC721InsufficientApproval { operator, token_id }.into())
        }
    }

    /// Unsafe write access to the balances, used by extensions that "mint"
    /// tokens using an [`Self::owner_of`] override.
    ///
    /// NOTE: the value is limited to type(uint128).max. This protects against
    /// _balance overflow. It is unrealistic that a `U256` would ever
    /// overflow from increments when these increments are bounded to `u128`
    /// values.
    ///
    /// WARNING: Increasing an account's balance using this function tends to
    /// be paired with an override of the [`Self::_owner_of`] function to
    /// resolve the ownership of the corresponding tokens so that balances and
    /// ownership remain consistent with one another.
    ///
    /// # Arguments
    ///
    /// * `&mut self` - Write access to the contract's state.
    /// * `account` - Account to increase balance.
    /// * `value` - The number of tokens to increase balance.
    pub fn _increase_balance(&mut self, account: Address, value: U128) {
        self._balances.setter(account).add_assign_unchecked(U256::from(value));
    }

    /// Transfers `token_id` from its current owner to `to`, or alternatively
    /// mints (or burns) if the current owner (or `to`) is the `Address::ZERO`.
    /// Returns the owner of the `token_id` before the update.
    ///
    /// The `auth` argument is optional. If the value passed is non-zero, then
    /// this function will check that `auth` is either the owner of the
    /// token, or approved to operate on the token (by the owner).
    ///
    /// NOTE: If overriding this function in a way that tracks balances, see
    /// also [`Self::_increase_balance`].
    ///
    /// # Arguments
    ///
    /// * `&mut self` - Write access to the contract's state.
    /// * `to` - Account of the recipient.
    /// * `token_id` - Token id as a number.
    /// * `auth` - Account used for authorization of the update.
    ///
    /// # Errors
    ///
    /// If token does not exist and `auth` is not `Address::ZERO`, then the
    /// error [`Error::NonexistentToken`] is returned.
    /// If `auth` is not `Address::ZERO` and `auth` does not have a right to
    /// approve this token, then the error
    /// [`Error::InsufficientApproval`] is returned.
    ///
    /// # Events
    ///
    /// Emits a [`Transfer`] event.
    pub fn _update(
        &mut self,
        to: Address,
        token_id: U256,
        auth: Address,
    ) -> Result<Address, Error> {
        let from = self._owner_of(token_id);

        // Perform (optional) operator check.
        if !auth.is_zero() {
            self._check_authorized(from, auth, token_id)?;
        }

        // Execute the update.
        if !from.is_zero() {
            // Clear approval. No need to re-authorize or emit the `Approval`
            // event.
            self._approve(Address::ZERO, token_id, Address::ZERO, false)?;
            self._balances.setter(from).sub_assign_unchecked(uint!(1_U256));
        }

        if !to.is_zero() {
            self._balances.setter(to).add_assign_unchecked(uint!(1_U256));
        }

        self._owners.setter(token_id).set(to);
        evm::log(Transfer { from, to, token_id });
        Ok(from)
    }

    /// Mints `token_id` and transfers it to `to`.
    ///
    /// WARNING: Usage of this method is discouraged, use [`Self::_safe_mint`]
    /// whenever possible.
    ///
    /// # Arguments
    ///
    /// * `&mut self` - Write access to the contract's state.
    /// * `to` - Account of the recipient.
    /// * `token_id` - Token id as a number.
    ///
    /// # Errors
    ///
    /// If `token_id` already exists, then the error
    /// [`Error::InvalidSender`] is returned.
    /// If `to` is `Address::ZERO`, then the error
    /// [`Error::InvalidReceiver`] is returned.
    ///
    /// # Requirements:
    ///
    /// * `token_id` must not exist.
    /// * `to` cannot be the zero address.
    ///
    /// # Events
    ///
    /// Emits a [`Transfer`] event.
    pub fn _mint(&mut self, to: Address, token_id: U256) -> Result<(), Error> {
        if to.is_zero() {
            return Err(
                ERC721InvalidReceiver { receiver: Address::ZERO }.into()
            );
        }

        let previous_owner = self._update(to, token_id, Address::ZERO)?;
        if !previous_owner.is_zero() {
            return Err(ERC721InvalidSender { sender: Address::ZERO }.into());
        }
        Ok(())
    }

    /// Mints `token_id`, transfers it to `to`,
    /// and checks for `to`'s acceptance.
    ///
    /// An additional `data` parameter is forwarded to
    /// [`IERC721Receiver::on_erc_721_received`] to contract recipients.
    ///
    /// # Arguments
    ///
    /// * `&mut self` - Write access to the contract's state.
    /// * `to` - Account of the recipient.
    /// * `token_id` - Token id as a number.
    /// * `data` - Additional data with no specified format, sent in the call to
    ///   [`Erc721::_check_on_erc721_received`].
    ///
    /// # Errors
    ///
    /// If `token_id` already exists, then the error
    /// [`Error::InvalidSender`] is returned.
    /// If `to` is `Address::ZERO`, then the error
    /// [`Error::InvalidReceiver`] is returned.
    /// If [`IERC721Receiver::on_erc_721_received`] hasn't returned its
    /// interface id or returned with error, then the error
    /// [`Error::InvalidReceiver`] is returned.
    ///
    /// # Requirements:
    ///
    /// * `token_id` must not exist.
    /// * If `to` refers to a smart contract, it must implement
    ///   [`IERC721Receiver::on_erc_721_received`], which is called upon a
    ///   `safe_transfer`.
    ///
    /// # Events
    ///
    /// Emits a [`Transfer`] event.
    pub fn _safe_mint(
        &mut self,
        to: Address,
        token_id: U256,
        data: &Bytes,
    ) -> Result<(), Error> {
        self._mint(to, token_id)?;
        self._check_on_erc721_received(
            msg::sender(),
            Address::ZERO,
            to,
            token_id,
            data,
        )
    }

    /// Destroys `token_id`.
    ///
    /// The approval is cleared when the token is burned. This is an
    /// internal function that does not check if the sender is authorized
    /// to operate on the token.
    ///
    /// # Arguments
    ///
    /// * `&mut self` - Write access to the contract's state.
    /// * `token_id` - Token id as a number.
    ///
    /// # Errors
    ///
    /// If token does not exist, then the error
    /// [`Error::NonexistentToken`] is returned.
    ///
    /// # Requirements:
    ///
    /// * `token_id` must exist.
    ///
    /// # Events
    ///
    /// Emits a [`Transfer`] event.
    pub fn _burn(&mut self, token_id: U256) -> Result<(), Error> {
        let previous_owner =
            self._update(Address::ZERO, token_id, Address::ZERO)?;
        if previous_owner.is_zero() {
            return Err(ERC721NonexistentToken { token_id }.into());
        }
        Ok(())
    }

    /// Transfers `token_id` from `from` to `to`.
    ///
    /// As opposed to [`Self::transfer_from`], this imposes no restrictions on
    /// `msg::sender`.
    ///
    /// # Arguments
    ///
    /// * `&mut self` - Write access to the contract's state.
    /// * `from` - Account of the sender.
    /// * `to` - Account of the recipient.
    /// * `token_id` - Token id as a number.
    ///
    /// # Errors
    ///
    /// If `to` is `Address::ZERO`, then the error
    /// [`Error::InvalidReceiver`] is returned.
    /// If `token_id` does not exist, then the error
    /// [`Error::NonexistentToken`] is returned.
    /// If the previous owner is not `from`, then  the error
    /// [`Error::IncorrectOwner`] is returned.
    ///
    /// # Requirements:
    ///
    /// * `to` cannot be the zero address.
    /// * The `token_id` token must be owned by `from`.
    ///
    /// # Events
    ///
    /// Emits a [`Transfer`] event.
    pub fn _transfer(
        &mut self,
        from: Address,
        to: Address,
        token_id: U256,
    ) -> Result<(), Error> {
        if to.is_zero() {
            return Err(
                ERC721InvalidReceiver { receiver: Address::ZERO }.into()
            );
        }

        let previous_owner = self._update(to, token_id, Address::ZERO)?;
        if previous_owner.is_zero() {
            return Err(ERC721NonexistentToken { token_id }.into());
        } else if previous_owner != from {
            return Err(ERC721IncorrectOwner {
                sender: from,
                token_id,
                owner: previous_owner,
            }
            .into());
        }

        Ok(())
    }

    /// Safely transfers `token_id` token from `from` to `to`, checking that
    /// contract recipients are aware of the [`Erc721`] standard to prevent
    /// tokens from being forever locked.
    ///
    /// `data` is additional data, it has
    /// no specified format and it is sent in call to `to`. This internal
    /// function is like [`Self::safe_transfer_from`] in the sense that it
    /// invokes [`IERC721Receiver::on_erc_721_received`] on the receiver,
    /// and can be used to e.g. implement alternative mechanisms to perform
    /// token transfer, such as signature-based.
    ///
    /// # Arguments
    ///
    /// * `&mut self` - Write access to the contract's state.
    /// * `from` - Account of the sender.
    /// * `to` - Account of the recipient.
    /// * `token_id` - Token id as a number.
    /// * `data` - Additional data with no specified format, sent in the call to
    ///   [`Erc721::_check_on_erc721_received`].
    ///
    /// # Errors
    ///
    /// If `to` is `Address::ZERO`, then the error
    /// [`Error::InvalidReceiver`] is returned.
    /// If `token_id` does not exist, then the error
    /// [`Error::NonexistentToken`] is returned.
    /// If the previous owner is not `from`, then the error
    /// [`Error::IncorrectOwner`] is returned.
    ///
    /// # Requirements:
    ///
    /// * The `token_id` token must exist and be owned by `from`.
    /// * `to` cannot be the zero address.
    /// * `from` cannot be the zero address.
    /// * If `to` refers to a smart contract, it must implement
    ///   [`IERC721Receiver::on_erc_721_received`], which is called upon a
    ///   `safe_transfer`.
    ///
    /// # Events
    ///
    /// Emits a [`Transfer`] event.
    pub fn _safe_transfer(
        &mut self,
        from: Address,
        to: Address,
        token_id: U256,
        data: &Bytes,
    ) -> Result<(), Error> {
        self._transfer(from, to, token_id)?;
        self._check_on_erc721_received(msg::sender(), from, to, token_id, data)
    }

    /// Approve `to` to operate on `token_id`.
    ///
    /// The `auth` argument is optional. If the value passed is non 0, then this
    /// function will check that `auth` is either the owner of the token, or
    /// approved to operate on all tokens held by this owner.
    ///
    /// # Arguments
    ///
    /// * `&mut self` - Write access to the contract's state.
    /// * `to` - Account of the recipient.
    /// * `token_id` - Token id as a number.
    /// * `auth` - Account used for authorization of the update.
    /// * `emit_event` - Emit an [`Approval`] event flag.
    ///
    /// # Errors
    ///
    /// If the token does not exist, then the error
    /// [`Error::NonexistentToken`] is returned.
    /// If `auth` does not have a right to approve this token, then the error
    /// [`Error::InvalidApprover`] is returned.
    ///
    /// # Events
    ///
    /// Emits an [`Approval`] event.
    pub fn _approve(
        &mut self,
        to: Address,
        token_id: U256,
        auth: Address,
        emit_event: bool,
    ) -> Result<(), Error> {
        // Avoid reading the owner unless necessary.
        if emit_event || !auth.is_zero() {
            let owner = self._require_owned(token_id)?;

            // We do not use [`Self::_is_authorized`] because single-token
            // approvals should not be able to call `approve`.
            if !auth.is_zero()
                && owner != auth
                && !self.is_approved_for_all(owner, auth)
            {
                return Err(ERC721InvalidApprover { approver: auth }.into());
            }

            if emit_event {
                evm::log(Approval { owner, approved: to, token_id });
            }
        }

        self._token_approvals.setter(token_id).set(to);
        Ok(())
    }

    /// Approve `operator` to operate on all of `owner`'s tokens.
    ///
    /// # Arguments
    ///
    /// * `&mut self` - Write access to the contract's state.
    /// * `owner` - Account the token's owner.
    /// * `operator` - Account to add to the set of authorized operators.
    /// * `approved` - Whether permission will be granted. If true, this means.
    ///
    /// # Errors
    ///
    /// If `operator` is `Address::ZERO`, then the error
    /// [`Error::InvalidOperator`] is returned.
    ///
    /// # Requirements:
    ///
    /// * `operator` can't be the address zero.
    ///
    /// # Events
    ///
    /// Emits an [`ApprovalForAll`] event.
    pub fn _set_approval_for_all(
        &mut self,
        owner: Address,
        operator: Address,
        approved: bool,
    ) -> Result<(), Error> {
        if operator.is_zero() {
            return Err(ERC721InvalidOperator { operator }.into());
        }

        self._operator_approvals.setter(owner).setter(operator).set(approved);
        evm::log(ApprovalForAll { owner, operator, approved });
        Ok(())
    }

    /// Reverts if the `token_id` doesn't have a current owner (it hasn't been
    /// minted, or it has been burned). Returns the owner.
    ///
    /// Overrides to ownership logic should be done to
    /// [`Self::_owner_of`].
    ///
    /// # Errors
    ///
    /// If token does not exist, then the error
    /// [`Error::NonexistentToken`] is returned.
    ///
    /// # Arguments
    ///
    /// * `&self` - Read access to the contract's state.
    /// * `token_id` - Token id as a number.
    pub fn _require_owned(&self, token_id: U256) -> Result<Address, Error> {
        let owner = self._owner_of(token_id);
        if owner.is_zero() {
            return Err(ERC721NonexistentToken { token_id }.into());
        }
        Ok(owner)
    }

    /// Performs an acceptance check for the provided `operator` by calling
    /// [`IERC721Receiver::on_erc_721_received`] on the `to` address. The
    /// `operator` is generally the address that initiated the token transfer
    /// (i.e. `msg::sender()`).
    ///
    /// The acceptance call is not executed and treated as a no-op if the
    /// target address doesn't contain code (i.e. an EOA). Otherwise, the
    /// recipient must implement [`IERC721Receiver::on_erc_721_received`] and
    /// return the acceptance magic value to accept the transfer.
    ///
    /// # Arguments
    ///
    /// * `&self` - Read access to the contract's state.
    /// * `operator` - Account to add to the set of authorized operators.
    /// * `from` - Account of the sender.
    /// * `to` - Account of the recipient.
    /// * `token_id` - Token id as a number.
    /// * `data` - Additional data with no specified format, sent in call to
    ///   `to`.
    ///
    /// # Errors
    ///
    /// If [`IERC721Receiver::on_erc_721_received`] hasn't returned its
    /// interface id or returned with error, then the error
    /// [`Error::InvalidReceiver`] is returned.
    pub fn _check_on_erc721_received(
        &self,
        operator: Address,
        from: Address,
        to: Address,
        token_id: U256,
        data: &Bytes,
    ) -> Result<(), Error> {
        if !to.has_code() {
            return Ok(());
        }

        let receiver = IERC721Receiver::new(to);
        let call = Call::new();
        let result = receiver.on_erc_721_received(
            call,
            operator,
            from,
            token_id,
            data.to_vec().into(),
        );

        let id = match result {
            Ok(id) => id,
            Err(e) => {
                if let call::Error::Revert(ref reason) = e {
                    if !reason.is_empty() {
                        // Non-IERC721Receiver implementer.
                        return Err(Error::InvalidReceiverWithReason(e));
                    }
                }

                return Err(ERC721InvalidReceiver { receiver: to }.into());
            }
        };

        // Token rejected.
        if id != Self::RECEIVER_FN_SELECTOR {
            return Err(ERC721InvalidReceiver { receiver: to }.into());
        }

        Ok(())
    }
}

#[cfg(all(test, feature = "std"))]
mod tests {
    use alloy_primitives::{
        address, fixed_bytes, uint, Address, FixedBytes, U256,
    };
    use motsu::prelude::{Account, Contract};
    use stylus_sdk::{
        abi::Bytes,
        msg,
        prelude::{public, sol_storage, TopLevelStorage},
    };

    use super::{
        ERC721IncorrectOwner, ERC721InsufficientApproval,
        ERC721InvalidApprover, ERC721InvalidOperator, ERC721InvalidOwner,
        ERC721InvalidReceiver, ERC721InvalidSender, ERC721NonexistentToken,
        Erc721, Error, IErc721,
    };
    use crate::utils::introspection::erc165::IErc165;

    const BOB: Address = address!("F4EaCDAbEf3c8f1EdE91b6f2A6840bc2E4DD3526");
    const DAVE: Address = address!("0BB78F7e7132d1651B4Fd884B7624394e92156F1");

    pub(crate) fn random_token_id() -> U256 {
        let num: u32 = rand::random();
        U256::from(num)
    }

    /*
    #[motsu::test]
    fn error_when_checking_balance_of_invalid_owner(contract: Erc721) {
        let invalid_owner = Address::ZERO;
        let err = contract
            .balance_of(invalid_owner)
            .expect_err("should return `Error::InvalidOwner`");
        assert!(matches!(
            err,
            Error::InvalidOwner(ERC721InvalidOwner { owner: Address::ZERO })
        ));
    }

    #[motsu::test]
    fn balance_of_zero_balance(contract: Erc721) {
        let owner = msg::sender();
        let balance =
            contract.balance_of(owner).expect("should return `U256::ZERO`");
        assert_eq!(U256::ZERO, balance);
    }

    #[motsu::test]
    fn error_when_checking_owner_of_nonexistent_token(contract: Erc721) {
        let token_id = random_token_id();

        let err = contract
            .owner_of(token_id)
            .expect_err("should return Error::NonexistentToken");

        assert!(matches!(
            err,
            Error::NonexistentToken(ERC721NonexistentToken {
                token_id: t_id
            }) if t_id == token_id
        ));
    }

    #[motsu::test]
    fn mints(contract: Erc721) {
        let alice = msg::sender();
        let token_id = random_token_id();

        let initial_balance = contract
            .balance_of(alice)
            .expect("should return the balance of Alice");

        contract._mint(alice, token_id).expect("should mint a token for Alice");
        let owner = contract
            .owner_of(token_id)
            .expect("should return the owner of the token");
        assert_eq!(owner, alice);

        let balance = contract
            .balance_of(alice)
            .expect("should return the balance of Alice");

        assert_eq!(initial_balance + uint!(1_U256), balance);
    }

    #[motsu::test]
    fn error_when_minting_token_id_twice(contract: Erc721) {
        let alice = msg::sender();
        let token_id = random_token_id();
        contract
            ._mint(alice, token_id)
            .expect("should mint the token a first time");
        let err = contract
            ._mint(alice, token_id)
            .expect_err("should not mint a token with `token_id` twice");

        assert!(matches!(
            err,
            Error::InvalidSender(ERC721InvalidSender { sender: Address::ZERO })
        ));
    }

    #[motsu::test]
    fn error_when_minting_token_invalid_receiver(contract: Erc721) {
        let invalid_receiver = Address::ZERO;

        let token_id = random_token_id();

        let err = contract
            ._mint(invalid_receiver, token_id)
            .expect_err("should not mint a token for invalid receiver");

        assert!(matches!(
            err,
            Error::InvalidReceiver(ERC721InvalidReceiver {
                receiver
            }) if receiver == invalid_receiver
        ));
    }

    #[motsu::test]
    fn safe_mints(contract: Erc721) {
        let alice = msg::sender();
        let token_id = random_token_id();

        let initial_balance = contract
            .balance_of(alice)
            .expect("should return the balance of Alice");

        contract
            ._safe_mint(alice, token_id, &vec![0, 1, 2, 3].into())
            .expect("should mint a token for Alice");

        let owner = contract
            .owner_of(token_id)
            .expect("should return the owner of the token");
        assert_eq!(owner, alice);

        let balance = contract
            .balance_of(alice)
            .expect("should return the balance of Alice");

        assert_eq!(initial_balance + uint!(1_U256), balance);
    }

    #[motsu::test]
    fn error_when_safe_mint_token_id_twice(contract: Erc721) {
        let alice = msg::sender();
        let token_id = random_token_id();
        contract
            ._mint(alice, token_id)
            .expect("should mint the token a first time");

        let err = contract
            ._safe_mint(alice, token_id, &vec![0, 1, 2, 3].into())
            .expect_err("should not mint a token with `token_id` twice");

        assert!(matches!(
            err,
            Error::InvalidSender(ERC721InvalidSender { sender: Address::ZERO })
        ));
    }

    #[motsu::test]
    fn error_when_safe_mint_invalid_receiver(contract: Erc721) {
        let invalid_receiver = Address::ZERO;

        let token_id = random_token_id();

        let err = contract
            ._safe_mint(invalid_receiver, token_id, &vec![0, 1, 2, 3].into())
            .expect_err("should not mint a token for invalid receiver");

        assert!(matches!(
            err,
            Error::InvalidReceiver(ERC721InvalidReceiver {
                receiver
            }) if receiver == invalid_receiver
        ));
    }

    #[motsu::test]
    fn transfers_from(contract: Erc721) {
        let alice = msg::sender();
        let token_id = random_token_id();
        contract._mint(alice, token_id).expect("should mint a token to Alice");
        contract
            .transfer_from(alice, BOB, token_id)
            .expect("should transfer a token from Alice to Bob");
        let owner = contract
            .owner_of(token_id)
            .expect("should return the owner of the token");
        assert_eq!(owner, BOB);
    }

    #[motsu::test]
    fn transfers_from_approved_token(contract: Erc721) {
        let alice = msg::sender();
        let token_id = random_token_id();
        contract._mint(BOB, token_id).expect("should mint token to Bob");
        contract._token_approvals.setter(token_id).set(alice);
        contract
            .transfer_from(BOB, alice, token_id)
            .expect("should transfer Bob's token to Alice");
        let owner = contract
            .owner_of(token_id)
            .expect("should return the owner of the token");
        assert_eq!(owner, alice);
    }

    #[motsu::test]
    fn transfers_from_approved_for_all(contract: Erc721) {
        let alice = msg::sender();
        let token_id = random_token_id();
        contract._mint(BOB, token_id).expect("should mint token to Bob");

        // As we cannot change `msg::sender`, we need to use this workaround.
        contract._operator_approvals.setter(BOB).setter(alice).set(true);

        let approved_for_all = contract.is_approved_for_all(BOB, alice);
        assert!(approved_for_all);

        contract
            .transfer_from(BOB, alice, token_id)
            .expect("should transfer Bob's token to Alice");

        let owner = contract
            .owner_of(token_id)
            .expect("should return the owner of the token");
        assert_eq!(owner, alice);
    }

    #[motsu::test]
    fn error_when_transfer_from_transfers_to_invalid_receiver(
        contract: Erc721,
    ) {
        let alice = msg::sender();
        let token_id = random_token_id();
        let invalid_receiver = Address::ZERO;

        contract._mint(alice, token_id).expect("should mint a token to Alice");

        let err = contract
            .transfer_from(alice, invalid_receiver, token_id)
            .expect_err("should not transfer the token to invalid receiver");

        assert!(matches!(
            err,
            Error::InvalidReceiver(ERC721InvalidReceiver {
                receiver
            }) if receiver == invalid_receiver
        ));

        let owner = contract
            .owner_of(token_id)
            .expect("should return the owner of the token");
        assert_eq!(alice, owner);
    }

    #[motsu::test]
    fn error_when_transfer_from_transfers_from_incorrect_owner(
        contract: Erc721,
    ) {
        let alice = msg::sender();
        let token_id = random_token_id();

        contract._mint(alice, token_id).expect("should mint a token to Alice");

        let err = contract
            .transfer_from(DAVE, BOB, token_id)
            .expect_err("should not transfer the token from incorrect owner");
        assert!(matches!(
            err,
            Error::IncorrectOwner(ERC721IncorrectOwner {
                sender,
                token_id: t_id,
                owner
            }) if sender == DAVE && t_id == token_id && owner == alice
        ));

        // NOTE: We can't check this here, but we cover this in our e2e tests.
        // let owner = contract
        // .owner_of(token_id)
        // .expect("should return the owner of the token");
        // assert_eq!(alice, owner);
    }

    #[motsu::test]
    fn error_when_transfer_from_transfers_with_insufficient_approval(
        contract: Erc721,
    ) {
        let alice = msg::sender();
        let token_id = random_token_id();
        contract._mint(BOB, token_id).expect("should mint token to Bob");
        let err = contract
            .transfer_from(BOB, alice, token_id)
            .expect_err("should not transfer unapproved token");
        assert!(matches!(
            err,
            Error::InsufficientApproval(ERC721InsufficientApproval {
                    operator,
                    token_id: t_id,
            }) if operator == alice && t_id == token_id
        ));
    }

    #[motsu::test]
    fn error_when_transfer_from_transfers_nonexistent_token(contract: Erc721) {
        let alice = msg::sender();
        let token_id = random_token_id();
        let err = contract
            .transfer_from(alice, BOB, token_id)
            .expect_err("should not transfer a non-existent token");
        assert!(matches!(
            err,
            Error::NonexistentToken(ERC721NonexistentToken {
                    token_id: t_id,
            }) if t_id == token_id
        ));
    }

    #[motsu::test]
    fn safe_transfers_from(contract: Erc721) {
        let alice = msg::sender();
        let token_id = random_token_id();
        contract._mint(alice, token_id).expect("should mint a token to Alice");

        contract
            .safe_transfer_from(alice, BOB, token_id)
            .expect("should transfer a token from Alice to Bob");

        let owner = contract
            .owner_of(token_id)
            .expect("should return the owner of the token");

        assert_eq!(owner, BOB);
    }

    #[motsu::test]
    fn safe_transfers_from_approved_token(contract: Erc721) {
        let alice = msg::sender();
        let token_id = random_token_id();
        contract._mint(BOB, token_id).expect("should mint token to Bob");
        contract._token_approvals.setter(token_id).set(alice);
        contract
            .safe_transfer_from(BOB, alice, token_id)
            .expect("should transfer Bob's token to Alice");
        let owner = contract
            .owner_of(token_id)
            .expect("should return the owner of the token");
        assert_eq!(owner, alice);
    }

    #[motsu::test]
    fn safe_transfers_from_approved_for_all(contract: Erc721) {
        let alice = msg::sender();
        let token_id = random_token_id();
        contract._mint(BOB, token_id).expect("should mint token to Bob");

        // As we cannot change `msg::sender()`, we need to use this workaround.
        contract._operator_approvals.setter(BOB).setter(alice).set(true);

        let approved_for_all = contract.is_approved_for_all(BOB, alice);
        assert!(approved_for_all);

        contract
            .safe_transfer_from(BOB, alice, token_id)
            .expect("should transfer Bob's token to Alice");

        let owner = contract
            .owner_of(token_id)
            .expect("should return the owner of the token");
        assert_eq!(owner, alice);
    }

    #[motsu::test]
    fn error_when_safe_transfer_to_invalid_receiver(contract: Erc721) {
        let alice = msg::sender();
        let token_id = random_token_id();
        let invalid_receiver = Address::ZERO;

        contract._mint(alice, token_id).expect("should mint a token to Alice");

        let err = contract
            .safe_transfer_from(alice, invalid_receiver, token_id)
            .expect_err("should not transfer the token to invalid receiver");

        assert!(matches!(
            err,
            Error::InvalidReceiver(ERC721InvalidReceiver {
                receiver
            }) if receiver == invalid_receiver
        ));

        let owner = contract
            .owner_of(token_id)
            .expect("should return the owner of the token");
        assert_eq!(alice, owner);
    }

    #[motsu::test]
    fn error_when_safe_transfer_from_transfers_from_incorrect_owner(
        contract: Erc721,
    ) {
        let alice = msg::sender();
        let token_id = random_token_id();

        contract._mint(alice, token_id).expect("should mint a token to Alice");

        let err = contract
            .safe_transfer_from(DAVE, BOB, token_id)
            .expect_err("should not transfer the token from incorrect owner");
        assert!(matches!(
            err,
            Error::IncorrectOwner(ERC721IncorrectOwner {
                owner,
                sender,
                token_id: t_id
            }) if sender == DAVE && t_id == token_id && owner == alice
        ));

        // NOTE: We can't check this here, but we cover this in our e2e tests.
        // let owner = contract
        // .owner_of(token_id)
        // .expect("should return the owner of the token");
        // assert_eq!(alice, owner);
    }

    #[motsu::test]
    fn error_when_safe_transfer_from_transfers_with_insufficient_approval(
        contract: Erc721,
    ) {
        let alice = msg::sender();
        let token_id = random_token_id();
        contract._mint(BOB, token_id).expect("should mint token to Bob");
        let err = contract
            .safe_transfer_from(BOB, alice, token_id)
            .expect_err("should not transfer unapproved token");
        assert!(matches!(
            err,
            Error::InsufficientApproval(ERC721InsufficientApproval {
                operator,
                token_id: t_id
            }) if operator == alice && t_id == token_id
        ));
    }

    #[motsu::test]
    fn error_when_safe_transfer_from_transfers_nonexistent_token(
        contract: Erc721,
    ) {
        let alice = msg::sender();
        let token_id = random_token_id();
        let err = contract
            .safe_transfer_from(alice, BOB, token_id)
            .expect_err("should not transfer a non-existent token");
        assert!(matches!(
            err,
            Error::NonexistentToken(ERC721NonexistentToken {
                token_id: t_id,
            }) if t_id == token_id
        ));
    }

    #[motsu::test]
    fn safe_transfers_from_with_data(contract: Erc721) {
        let alice = msg::sender();
        let token_id = random_token_id();
        contract._mint(alice, token_id).expect("should mint a token to Alice");

        contract
            .safe_transfer_from_with_data(
                alice,
                BOB,
                token_id,
                vec![0, 1, 2, 3].into(),
            )
            .expect("should transfer a token from Alice to Bob");

        let owner = contract
            .owner_of(token_id)
            .expect("should return the owner of the token");

        assert_eq!(owner, BOB);
    }

    #[motsu::test]
    fn safe_transfers_from_with_data_approved_token(contract: Erc721) {
        let alice = msg::sender();
        let token_id = random_token_id();
        contract._mint(BOB, token_id).expect("should mint token to Bob");
        contract._token_approvals.setter(token_id).set(alice);
        contract
            .safe_transfer_from_with_data(
                BOB,
                alice,
                token_id,
                vec![0, 1, 2, 3].into(),
            )
            .expect("should transfer Bob's token to Alice");
        let owner = contract
            .owner_of(token_id)
            .expect("should return the owner of the token");
        assert_eq!(owner, alice);
    }

    #[motsu::test]
    fn safe_transfers_from_with_data_approved_for_all(contract: Erc721) {
        let alice = msg::sender();
        let token_id = random_token_id();
        contract._mint(BOB, token_id).expect("should mint token to Bob");

        // As we cannot change `msg::sender()`, we need to use this workaround.
        contract._operator_approvals.setter(BOB).setter(alice).set(true);

        let approved_for_all = contract.is_approved_for_all(BOB, alice);
        assert!(approved_for_all);

        contract
            .safe_transfer_from_with_data(
                BOB,
                alice,
                token_id,
                vec![0, 1, 2, 3].into(),
            )
            .expect("should transfer Bob's token to Alice");

        let owner = contract
            .owner_of(token_id)
            .expect("should return the owner of the token");
        assert_eq!(owner, alice);
    }

    #[motsu::test]
    fn error_when_safe_transfer_from_with_data_transfers_to_invalid_receiver(
        contract: Erc721,
    ) {
        let alice = msg::sender();
        let token_id = random_token_id();
        let invalid_receiver = Address::ZERO;

        contract._mint(alice, token_id).expect("should mint a token to Alice");

        let err = contract
            .safe_transfer_from_with_data(
                alice,
                invalid_receiver,
                token_id,
                vec![0, 1, 2, 3].into(),
            )
            .expect_err("should not transfer the token to invalid receiver");

        assert!(matches!(
            err,
            Error::InvalidReceiver(ERC721InvalidReceiver {
                receiver
            }) if receiver == invalid_receiver
        ));

        let owner = contract
            .owner_of(token_id)
            .expect("should return the owner of the token");
        assert_eq!(alice, owner);
    }

    #[motsu::test]
    fn error_when_safe_transfer_from_with_data_transfers_from_incorrect_owner(
        contract: Erc721,
    ) {
        let alice = msg::sender();
        let token_id = random_token_id();

        contract._mint(alice, token_id).expect("should mint a token to Alice");

        let err = contract
            .safe_transfer_from_with_data(
                DAVE,
                BOB,
                token_id,
                vec![0, 1, 2, 3].into(),
            )
            .expect_err("should not transfer the token from incorrect owner");
        assert!(matches!(
            err,
            Error::IncorrectOwner(ERC721IncorrectOwner {
                sender,
                token_id: t_id,
                owner
            }) if sender == DAVE && t_id == token_id && owner == alice

        ));

        // NOTE: We can't check this here, but we cover this in our e2e tests.
        // let owner = contract
        // .owner_of(token_id)
        // .expect("should return the owner of the token");
        //
        // assert_eq!(alice, owner);
    }

    #[motsu::test]
    fn error_when_safe_transfer_from_with_data_transfers_with_insufficient_approval(
        contract: Erc721,
    ) {
        let alice = msg::sender();
        let token_id = random_token_id();
        contract._mint(BOB, token_id).expect("should mint token to Bob");
        let err = contract
            .safe_transfer_from_with_data(
                BOB,
                alice,
                token_id,
                vec![0, 1, 2, 3].into(),
            )
            .expect_err("should not transfer unapproved token");
        assert!(matches!(
            err,
            Error::InsufficientApproval(ERC721InsufficientApproval {
                operator,
                token_id: t_id,
            }) if operator == alice && t_id == token_id
        ));
    }

    #[motsu::test]
    fn error_when_safe_transfer_from_with_data_transfers_nonexistent_token(
        contract: Erc721,
    ) {
        let alice = msg::sender();
        let token_id = random_token_id();
        let err = contract
            .safe_transfer_from_with_data(
                alice,
                BOB,
                token_id,
                vec![0, 1, 2, 3].into(),
            )
            .expect_err("should not transfer a non-existent token");
        assert!(matches!(
            err,
            Error::NonexistentToken(ERC721NonexistentToken {
                token_id: t_id,
            }) if t_id == token_id
        ));
    }

    #[motsu::test]
    fn approves(contract: Erc721) {
        let alice = msg::sender();
        let token_id = random_token_id();
        contract._mint(alice, token_id).expect("should mint a token");
        contract
            .approve(BOB, token_id)
            .expect("should approve Bob for operations on token");
        assert_eq!(contract._token_approvals.get(token_id), BOB);
    }

    #[motsu::test]
    fn error_when_approve_for_nonexistent_token(contract: Erc721) {
        let token_id = random_token_id();
        let err = contract
            .approve(BOB, token_id)
            .expect_err("should not approve for a non-existent token");

        assert!(matches!(
            err,
            Error::NonexistentToken(ERC721NonexistentToken {
                token_id: t_id
            }) if token_id == t_id
        ));
    }

    #[motsu::test]
    fn error_when_approve_by_invalid_approver(contract: Erc721) {
        let token_id = random_token_id();
        contract._mint(BOB, token_id).expect("should mint a token");

        let err = contract
            .approve(DAVE, token_id)
            .expect_err("should not approve when invalid approver");

        assert!(matches!(
            err,
            Error::InvalidApprover(ERC721InvalidApprover {
                approver
            }) if approver == msg::sender()
        ));
    }

    #[motsu::test]
    fn approval_for_all(contract: Erc721) {
        let alice = msg::sender();
        contract._operator_approvals.setter(alice).setter(BOB).set(false);

        contract
            .set_approval_for_all(BOB, true)
            .expect("should approve Bob for operations on all Alice's tokens");
        assert!(contract.is_approved_for_all(alice, BOB));

        contract.set_approval_for_all(BOB, false).expect(
            "should disapprove Bob for operations on all Alice's tokens",
        );
        assert!(!contract.is_approved_for_all(alice, BOB));
    }

    #[motsu::test]
    fn error_when_approval_for_all_for_invalid_operator(contract: Erc721) {
        let invalid_operator = Address::ZERO;

        let err = contract
            .set_approval_for_all(invalid_operator, true)
            .expect_err("should not approve for all for invalid operator");

        assert!(matches!(
            err,
            Error::InvalidOperator(ERC721InvalidOperator {
                operator
            }) if operator == invalid_operator
        ));
    }

    #[motsu::test]
    fn error_when_get_approved_of_nonexistent_token(contract: Erc721) {
        let token_id = random_token_id();
        let err = contract
            .get_approved(token_id)
            .expect_err("should not return approved for a non-existent token");

        assert!(matches!(
            err,
            Error::NonexistentToken(ERC721NonexistentToken {
                token_id: t_id
            }) if token_id == t_id
        ));
    }

    #[motsu::test]
    fn owner_of_works(contract: Erc721) {
        let token_id = random_token_id();
        contract._mint(BOB, token_id).expect("should mint a token");

        let owner = contract._owner_of(token_id);
        assert_eq!(BOB, owner);
    }

    #[motsu::test]
    fn owner_of_nonexistent_token(contract: Erc721) {
        let token_id = random_token_id();
        let owner = contract._owner_of(token_id);
        assert_eq!(Address::ZERO, owner);
    }

    #[motsu::test]
    fn get_approved_nonexistent_token(contract: Erc721) {
        let token_id = random_token_id();
        let approved = contract._get_approved(token_id);
        assert_eq!(Address::ZERO, approved);
    }

    #[motsu::test]
    fn get_approved_token_without_approval(contract: Erc721) {
        let alice = msg::sender();
        let token_id = random_token_id();

        contract._mint(alice, token_id).expect("should mint a token");
        let approved = contract._get_approved(token_id);
        assert_eq!(Address::ZERO, approved);
    }

    #[motsu::test]
    fn get_approved_token_with_approval(contract: Erc721) {
        let alice = msg::sender();
        let token_id = random_token_id();

        contract._mint(alice, token_id).expect("should mint a token");
        contract
            .approve(BOB, token_id)
            .expect("should approve Bob for operations on token");

        let approved = contract._get_approved(token_id);
        assert_eq!(BOB, approved);
    }

    #[motsu::test]
    fn get_approved_token_with_approval_for_all(contract: Erc721) {
        let alice = msg::sender();
        let token_id = random_token_id();

        contract._mint(alice, token_id).expect("should mint a token");
        contract
            .set_approval_for_all(BOB, true)
            .expect("should approve Bob for operations on all Alice's tokens");

        let approved = contract._get_approved(token_id);
        assert_eq!(Address::ZERO, approved);
    }

    #[motsu::test]
    fn is_authorized_nonexistent_token(contract: Erc721) {
        let alice = msg::sender();
        let token_id = random_token_id();
        let authorized = contract._is_authorized(alice, BOB, token_id);
        assert!(!authorized);
    }

    #[motsu::test]
    fn is_authorized_token_owner(contract: Erc721) {
        let alice = msg::sender();
        let token_id = random_token_id();
        contract._mint(alice, token_id).expect("should mint a token");

        let authorized = contract._is_authorized(alice, alice, token_id);
        assert!(authorized);
    }

    #[motsu::test]
    fn is_authorized_without_approval(contract: Erc721) {
        let alice = msg::sender();
        let token_id = random_token_id();
        contract._mint(alice, token_id).expect("should mint a token");

        let authorized = contract._is_authorized(alice, BOB, token_id);
        assert!(!authorized);
    }

    #[motsu::test]
    fn is_authorized_with_approval(contract: Erc721) {
        let alice = msg::sender();
        let token_id = random_token_id();
        contract._mint(alice, token_id).expect("should mint a token");
        contract
            .approve(BOB, token_id)
            .expect("should approve Bob for operations on token");

        let authorized = contract._is_authorized(alice, BOB, token_id);
        assert!(authorized);
    }

    #[motsu::test]
    fn is_authorized_with_approval_for_all(contract: Erc721) {
        let alice = msg::sender();
        let token_id = random_token_id();
        contract._mint(alice, token_id).expect("should mint a token");
        contract
            .set_approval_for_all(BOB, true)
            .expect("should approve Bob for operations on all Alice's tokens");

        let authorized = contract._is_authorized(alice, BOB, token_id);
        assert!(authorized);
    }

    #[motsu::test]
    fn check_authorized_nonexistent_token(contract: Erc721) {
        let alice = msg::sender();
        let token_id = random_token_id();
        let err = contract
            ._check_authorized(Address::ZERO, alice, token_id)
            .expect_err("should not pass for a non-existent token");

        assert!(matches!(
            err,
            Error::NonexistentToken(ERC721NonexistentToken {
                token_id: t_id
            }) if t_id == token_id
        ));
    }

    #[motsu::test]
    fn check_authorized_token_owner(contract: Erc721) {
        let alice = msg::sender();
        let token_id = random_token_id();
        contract._mint(alice, token_id).expect("should mint a token");

        let result = contract._check_authorized(alice, alice, token_id);

        assert!(result.is_ok());
    }

    #[motsu::test]
    fn check_authorized_without_approval(contract: Erc721) {
        let alice = msg::sender();
        let token_id = random_token_id();
        contract._mint(alice, token_id).expect("should mint a token");

        let err = contract
            ._check_authorized(alice, BOB, token_id)
            .expect_err("should not pass without approval");

        assert!(matches!(
            err,
            Error::InsufficientApproval(ERC721InsufficientApproval {
                operator,
                token_id: t_id
            }) if operator == BOB && t_id == token_id
        ));
    }

    #[motsu::test]
    fn check_authorized_with_approval(contract: Erc721) {
        let alice = msg::sender();
        let token_id = random_token_id();
        contract._mint(alice, token_id).expect("should mint a token");
        contract
            .approve(BOB, token_id)
            .expect("should approve Bob for operations on token");

        let result = contract._check_authorized(alice, BOB, token_id);
        assert!(result.is_ok());
    }

    #[motsu::test]
    fn check_authorized_with_approval_for_all(contract: Erc721) {
        let alice = msg::sender();
        let token_id = random_token_id();
        contract._mint(alice, token_id).expect("should mint a token");
        contract
            .set_approval_for_all(BOB, true)
            .expect("should approve Bob for operations on all Alice's tokens");

        let result = contract._check_authorized(alice, BOB, token_id);
        assert!(result.is_ok());
    }

    #[motsu::test]
    fn burns(contract: Erc721) {
        let alice = msg::sender();
        let one = uint!(1_U256);
        let token_id = random_token_id();

        contract._mint(alice, token_id).expect("should mint a token for Alice");

        let initial_balance = contract
            .balance_of(alice)
            .expect("should return the balance of Alice");

        let result = contract._burn(token_id);
        let balance = contract
            .balance_of(alice)
            .expect("should return the balance of Alice");

        let err = contract
            .owner_of(token_id)
            .expect_err("should return Error::NonexistentToken");

        assert!(matches!(
                err,
                Error::NonexistentToken (ERC721NonexistentToken{
                    token_id: t_id
                }) if t_id == token_id
        ));

        assert!(result.is_ok());

        assert_eq!(initial_balance - one, balance);
    }

    #[motsu::test]
    fn error_when_get_approved_of_previous_approval_burned(contract: Erc721) {
        let alice = msg::sender();
        let token_id = random_token_id();

        contract._mint(alice, token_id).expect("should mint a token for Alice");
        contract
            .approve(BOB, token_id)
            .expect("should approve a token for Bob");

        contract._burn(token_id).expect("should burn previously minted token");

        let err = contract
            .get_approved(token_id)
            .expect_err("should return Error::NonexistentToken");

        assert!(matches!(
            err,
            Error::NonexistentToken (ERC721NonexistentToken{
                token_id: t_id
            }) if t_id == token_id
        ));
    }

    #[motsu::test]
    fn error_when_burn_nonexistent_token(contract: Erc721) {
        let token_id = random_token_id();

        let err = contract
            ._burn(token_id)
            .expect_err("should return Error::NonexistentToken");

        assert!(matches!(
            err,
            Error::NonexistentToken (ERC721NonexistentToken{
                token_id: t_id
            }) if t_id == token_id
        ));
    }

    #[motsu::test]
    fn transfers(contract: Erc721) {
        let alice = msg::sender();
        let token_id = random_token_id();
        contract._mint(alice, token_id).expect("should mint a token to Alice");
        contract
            ._transfer(alice, BOB, token_id)
            .expect("should transfer a token from Alice to Bob");
        let owner = contract
            .owner_of(token_id)
            .expect("should return the owner of the token");
        assert_eq!(owner, BOB);
    }

    #[motsu::test]
    fn transfers_approved_token(contract: Erc721) {
        let alice = msg::sender();
        let token_id = random_token_id();
        contract._mint(BOB, token_id).expect("should mint token to Bob");
        contract._token_approvals.setter(token_id).set(alice);
        contract
            ._transfer(BOB, alice, token_id)
            .expect("should transfer Bob's token to Alice");
        let owner = contract
            .owner_of(token_id)
            .expect("should return the owner of the token");
        assert_eq!(owner, alice);
    }

    #[motsu::test]
    fn transfers_approved_for_all(contract: Erc721) {
        let alice = msg::sender();
        let token_id = random_token_id();
        contract._mint(BOB, token_id).expect("should mint token to Bob");

        // As we cannot change `msg::sender`, we need to use this workaround.
        contract._operator_approvals.setter(BOB).setter(alice).set(true);

        let approved_for_all = contract.is_approved_for_all(BOB, alice);
        assert!(approved_for_all);

        contract
            ._transfer(BOB, alice, token_id)
            .expect("should transfer Bob's token to Alice");

        let owner = contract
            .owner_of(token_id)
            .expect("should return the owner of the token");
        assert_eq!(owner, alice);
    }

    #[motsu::test]
    fn error_when_transfer_transfers_to_invalid_receiver(contract: Erc721) {
        let alice = msg::sender();
        let token_id = random_token_id();
        let invalid_receiver = Address::ZERO;

        contract._mint(alice, token_id).expect("should mint a token to Alice");

        let err = contract
            ._transfer(alice, invalid_receiver, token_id)
            .expect_err("should not transfer to invalid receiver");

        assert!(matches!(
            err,
            Error::InvalidReceiver(ERC721InvalidReceiver {
                receiver
            }) if receiver == invalid_receiver
        ));

        let owner = contract
            .owner_of(token_id)
            .expect("should return the owner of the token");
        assert_eq!(alice, owner);
    }

    #[motsu::test]
    fn error_when_transfer_transfers_from_incorrect_owner(contract: Erc721) {
        let alice = msg::sender();
        let token_id = random_token_id();

        contract._mint(alice, token_id).expect("should mint a token to Alice");

        let err = contract
            ._transfer(DAVE, BOB, token_id)
            .expect_err("should not transfer from incorrect owner");

        assert!(matches!(
            err,
            Error::IncorrectOwner(ERC721IncorrectOwner {
                sender,
                token_id: t_id,
                owner
            }) if sender == DAVE && t_id == token_id && owner == alice
        ));

        // NOTE: We can't check this here, but we cover this in our e2e tests.
        // let owner = contract
        // .owner_of(token_id)
        // .expect("should return the owner of the token");
        // assert_eq!(alice, owner);
    }

    #[motsu::test]
    fn error_when_transfer_transfers_nonexistent_token(contract: Erc721) {
        let alice = msg::sender();
        let token_id = random_token_id();
        let err = contract
            ._transfer(alice, BOB, token_id)
            .expect_err("should not transfer a non-existent token");
        assert!(matches!(
            err,
            Error::NonexistentToken(ERC721NonexistentToken {
                token_id: t_id,
            }) if t_id == token_id
        ));
    }

    #[motsu::test]
    fn safe_transfers_internal(contract: Erc721) {
        let alice = msg::sender();
        let token_id = random_token_id();
        contract._mint(alice, token_id).expect("should mint a token to Alice");

        contract
            ._safe_transfer(alice, BOB, token_id, &vec![0, 1, 2, 3].into())
            .expect("should transfer a token from Alice to Bob");

        let owner = contract
            .owner_of(token_id)
            .expect("should return the owner of the token");

        assert_eq!(owner, BOB);
    }

    #[motsu::test]
    fn safe_transfers_internal_approved_token(contract: Erc721) {
        let alice = msg::sender();
        let token_id = random_token_id();
        contract._mint(BOB, token_id).expect("should mint token to Bob");
        contract._token_approvals.setter(token_id).set(alice);
        contract
            ._safe_transfer(BOB, alice, token_id, &vec![0, 1, 2, 3].into())
            .expect("should transfer Bob's token to Alice");
        let owner = contract
            .owner_of(token_id)
            .expect("should return the owner of the token");
        assert_eq!(owner, alice);
    }

    #[motsu::test]
    fn safe_transfers_internal_approved_for_all(contract: Erc721) {
        let alice = msg::sender();
        let token_id = random_token_id();
        contract._mint(BOB, token_id).expect("should mint token to Bob");

        // As we cannot change `msg::sender()`, we need to use this workaround.
        contract._operator_approvals.setter(BOB).setter(alice).set(true);

        let approved_for_all = contract.is_approved_for_all(BOB, alice);
        assert!(approved_for_all);

        contract
            ._safe_transfer(BOB, alice, token_id, &vec![0, 1, 2, 3].into())
            .expect("should transfer Bob's token to Alice");

        let owner = contract
            .owner_of(token_id)
            .expect("should return the owner of the token");
        assert_eq!(owner, alice);
    }

    #[motsu::test]
    fn error_when_internal_safe_transfer_to_invalid_receiver(contract: Erc721) {
        let alice = msg::sender();
        let token_id = random_token_id();
        let invalid_receiver = Address::ZERO;

        contract._mint(alice, token_id).expect("should mint a token to Alice");

        let err = contract
            ._safe_transfer(
                alice,
                invalid_receiver,
                token_id,
                &vec![0, 1, 2, 3].into(),
            )
            .expect_err("should not transfer the token to invalid receiver");

        assert!(matches!(
            err,
            Error::InvalidReceiver(ERC721InvalidReceiver {
                receiver
            }) if receiver == invalid_receiver
        ));

        let owner = contract
            .owner_of(token_id)
            .expect("should return the owner of the token");
        assert_eq!(alice, owner);
    }

    #[motsu::test]
    fn error_when_internal_safe_transfer_from_incorrect_owner(
        contract: Erc721,
    ) {
        let alice = msg::sender();
        let token_id = random_token_id();

        contract._mint(alice, token_id).expect("should mint a token to Alice");

        let err = contract
            ._safe_transfer(DAVE, BOB, token_id, &vec![0, 1, 2, 3].into())
            .expect_err("should not transfer the token from incorrect owner");
        assert!(matches!(
            err,
            Error::IncorrectOwner(ERC721IncorrectOwner {
                sender,
                token_id: t_id,
                owner
            }) if sender == DAVE && t_id == token_id && owner == alice
        ));

        // NOTE: We can't check this here, but we cover this in our e2e tests.
        // let owner = contract
        // .owner_of(token_id)
        // .expect("should return the owner of the token");
        // assert_eq!(alice, owner);
    }

    #[motsu::test]
    fn error_when_internal_safe_transfer_nonexistent_token(contract: Erc721) {
        let alice = msg::sender();
        let token_id = random_token_id();
        let err = contract
            ._safe_transfer(alice, BOB, token_id, &vec![0, 1, 2, 3].into())
            .expect_err("should not transfer a non-existent token");

        assert!(matches!(
            err,
            Error::NonexistentToken(ERC721NonexistentToken {
                token_id: t_id,
            }) if t_id == token_id
        ));
    }

    #[motsu::test]
    fn approves_internal(contract: Erc721) {
        let alice = msg::sender();
        let token_id = random_token_id();
        contract._mint(alice, token_id).expect("should mint a token");
        contract
            ._approve(BOB, token_id, alice, false)
            .expect("should approve Bob for operations on token");
        assert_eq!(contract._token_approvals.get(token_id), BOB);
    }

    #[motsu::test]
    fn error_when_approve_internal_for_nonexistent_token(contract: Erc721) {
        let token_id = random_token_id();
        let err = contract
            ._approve(BOB, token_id, msg::sender(), false)
            .expect_err("should not approve for a non-existent token");

        assert!(matches!(
            err,
            Error::NonexistentToken(ERC721NonexistentToken {
                token_id: t_id
            }) if token_id == t_id
        ));
    }

    #[motsu::test]
    fn error_when_approve_internal_by_invalid_approver(contract: Erc721) {
        let alice = msg::sender();
        let token_id = random_token_id();
        contract._mint(BOB, token_id).expect("should mint a token");

        let err = contract
            ._approve(DAVE, token_id, alice, false)
            .expect_err("should not approve when invalid approver");

        assert!(matches!(
            err,
            Error::InvalidApprover(ERC721InvalidApprover {
                approver
            }) if approver == alice
        ));
    }

    #[motsu::test]
    fn approval_for_all_internal(contract: Erc721) {
        let alice = msg::sender();
        contract._operator_approvals.setter(alice).setter(BOB).set(false);

        contract
            ._set_approval_for_all(alice, BOB, true)
            .expect("should approve Bob for operations on all Alice's tokens");
        assert!(contract.is_approved_for_all(alice, BOB));

        contract._set_approval_for_all(alice, BOB, false).expect(
            "should disapprove Bob for operations on all Alice's tokens",
        );
        assert!(!contract.is_approved_for_all(alice, BOB));
    }

    #[motsu::test]
    fn error_when_approval_for_all_internal_for_invalid_operator(
        contract: Erc721,
    ) {
        let invalid_operator = Address::ZERO;

        let err = contract
            ._set_approval_for_all(msg::sender(), invalid_operator, true)
            .expect_err("should not approve for all for invalid operator");

        assert!(matches!(
            err,
            Error::InvalidOperator(ERC721InvalidOperator {
                operator
            }) if operator == invalid_operator
        ));
    }

    #[motsu::test]
    fn require_owned_works(contract: Erc721) {
        let token_id = random_token_id();
        contract._mint(BOB, token_id).expect("should mint a token");

        let owner = contract
            ._require_owned(token_id)
            .expect("should return the owner of the token");

        assert_eq!(BOB, owner);
    }

    #[motsu::test]
    fn error_when_require_owned_for_nonexistent_token(contract: Erc721) {
        let token_id = random_token_id();
        let err = contract
            ._require_owned(token_id)
            .expect_err("should return Error::NonexistentToken");

        assert!(matches!(
            err,
            Error::NonexistentToken(ERC721NonexistentToken {
                token_id: t_id
            }) if token_id == t_id
        ));
    }

    #[motsu::test]
    fn interface_id() {
        let actual = <Erc721 as IErc721>::INTERFACE_ID;
        let expected = 0x80ac58cd;
        assert_eq!(actual, expected);

        let actual = <Erc721 as IErc165>::INTERFACE_ID;
        let expected = 0x01ffc9a7;
        assert_eq!(actual, expected);
    }
    */

    sol_storage! {
        pub struct Erc721ReceiverMock {
            uint256 _received_token_id;
        }
    }

    #[public]
    impl Erc721ReceiverMock {
        #[selector(name = "onERC721Received")]
        fn on_erc721_received(
            &mut self,
            operator: Address,
            from: Address,
            token_id: U256,
            data: Bytes,
        ) -> FixedBytes<4> {
            self._received_token_id.set(token_id);
            fixed_bytes!("150b7a02")
        }

        fn received_token_id(&self) -> U256 {
            self._received_token_id.get()
        }
    }

    unsafe impl TopLevelStorage for Erc721ReceiverMock {}

    #[motsu::test]
    fn on_erc721_received(
        erc721: Contract<Erc721>,
        receiver: Contract<Erc721ReceiverMock>,
    ) {
        let alice = Account::random();
        let token_id = random_token_id();
        erc721
            .sender(alice)
            ._safe_mint(receiver.address(), token_id, &vec![0, 1, 2, 3].into())
            .unwrap();

        let received_token_id = receiver.sender(alice).received_token_id();

        assert_eq!(received_token_id, token_id);
    }
}<|MERGE_RESOLUTION|>--- conflicted
+++ resolved
@@ -8,10 +8,7 @@
     call::{self, Call, MethodError},
     evm, function_selector, msg,
     prelude::*,
-<<<<<<< HEAD
-=======
     storage::{StorageAddress, StorageBool, StorageMap, StorageU256},
->>>>>>> acd843af
 };
 
 use crate::utils::{
