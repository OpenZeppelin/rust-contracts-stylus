--- conflicted
+++ resolved
@@ -221,16 +221,11 @@
     ///
     /// # Errors
     ///
-<<<<<<< HEAD
     /// * [`Error::InvalidOwner`] - If owner address is [`Address::ZERO`].
-    fn balance_of(&self, owner: Address) -> Result<U256, Self::Error>;
-=======
-    /// * [`Error::InvalidOwner`] - If owner address is `Address::ZERO`.
     fn balance_of(
         &self,
         owner: Address,
     ) -> Result<U256, <Self as IErc721>::Error>;
->>>>>>> 2350766c
 
     /// Returns the owner of the `token_id` token.
     ///
