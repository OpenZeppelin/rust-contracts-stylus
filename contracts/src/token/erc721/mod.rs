--- conflicted
+++ resolved
@@ -163,35 +163,30 @@
     }
 }
 
-<<<<<<< HEAD
 pub use receiver::IERC721Receiver;
 
 #[allow(missing_docs)]
 mod receiver {
     stylus_sdk::stylus_proc::sol_interface! {
         /// [`Erc721`] token receiver interface.
-=======
-sol_interface! {
-    /// [`Erc721`] token receiver interface.
-    ///
-    /// Interface for any contract that wants to support `safe_transfers`
-    /// from [`Erc721`] asset contracts.
-    #[allow(missing_docs)]
-    interface IERC721Receiver {
-        /// Whenever an [`Erc721`] `token_id` token is transferred
-        /// to this contract via [`Erc721::safe_transfer_from`].
->>>>>>> 0f2a2466
         ///
-        /// It must return its function selector to confirm the token transfer.
-        /// If any other value is returned or the interface is not implemented
-        /// by the recipient, the transfer will be reverted.
-        #[allow(missing_docs)]
-        function onERC721Received(
-            address operator,
-            address from,
-            uint256 token_id,
-            bytes calldata data
-        ) external returns (bytes4);
+        /// Interface for any contract that wants to support `safe_transfers`
+        /// from [`Erc721`] asset contracts.
+        interface IERC721Receiver {
+            /// Whenever an [`Erc721`] `token_id` token is transferred
+            /// to this contract via [`Erc721::safe_transfer_from`].
+            ///
+            /// It must return its function selector to confirm the token transfer.
+            /// If any other value is returned or the interface is not implemented
+            /// by the recipient, the transfer will be reverted.
+            #[allow(missing_docs)]
+            function onERC721Received(
+                address operator,
+                address from,
+                uint256 token_id,
+                bytes calldata data
+            ) external returns (bytes4);
+        }
     }
 }
 
