--- conflicted
+++ resolved
@@ -517,13 +517,8 @@
     /// not tracked by the core [`Erc721`] logic MUST be matched with the use
     /// of [`Self::_increase_balance`] to keep balances consistent with
     /// ownership. The invariant to preserve is that for any address `a` the
-<<<<<<< HEAD
-    /// value returned by `IErc721::balance_of(a)` must be equal to the number
-    /// of tokens such that `Self::_owner_of(token_id)` is `a`.
-=======
     /// value returned by `Self::balance_of(a)` must be equal to the number of
     /// tokens such that `Self::_owner_of(token_id)` is `a`.
->>>>>>> 0ff74494
     ///
     /// # Arguments
     ///
