//! Wrappers around ERC-20 operations that throw on failure (when the token
//! contract returns false).
//!
//! Tokens that return no value (and instead revert or
//! throw on failure) are also supported, non-reverting calls are assumed to be
//! successful.
//!
//! To use this library, you can add a `#[inherit(SafeErc20)]` attribute to
//! your contract, which allows you to call the safe operations as
//! `contract.safe_transfer(token_addr, ...)`, etc.

use alloc::{vec, vec::Vec};

use alloy_primitives::{Address, FixedBytes, U256};
use alloy_sol_types::SolCall;
use openzeppelin_stylus_proc::interface_id;
pub use sol::*;
use stylus_sdk::{
    call::{MethodError, RawCall},
    contract::address,
    function_selector,
    prelude::*,
    types::AddressVM,
};

use crate::{
    token::erc20,
    utils::introspection::erc165::{Erc165, IErc165},
};

const BOOL_TYPE_SIZE: usize = 32;

#[cfg_attr(coverage_nightly, coverage(off))]
mod sol {
    use alloy_sol_macro::sol;

    sol! {
        /// An operation with an ERC-20 token failed.
        ///
        /// * `token` - Address of the ERC-20 token.
        #[derive(Debug)]
        #[allow(missing_docs)]
        error SafeErc20FailedOperation(address token);

        /// Indicates a failed [`ISafeErc20::safe_decrease_allowance`] request.
        ///
        /// * `spender` - Address of future tokens' spender.
        /// * `current_allowance` - Current allowance of the `spender`.
        /// * `requested_decrease` - Requested decrease in allowance for `spender`.
        #[derive(Debug)]
        #[allow(missing_docs)]
        error SafeErc20FailedDecreaseAllowance(
            address spender,
            uint256 current_allowance,
            uint256 requested_decrease
        );
    }
}

/// A [`SafeErc20`] error.
#[derive(SolidityError, Debug)]
pub enum Error {
    /// Error type from [`erc20::Erc20`] contract [`erc20::Error`].
    Erc20(erc20::Error),
    /// An operation with an ERC-20 token failed.
    SafeErc20FailedOperation(SafeErc20FailedOperation),
    /// Indicates a failed [`ISafeErc20::safe_decrease_allowance`] request.
    SafeErc20FailedDecreaseAllowance(SafeErc20FailedDecreaseAllowance),
}

impl MethodError for Error {
    fn encode(self) -> alloc::vec::Vec<u8> {
        self.into()
    }
}

pub use token::*;
mod token {
    #![allow(missing_docs)]
    #![cfg_attr(coverage_nightly, coverage(off))]
    alloy_sol_types::sol! {
        /// Interface of the ERC-20 token.
        interface IErc20 {
            function allowance(address owner, address spender) external view returns (uint256);
            function approve(address spender, uint256 value) external returns (bool);
            function transfer(address to, uint256 value) external returns (bool);
            function transferFrom(address from, address to, uint256 value) external returns (bool);
        }

        /// Interface of the ERC-1363 token.
        interface IErc1363 {
            function transferAndCall(address to, uint256 value, bytes data) external returns (bool);
            function transferFromAndCall(address from, address to, uint256 value, bytes data) external returns (bool);
            function approveAndCall(address spender, uint256 value, bytes data) external returns (bool);
        }
    }
}

/// State of a [`SafeErc20`] Contract.
#[storage]
pub struct SafeErc20;

/// NOTE: Implementation of [`TopLevelStorage`] to be able use `&mut self` when
/// calling other contracts and not `&mut (impl TopLevelStorage +
/// BorrowMut<Self>)`. Should be fixed in the future by the Stylus team.
unsafe impl TopLevelStorage for SafeErc20 {}

/// Required interface of a [`SafeErc20`] utility contract.
#[interface_id]
pub trait ISafeErc20 {
    /// The error type associated to this trait implementation.
    type Error: Into<alloc::vec::Vec<u8>>;

    /// Transfer `value` amount of `token` from the calling contract to `to`. If
    /// `token` returns no value, non-reverting calls are assumed to be
    /// successful.
    ///
    /// # Arguments
    ///
    /// * `&mut self` - Write access to the contract's state.
    /// * `token` - Address of the ERC-20 token contract.
    /// * `to` - Account to transfer tokens to.
    /// * `value` - Number of tokens to transfer.
    ///
    /// # Errors
    ///
    ///  * [`Error::SafeErc20FailedOperation`] - If the `token` address is not a
    ///    contract , the contract fails to execute the call or the call returns
    ///    value that is not `true`.
    fn safe_transfer(
        &mut self,
        token: Address,
        to: Address,
        value: U256,
    ) -> Result<(), Self::Error>;

    /// Transfer `value` amount of `token` from `from` to `to`, spending the
    /// approval given by `from` to the calling contract. If `token` returns
    /// no value, non-reverting calls are assumed to be successful.
    ///
    /// # Arguments
    ///
    /// * `&mut self` - Write access to the contract's state.
    /// * `token` - Address of the ERC-20 token contract.
    /// * `from` - Account to transfer tokens from.
    /// * `to` - Account to transfer tokens to.
    /// * `value` - Number of tokens to transfer.
    ///
    /// # Errors
    ///
    ///  * [`Error::SafeErc20FailedOperation`] - If the `token` address is not a
    ///    contract , the contract fails to execute the call or the call returns
    ///    value that is not `true`.
    fn safe_transfer_from(
        &mut self,
        token: Address,
        from: Address,
        to: Address,
        value: U256,
    ) -> Result<(), Self::Error>;

    /// Variant of `safe_transfer` that returns a bool instead of reverting if the operation is not successful.
    ///
    /// # Arguments
    ///
    /// * `&mut self` - Write access to the contract's state.
    /// * `token` - Address of the ERC-20 token contract.
    /// * `to` - Account to transfer tokens to.
    /// * `value` - Number of tokens to transfer.
    ///
    /// # Returns
    ///
    /// * `Ok(true)` if the transfer was successful
    /// * `Ok(false)` if the transfer failed
    /// * `Err(_)` if there was an error checking the token contract
    fn try_safe_transfer(
        &mut self,
        token: Address,
        to: Address,
        value: U256,
    ) -> Result<bool, Self::Error>;

    /// Variant of `safe_transfer_from` that returns a bool instead of reverting if the operation is not successful.
    ///
    /// # Arguments
    ///
    /// * `&mut self` - Write access to the contract's state.
    /// * `token` - Address of the ERC-20 token contract.
    /// * `from` - Account to transfer tokens from.
    /// * `to` - Account to transfer tokens to.
    /// * `value` - Number of tokens to transfer.
    ///
    /// # Returns
    ///
    /// * `Ok(true)` if the transfer was successful
    /// * `Ok(false)` if the transfer failed
    /// * `Err(_)` if there was an error checking the token contract
    fn try_safe_transfer_from(
        &mut self,
        token: Address,
        from: Address,
        to: Address,
        value: U256,
    ) -> Result<bool, Self::Error>;

    /// Increase the calling contract's allowance toward `spender` by `value`. If `token` returns no value,
    /// non-reverting calls are assumed to be successful.
    ///
    /// # Arguments
    ///
    /// * `&mut self` - Write access to the contract's state.
    /// * `token` - Address of the ERC-20 token contract.
    /// * `spender` - Account that will spend the tokens.
    /// * `value` - Value to increase current allowance for `spender`.
    ///
    /// # Errors
    ///
    /// * [`Error::SafeErc20FailedOperation`] - If the `token` address is not a
    ///   contract, the contract fails to execute the call or the call returns
    ///   value that is not `true`.
    ///
    /// # Panics
    ///
    /// * If increased allowance exceeds `U256::MAX`.
    fn safe_increase_allowance(
        &mut self,
        token: Address,
        spender: Address,
        value: U256,
    ) -> Result<(), Self::Error>;

    /// Decrease the calling contract's allowance toward `spender` by
    /// `requested_decrease`. If `token` returns no value, non-reverting
    /// calls are assumed to be successful.
    ///
    /// # Arguments
    ///
    /// * `&mut self` - Write access to the contract's state.
    /// * `token` - Address of the ERC-20 token contract.
    /// * `spender` - Account that will spend the tokens.
    /// * `requested_decrease` - Value allowed to be spent by `spender`.
    ///
    /// # Errors
    ///
    /// * [`Error::SafeErc20FailedOperation`] - If the `token` address is not a
    ///   contract, the contract fails to execute the call or the call returns
    ///   value that is not `true`.
    /// * [`Error::SafeErc20FailedDecreaseAllowance`] - If the current allowance
    ///   is less than `requested_decrease`.
    fn safe_decrease_allowance(
        &mut self,
        token: Address,
        spender: Address,
        requested_decrease: U256,
    ) -> Result<(), Self::Error>;

    /// Set the calling contract's allowance toward `spender` to `value`. If
    /// `token` returns no value, non-reverting calls are assumed to be
    /// successful. Meant to be used with tokens that require the approval
    /// to be set to zero before setting it to a non-zero value, such as USDT.
    ///
    /// # Arguments
    ///
    /// * `&mut self` - Write access to the contract's state.
    /// * `token` - Address of the ERC-20 token contract.
    /// * `spender` - Account that will spend the tokens.
    /// * `value` - Value allowed to be spent by `spender`.
    ///
    /// # Errors
    ///
    /// * [`Error::SafeErc20FailedOperation`] - If the `token` address is not a
    ///   contract, the contract fails to execute the call or the call returns
    ///   value that is not `true`.
    fn force_approve(
        &mut self,
        token: Address,
        spender: Address,
        value: U256,
    ) -> Result<(), Self::Error>;

    /// Performs an ERC1363 transferAndCall, with a fallback to the simple ERC20 transfer if the target has no
    /// code. This can be used to implement an ERC721-like safe transfer that rely on ERC1363 checks when
    /// targeting contracts.
    ///
    /// # Arguments
    ///
    /// * `&mut self` - Write access to the contract's state.
    /// * `token` - Address of the ERC-1363 token contract.
    /// * `to` - Account to transfer tokens to.
    /// * `value` - Number of tokens to transfer.
    /// * `data` - Additional data to be passed to the receiver contract.
    ///
    /// # Errors
    ///
    /// * [`Error::SafeErc20FailedOperation`] - If the transfer fails.
    fn transfer_and_call_relaxed(
        &mut self,
        token: Address,
        to: Address,
        value: U256,
        data: Vec<u8>,
    ) -> Result<(), Self::Error>;

    /// Performs an ERC1363 transferFromAndCall, with a fallback to the simple ERC20 transferFrom if the target
    /// has no code. This can be used to implement an ERC721-like safe transfer that rely on ERC1363 checks when
    /// targeting contracts.
    ///
    /// # Arguments
    ///
    /// * `&mut self` - Write access to the contract's state.
    /// * `token` - Address of the ERC-1363 token contract.
    /// * `from` - Account to transfer tokens from.
    /// * `to` - Account to transfer tokens to.
    /// * `value` - Number of tokens to transfer.
    /// * `data` - Additional data to be passed to the receiver contract.
    ///
    /// # Errors
    ///
    /// * [`Error::SafeErc20FailedOperation`] - If the transfer fails.
    fn transfer_from_and_call_relaxed(
        &mut self,
        token: Address,
        from: Address,
        to: Address,
        value: U256,
        data: Vec<u8>,
    ) -> Result<(), Self::Error>;

    /// Performs an ERC1363 approveAndCall, with a fallback to the simple ERC20 approve if the target has no
    /// code. This can be used to implement an ERC721-like safe transfer that rely on ERC1363 checks when
    /// targeting contracts.
    ///
    /// # Arguments
    ///
    /// * `&mut self` - Write access to the contract's state.
    /// * `token` - Address of the ERC-1363 token contract.
    /// * `to` - Account to approve tokens for.
    /// * `value` - Number of tokens to approve.
    /// * `data` - Additional data to be passed to the receiver contract.
    ///
    /// # Errors
    ///
    /// * [`Error::SafeErc20FailedOperation`] - If the approval fails.
    fn approve_and_call_relaxed(
        &mut self,
        token: Address,
        spender: Address,
        value: U256,
        data: Vec<u8>,
    ) -> Result<(), Self::Error>;
}

#[public]
impl ISafeErc20 for SafeErc20 {
    type Error = Error;

    fn safe_transfer(
        &mut self,
        token: Address,
        to: Address,
        value: U256,
    ) -> Result<(), Self::Error> {
        let call = IErc20::transferCall { to, value };
        Self::call_optional_return(&token, &call)
    }

    fn safe_transfer_from(
        &mut self,
        token: Address,
        from: Address,
        to: Address,
        value: U256,
    ) -> Result<(), Self::Error> {
        let call = IErc20::transferFromCall { from, to, value };
        Self::call_optional_return(&token, &call)
    }

    fn try_safe_transfer(
        &mut self,
        token: Address,
        to: Address,
        value: U256,
    ) -> Result<bool, Self::Error> {
        let call = IErc20::transferCall { to, value };
        Self::call_optional_return_bool(&token, &call)
    }

    fn try_safe_transfer_from(
        &mut self,
        token: Address,
        from: Address,
        to: Address,
        value: U256,
    ) -> Result<bool, Self::Error> {
        let call = IErc20::transferFromCall { from, to, value };
        Self::call_optional_return_bool(&token, &call)
    }

    fn safe_increase_allowance(
        &mut self,
        token: Address,
        spender: Address,
        value: U256,
    ) -> Result<(), Self::Error> {
        let old_allowance = Self::allowance(&token, spender)?;
        let new_allowance = old_allowance.checked_add(value)
            .ok_or_else(|| Error::SafeErc20FailedOperation(SafeErc20FailedOperation { token }))?;
        self.force_approve(token, spender, new_allowance)
    }

    fn safe_decrease_allowance(
        &mut self,
        token: Address,
        spender: Address,
        requested_decrease: U256,
    ) -> Result<(), Self::Error> {
        let current_allowance = Self::allowance(&token, spender)?;
        if current_allowance < requested_decrease {
            return Err(Error::SafeErc20FailedDecreaseAllowance(
                SafeErc20FailedDecreaseAllowance {
                    spender,
                    current_allowance,
                    requested_decrease,
                },
            ));
        }
        self.force_approve(token, spender, current_allowance - requested_decrease)

    }

    fn force_approve(
        &mut self,
        token: Address,
        spender: Address,
        value: U256,
    ) -> Result<(), Self::Error> {
        let approve_call = IErc20::approveCall { spender, value };
        
        // Try direct approve first
        if Self::call_optional_return_bool(&token, &approve_call)? {
            return Ok(());
        }

        // If it failed, fallback to zero-reset strategy
        let reset_call = IErc20::approveCall {
            spender,
            value: U256::from(0),
        };
        Self::call_optional_return(&token, &reset_call)?;
        Self::call_optional_return(&token, &approve_call)
    }

    fn transfer_and_call_relaxed(
        &mut self,
        token: Address,
        to: Address,
        value: U256,
        data: Vec<u8>,
    ) -> Result<(), Self::Error> {
        if Self::account_has_code(to) == 0 {
            self.safe_transfer(token, to, value)
        } else {
            let call = IErc1363::transferAndCallCall { to, value, data.into() };
            if !Self::call_optional_return_bool(&token, &call)? {
                return Err(Error::SafeErc20FailedOperation(SafeErc20FailedOperation { token }));
            }
            Ok(())
        }
    }

    fn transfer_from_and_call_relaxed(
        &mut self,
        token: Address,
        from: Address,
        to: Address,
        value: U256,
        data: Vec<u8>,
    ) -> Result<(), Self::Error> {
        if Self::account_has_code(to) == 0 {
            self.safe_transfer_from(token, from, to, value)
        } else {
            let call = IErc1363::transferFromAndCallCall { from, to, value, data: data.into() };
            if !Self::call_optional_return_bool(&token, &call)? {
                return Err(Error::SafeErc20FailedOperation(SafeErc20FailedOperation { token }));
            }
            Ok(())
        }
    }

    fn approve_and_call_relaxed(
        &mut self,
        token: Address,
        spender: Address,
        value: U256,
        data: Vec<u8>,
    ) -> Result<(), Self::Error> {
        if Self::account_has_code(spender) == 0 {
            self.force_approve(token, spender, value)
        } else {
-            let call = IErc1363::approveAndCallCall { spender, value, data };
+            let call = IErc1363::approveAndCallCall { spender, value, data: data.into() };
            if !Self::call_optional_return_bool(&token, &call)? {
                return Err(Error::SafeErc20FailedOperation(SafeErc20FailedOperation { token }));
            }
            Ok(())
        }
    }
}

impl SafeErc20 {
    #[inline]
    fn account_has_code(addr: Address) -> usize {
        // SAFETY: extcodesize is a pure query, no state mutation or re-entrancy
        unsafe { stylus_sdk::evm::extcodesize(addr) as usize }
    }

    fn call_optional_return(
        token: &Address,
        call: &impl SolCall,
    ) -> Result<(), Error> {

        let calldata = call.abi_encode();
        let result = unsafe {
            RawCall::new()
                .gas(u64::MAX)
                .call(*token, &calldata)
        };

        let return_data = match result {
            Ok(bytes) => bytes,
            Err(_) => {
                return Err(Error::SafeErc20FailedOperation(
                    SafeErc20FailedOperation { token: *token },
                ));
            }
        };
 
        // Treat no-data (all zeros) as success; only fail if there's non-zero junk that isn't `true`
        if return_data.iter().any(|&b| b != 0) && !Self::encodes_true(&return_data) {
            return Err(Error::SafeErc20FailedOperation(SafeErc20FailedOperation {
                token: *token,
            }));
        }
        Ok(())
    }

    fn call_optional_return_bool(
        token: &Address,
        call: &impl SolCall,
    ) -> Result<bool, Error> {
        let calldata = call.abi_encode();
        let result = unsafe {
            RawCall::new()
                .gas(u64::MAX)
                .call(*token, &calldata)
<<<<<<< HEAD
        };
        let return_data = match result {
            Ok(bytes) => bytes,
            Err(_) => return Ok(false), // keep “soft” failure but make it explicit
        };
=======
        };

        let return_data = match result {
            Ok(bytes) => bytes,
            Err(_) => return Ok(false), // keep “soft” failure but make it explicit
        };

>>>>>>> 46ea88f0
        Ok(Self::encodes_true(&return_data))
    }

    fn allowance(token: &Address, spender: Address) -> Result<U256, Error> {
        let call = IErc20::allowanceCall {
            owner: address(),
            spender,
        };
        let calldata = call.abi_encode();
        let result = unsafe {
            RawCall::new()
                .gas(u64::MAX)
                .call(*token, &calldata)
        };
        let data = result.map_err(|_| {
            Error::SafeErc20FailedOperation(SafeErc20FailedOperation { token: *token })
        })?;
        let mut buf = [0u8; 32];
        buf[..data.len().min(32)]
            .copy_from_slice(&data[..data.len().min(32)]);
        Ok(U256::from_be_bytes(buf))
    }

    fn encodes_true(data: &[u8]) -> bool {
        if data.is_empty() {
            return true;
        }
        data.len() == 32
            && data[31] == 1
            && data[..31].iter().all(|&b| b == 0)
    }
}

impl IErc165 for SafeErc20 {
    fn supports_interface(interface_id: FixedBytes<4>) -> bool {
        <Self as ISafeErc20>::INTERFACE_ID == u32::from_be_bytes(*interface_id)
            || Erc165::supports_interface(interface_id)
    }
}

#[cfg(all(test, feature = "std"))]
mod tests {
    use super::{ISafeErc20, SafeErc20};
    use crate::utils::introspection::erc165::IErc165;

    #[test]
    fn encodes_true_empty_slice() {
        assert!(!SafeErc20::encodes_true(&[]));
    }

    #[test]
    fn encodes_false_single_byte() {
        assert!(!SafeErc20::encodes_true(&[0]));
    }

    #[test]
    fn encodes_true_single_byte() {
        assert!(SafeErc20::encodes_true(&[1]));
    }

    #[test]
    fn encodes_false_many_bytes() {
        assert!(!SafeErc20::encodes_true(&[0, 0, 0, 0, 0, 0, 0, 0, 0, 0, 0]));
    }

    #[test]
    fn encodes_true_many_bytes() {
        assert!(SafeErc20::encodes_true(&[0, 0, 0, 0, 0, 0, 0, 0, 0, 0, 1]));
    }

    #[test]
    fn encodes_true_wrong_bytes() {
        assert!(!SafeErc20::encodes_true(&[0, 1, 0, 0, 0, 0, 0, 0, 0, 0, 1]));
    }

    #[motsu::test]
    fn interface_id() {
        let actual = <SafeErc20 as ISafeErc20>::INTERFACE_ID;
        let expected = 0xf71993e3;
        assert_eq!(actual, expected);
    }

    #[motsu::test]
    fn supports_interface() {
        assert!(SafeErc20::supports_interface(
            <SafeErc20 as IErc165>::INTERFACE_ID.into()
        ));
        assert!(SafeErc20::supports_interface(
            <SafeErc20 as ISafeErc20>::INTERFACE_ID.into()
        ));

        let fake_interface_id = 0x12345678u32;
        assert!(!SafeErc20::supports_interface(fake_interface_id.into()));
    }
}<|MERGE_RESOLUTION|>--- conflicted
+++ resolved
@@ -553,21 +553,13 @@
             RawCall::new()
                 .gas(u64::MAX)
                 .call(*token, &calldata)
-<<<<<<< HEAD
         };
+
         let return_data = match result {
             Ok(bytes) => bytes,
             Err(_) => return Ok(false), // keep “soft” failure but make it explicit
         };
-=======
-        };
-
-        let return_data = match result {
-            Ok(bytes) => bytes,
-            Err(_) => return Ok(false), // keep “soft” failure but make it explicit
-        };
-
->>>>>>> 46ea88f0
+
         Ok(Self::encodes_true(&return_data))
     }
 
