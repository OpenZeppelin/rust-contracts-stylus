//! Wrappers around ERC-20 operations that throw on failure (when the token
//! contract returns false).
//!
//! Tokens that return no value (and instead revert or
//! throw on failure) are also supported, non-reverting calls are assumed to be
//! successful.
//!
//! To use this library, you can add a `#[implements(ISafeErc20<Error =
//! Error>)]` attribute to your contract, which allows you to call the safe
//! operations as `contract.safe_transfer(token_addr, ...)`, etc.

use alloc::{vec, vec::Vec};

use alloy_primitives::{aliases::B32, Address, U256};
use alloy_sol_types::{sol_data::Bool, SolCall, SolType};
use openzeppelin_stylus_proc::interface_id;
pub use sol::*;
use stylus_sdk::{
    call::{MethodError, RawCall},
    contract::address,
    function_selector,
    prelude::*,
    types::AddressVM,
};

use crate::utils::introspection::erc165::IErc165;

const BOOL_TYPE_SIZE: usize = 32;

#[cfg_attr(coverage_nightly, coverage(off))]
mod sol {
    use alloy_sol_macro::sol;

    sol! {
        /// An operation with an ERC-20 token failed.
        ///
        /// * `token` - Address of the ERC-20 token.
        #[derive(Debug)]
        #[allow(missing_docs)]
        error SafeErc20FailedOperation(address token);

        /// Indicates a failed [`ISafeErc20::safe_decrease_allowance`] request.
        ///
        /// * `spender` - Address of future tokens' spender.
        /// * `current_allowance` - Current allowance of the `spender`.
        /// * `requested_decrease` - Requested decrease in allowance for `spender`.
        #[derive(Debug)]
        #[allow(missing_docs)]
        error SafeErc20FailedDecreaseAllowance(
            address spender,
            uint256 current_allowance,
            uint256 requested_decrease
        );
    }
}

/// A [`SafeErc20`] error.
#[derive(SolidityError, Debug)]
pub enum Error {
    /// An operation with an ERC-20 token failed.
    SafeErc20FailedOperation(SafeErc20FailedOperation),
    /// Indicates a failed [`ISafeErc20::safe_decrease_allowance`] request.
    SafeErc20FailedDecreaseAllowance(SafeErc20FailedDecreaseAllowance),
}

impl MethodError for Error {
    fn encode(self) -> alloc::vec::Vec<u8> {
        self.into()
    }
}

pub use token::*;
mod token {
    #![allow(missing_docs)]
    #![cfg_attr(coverage_nightly, coverage(off))]
    alloy_sol_types::sol! {
        /// Interface of the ERC-20 token.
        interface IErc20 {
            function allowance(address owner, address spender) external view returns (uint256);
            function approve(address spender, uint256 value) external returns (bool);
            function transfer(address to, uint256 value) external returns (bool);
            function transferFrom(address from, address to, uint256 value) external returns (bool);
        }
    }
}

/// State of a [`SafeErc20`] Contract.
#[storage]
pub struct SafeErc20;

/// NOTE: Implementation of [`TopLevelStorage`] to be able use `&mut self` when
/// calling other contracts and not `&mut (impl TopLevelStorage +
/// BorrowMut<Self>)`. Should be fixed in the future by the Stylus team.
unsafe impl TopLevelStorage for SafeErc20 {}

/// Required interface of a [`SafeErc20`] utility contract.
#[interface_id]
pub trait ISafeErc20 {
    /// The error type associated to this trait implementation.
    type Error: Into<alloc::vec::Vec<u8>>;

    /// Transfer `value` amount of `token` from the calling contract to `to`. If
    /// `token` returns no value, non-reverting calls are assumed to be
    /// successful.
    ///
    /// # Arguments
    ///
    /// * `&mut self` - Write access to the contract's state.
    /// * `token` - Address of the ERC-20 token contract.
    /// * `to` - Account to transfer tokens to.
    /// * `value` - Number of tokens to transfer.
    ///
    /// # Errors
    ///
    ///  * [`Error::SafeErc20FailedOperation`] - If the `token` address is not a
    ///    contract , the contract fails to execute the call or the call returns
    ///    value that is not `true`.
    fn safe_transfer(
        &mut self,
        token: Address,
        to: Address,
        value: U256,
    ) -> Result<(), Self::Error>;

    /// Transfer `value` amount of `token` from `from` to `to`, spending the
    /// approval given by `from` to the calling contract. If `token` returns
    /// no value, non-reverting calls are assumed to be successful.
    ///
    /// # Arguments
    ///
    /// * `&mut self` - Write access to the contract's state.
    /// * `token` - Address of the ERC-20 token contract.
    /// * `from` - Account to transfer tokens from.
    /// * `to` - Account to transfer tokens to.
    /// * `value` - Number of tokens to transfer.
    ///
    /// # Errors
    ///
    ///  * [`Error::SafeErc20FailedOperation`] - If the `token` address is not a
    ///    contract , the contract fails to execute the call or the call returns
    ///    value that is not `true`.
    fn safe_transfer_from(
        &mut self,
        token: Address,
        from: Address,
        to: Address,
        value: U256,
    ) -> Result<(), Self::Error>;

    /// Increase the calling contract's allowance toward `spender` by `value`.
    /// If `token` returns no value, non-reverting calls are assumed to be
    /// successful.
    ///
    /// # Arguments
    ///
    /// * `&mut self` - Write access to the contract's state.
    /// * `token` - Address of the ERC-20 token contract.
    /// * `spender` - Account that will spend the tokens.
    /// * `value` - Value to increase current allowance for `spender`.
    ///
    /// # Errors
    ///
    /// * [`Error::SafeErc20FailedOperation`] - If the `token` address is not a
    ///   contract, the contract fails to execute the call or the call returns
    ///   value that is not `true`.
    ///
    /// # Panics
    ///
    /// * If increased allowance exceeds [`U256::MAX`].
    fn safe_increase_allowance(
        &mut self,
        token: Address,
        spender: Address,
        value: U256,
    ) -> Result<(), Self::Error>;

    /// Decrease the calling contract's allowance toward `spender` by
    /// `requested_decrease`. If `token` returns no value, non-reverting
    /// calls are assumed to be successful.
    ///
    /// # Arguments
    ///
    /// * `&mut self` - Write access to the contract's state.
    /// * `token` - Address of the ERC-20 token contract.
    /// * `spender` - Account that will spend the tokens.
    /// * `requested_decrease` - Value allowed to be spent by `spender`.
    ///
    /// # Errors
    ///
    /// * [`Error::SafeErc20FailedOperation`] - If the `token` address is not a
    ///   contract, the contract fails to execute the call or the call returns
    ///   value that is not `true`.
    /// * [`Error::SafeErc20FailedDecreaseAllowance`] - If the current allowance
    ///   is less than `requested_decrease`.
    fn safe_decrease_allowance(
        &mut self,
        token: Address,
        spender: Address,
        requested_decrease: U256,
    ) -> Result<(), Self::Error>;

    /// Set the calling contract's allowance toward `spender` to `value`. If
    /// `token` returns no value, non-reverting calls are assumed to be
    /// successful. Meant to be used with tokens that require the approval
    /// to be set to zero before setting it to a non-zero value, such as USDT.
    ///
    /// # Arguments
    ///
    /// * `&mut self` - Write access to the contract's state.
    /// * `token` - Address of the ERC-20 token contract.
    /// * `spender` - Account that will spend the tokens.
    /// * `value` - Value allowed to be spent by `spender`.
    ///
    /// # Errors
    ///
    /// * [`Error::SafeErc20FailedOperation`] - If the `token` address is not a
    ///   contract, the contract fails to execute the call or the call returns
    ///   value that is not `true`.
    fn force_approve(
        &mut self,
        token: Address,
        spender: Address,
        value: U256,
    ) -> Result<(), Self::Error>;
}

#[public]
#[implements(ISafeErc20<Error = Error>)]
impl SafeErc20 {}

#[public]
impl ISafeErc20 for SafeErc20 {
    type Error = Error;

    fn safe_transfer(
        &mut self,
        token: Address,
        to: Address,
        value: U256,
    ) -> Result<(), Self::Error> {
        let call = IErc20::transferCall { to, value };

        Self::call_optional_return(token, &call)
    }

    fn safe_transfer_from(
        &mut self,
        token: Address,
        from: Address,
        to: Address,
        value: U256,
    ) -> Result<(), Self::Error> {
        let call = IErc20::transferFromCall { from, to, value };

        Self::call_optional_return(token, &call)
    }

    fn safe_increase_allowance(
        &mut self,
        token: Address,
        spender: Address,
        value: U256,
    ) -> Result<(), Self::Error> {
        let current_allowance = Self::allowance(token, spender)?;
        let new_allowance = current_allowance
            .checked_add(value)
            .expect("should not exceed `U256::MAX` for allowance");
        self.force_approve(token, spender, new_allowance)
    }

    fn safe_decrease_allowance(
        &mut self,
        token: Address,
        spender: Address,
        requested_decrease: U256,
    ) -> Result<(), Self::Error> {
        let current_allowance = Self::allowance(token, spender)?;

        if current_allowance < requested_decrease {
            return Err(SafeErc20FailedDecreaseAllowance {
                spender,
                current_allowance,
                requested_decrease,
            }
            .into());
        }

        self.force_approve(
            token,
            spender,
            current_allowance - requested_decrease,
        )
    }

    fn force_approve(
        &mut self,
        token: Address,
        spender: Address,
        value: U256,
    ) -> Result<(), Self::Error> {
        let approve_call = IErc20::approveCall { spender, value };

        // Try performing the approval with the desired value.
        if Self::call_optional_return(token, &approve_call).is_ok() {
            return Ok(());
        }

        // If that fails, reset the allowance to zero, then retry the desired
        // approval.
        let reset_approval_call =
            IErc20::approveCall { spender, value: U256::ZERO };
        Self::call_optional_return(token, &reset_approval_call)?;
        Self::call_optional_return(token, &approve_call)
    }
}

impl SafeErc20 {
    /// Imitates a Stylus high-level call, relaxing the requirement on the
    /// return value: if data is returned, it must not be `false`, otherwise
    /// calls are assumed to be successful.
    ///
    /// # Arguments
    ///
    /// * `token` - Address of the ERC-20 token contract.
    /// * `call` - [`IErc20`] call that implements [`SolCall`] trait.
    ///
    /// # Errors
    ///
    /// * [`Error::SafeErc20FailedOperation`] - If the `token` address is not a
    ///   contract, the contract fails to execute the call or the call returns
    ///   value that is not `true`.
    fn call_optional_return(
        token: Address,
        call: &impl SolCall,
    ) -> Result<(), Error> {
        if !Address::has_code(&token) {
            return Err(SafeErc20FailedOperation { token }.into());
        }

        let result = unsafe {
            RawCall::new()
                .limit_return_data(0, BOOL_TYPE_SIZE)
                .flush_storage_cache()
                .call(token, &call.abi_encode())
        };

        match result {
            Ok(data)
                if data.is_empty()
                    || Bool::abi_decode(&data, true)
                        .is_ok_and(|success| success) =>
            {
                Ok(())
            }
            _ => Err(SafeErc20FailedOperation { token }.into()),
        }
    }

    /// Returns the remaining number of ERC-20 tokens that `spender`
    /// will be allowed to spend on behalf of an owner.
    ///
    /// # Arguments
    ///
    /// * `token` - Address of the ERC-20 token contract.
    /// * `spender` - Account that will spend the tokens.
    ///
    /// # Errors
    ///
    /// * [`Error::SafeErc20FailedOperation`] - If the `token` address is not a
    ///   contract.
    /// * [`Error::SafeErc20FailedOperation`] - If the contract fails to read
    ///   `spender`'s allowance.
    fn allowance(token: Address, spender: Address) -> Result<U256, Error> {
        if !Address::has_code(&token) {
            return Err(SafeErc20FailedOperation { token }.into());
        }

        let call = IErc20::allowanceCall { owner: address(), spender };
        let result = unsafe {
            RawCall::new()
                .limit_return_data(0, BOOL_TYPE_SIZE)
                .flush_storage_cache()
                .call(token, &call.abi_encode())
                .map_err(|_| {
                    Error::SafeErc20FailedOperation(SafeErc20FailedOperation {
                        token,
                    })
                })?
        };

        Ok(U256::from_be_slice(&result))
    }
}

impl IErc165 for SafeErc20 {
    fn supports_interface(&self, interface_id: B32) -> bool {
        <Self as ISafeErc20>::interface_id() == interface_id
            || <Self as IErc165>::interface_id() == interface_id
    }
}

#[cfg(test)]
mod tests {
    use motsu::prelude::Contract;
    use stylus_sdk::alloy_primitives::Address;

    use super::*;
    use crate::utils::introspection::erc165::IErc165;

<<<<<<< HEAD
    #[test]
    fn encodes_true_returns_false_for_zero_byte() {
        assert!(!SafeErc20::encodes_true(&[]));
    }

    #[test]
    fn encodes_true_returns_true_for_single_one() {
        assert!(!SafeErc20::encodes_true(&[0]));
    }

    #[test]
    fn encodes_true_single_byte() {
        assert!(SafeErc20::encodes_true(&[1]));
    }

    #[test]
    fn encodes_true_returns_false_for_all_zeros() {
        assert!(!SafeErc20::encodes_true(&[0, 0, 0, 0, 0, 0, 0, 0, 0, 0, 0]));
    }

    #[test]
    fn encodes_true_returns_true_for_valid_encoding() {
        assert!(SafeErc20::encodes_true(&[0, 0, 0, 0, 0, 0, 0, 0, 0, 0, 1]));
    }

    #[test]
    fn encodes_true_returns_false_for_invalid_encoding() {
        assert!(!SafeErc20::encodes_true(&[0, 1, 0, 0, 0, 0, 0, 0, 0, 0, 1]));
    }

=======
>>>>>>> cda67b4d
    #[motsu::test]
    fn interface_id() {
        let actual = <SafeErc20 as ISafeErc20>::interface_id();
        let expected: B32 = 0xf71993e3_u32.into();
        assert_eq!(actual, expected);
    }

    #[motsu::test]
    fn supports_interface(contract: Contract<SafeErc20>, alice: Address) {
        assert!(contract
            .sender(alice)
            .supports_interface(<SafeErc20 as IErc165>::interface_id()));
        assert!(contract
            .sender(alice)
            .supports_interface(<SafeErc20 as ISafeErc20>::interface_id()));

        let fake_interface_id = 0x12345678u32;
        assert!(!contract
            .sender(alice)
            .supports_interface(fake_interface_id.into()));
    }
}<|MERGE_RESOLUTION|>--- conflicted
+++ resolved
@@ -406,40 +406,6 @@
 
     use super::*;
     use crate::utils::introspection::erc165::IErc165;
-
-<<<<<<< HEAD
-    #[test]
-    fn encodes_true_returns_false_for_zero_byte() {
-        assert!(!SafeErc20::encodes_true(&[]));
-    }
-
-    #[test]
-    fn encodes_true_returns_true_for_single_one() {
-        assert!(!SafeErc20::encodes_true(&[0]));
-    }
-
-    #[test]
-    fn encodes_true_single_byte() {
-        assert!(SafeErc20::encodes_true(&[1]));
-    }
-
-    #[test]
-    fn encodes_true_returns_false_for_all_zeros() {
-        assert!(!SafeErc20::encodes_true(&[0, 0, 0, 0, 0, 0, 0, 0, 0, 0, 0]));
-    }
-
-    #[test]
-    fn encodes_true_returns_true_for_valid_encoding() {
-        assert!(SafeErc20::encodes_true(&[0, 0, 0, 0, 0, 0, 0, 0, 0, 0, 1]));
-    }
-
-    #[test]
-    fn encodes_true_returns_false_for_invalid_encoding() {
-        assert!(!SafeErc20::encodes_true(&[0, 1, 0, 0, 0, 0, 0, 0, 0, 0, 1]));
-    }
-
-=======
->>>>>>> cda67b4d
     #[motsu::test]
     fn interface_id() {
         let actual = <SafeErc20 as ISafeErc20>::interface_id();
