//! Wrappers around ERC-20 operations that throw on failure (when the token
//! contract returns false).
//!
//! Tokens that return no value (and instead revert or
//! throw on failure) are also supported, non-reverting calls are assumed to be
//! successful.
//!
//! To use this library, you can add a `#[inherit(SafeErc20)]` attribute to
//! your contract, which allows you to call the safe operations as
//! `contract.safe_transfer(token_addr, ...)`, etc.

use alloy_primitives::{Address, U256};
use alloy_sol_types::SolCall;
pub use sol::*;
use stylus_sdk::{
    call::{MethodError, RawCall},
    contract::address,
    evm::gas_left,
    function_selector,
<<<<<<< HEAD
    stylus_proc::{public, sol_storage, SolidityError},
=======
    prelude::storage,
    storage::TopLevelStorage,
    stylus_proc::{public, SolidityError},
>>>>>>> 603e74ed
    types::AddressVM,
};

use crate::token::erc20;

#[cfg_attr(coverage_nightly, coverage(off))]
mod sol {
    use alloy_sol_macro::sol;

    sol! {
        /// An operation with an ERC-20 token failed.
        ///
        /// * `token` - Address of the ERC-20 token.
        #[derive(Debug)]
        #[allow(missing_docs)]
        error SafeErc20FailedOperation(address token);

        /// Indicates a failed [`ISafeErc20::safe_decrease_allowance`] request.
        ///
        /// * `spender` - Address of future tokens' spender.
        /// * `current_allowance` - Current allowance of the `spender`.
        /// * `requested_decrease` - Requested decrease in allowance for `spender`.
        #[derive(Debug)]
        #[allow(missing_docs)]
        error SafeErc20FailedDecreaseAllowance(
            address spender,
            uint256 current_allowance,
            uint256 requested_decrease
        );
    }
}

/// A [`SafeErc20`] error.
#[derive(SolidityError, Debug)]
pub enum Error {
    /// Error type from [`erc20::Erc20`] contract [`erc20::Error`].
    Erc20(erc20::Error),
    /// An operation with an ERC-20 token failed.
    SafeErc20FailedOperation(SafeErc20FailedOperation),
    /// Indicates a failed [`ISafeErc20::safe_decrease_allowance`] request.
    SafeErc20FailedDecreaseAllowance(SafeErc20FailedDecreaseAllowance),
}

impl MethodError for Error {
    fn encode(self) -> alloc::vec::Vec<u8> {
        self.into()
    }
}

pub use token::*;
mod token {
    #![allow(missing_docs)]
    #![cfg_attr(coverage_nightly, coverage(off))]
    alloy_sol_types::sol! {
        /// Interface of the ERC-20 token.
        interface IErc20 {
            function allowance(address owner, address spender) external view returns (uint256);
            function approve(address spender, uint256 value) external returns (bool);
            function transfer(address to, uint256 value) external returns (bool);
            function transferFrom(address from, address to, uint256 value) external returns (bool);
        }
    }
}

/// State of the [`SafeErc20`] Contract.
#[storage]
pub struct SafeErc20 {}

/// Required interface of a [`SafeErc20`] utility contract.
pub trait ISafeErc20 {
    /// The error type associated to this trait implementation.
    type Error: Into<alloc::vec::Vec<u8>>;

    /// Transfer `value` amount of `token` from the calling contract to `to`. If
    /// `token` returns no value, non-reverting calls are assumed to be
    /// successful.
    ///
    /// # Arguments
    ///
    /// * `&mut self` - Write access to the contract's state.
    /// * `token` - Address of the ERC-20 token contract.
    /// * `to` - Account to transfer tokens to.
    /// * `value` - Number of tokens to transfer.
    ///
    /// # Errors
    ///
    /// If the `token` address is not a contract, then the error
    /// [`Error::SafeErc20FailedOperation`] is returned.
    /// If the contract fails to execute the call, then the error
    /// [`Error::SafeErc20FailedOperation`] is returned.
    /// If the call returns value that is not `true`, then the error
    /// [`Error::SafeErc20FailedOperation`] is returned.
    fn safe_transfer(
        &mut self,
        token: Address,
        to: Address,
        value: U256,
    ) -> Result<(), Self::Error>;

    /// Transfer `value` amount of `token` from `from` to `to`, spending the
    /// approval given by `from` to the calling contract. If `token` returns
    /// no value, non-reverting calls are assumed to be successful.
    ///
    /// # Arguments
    ///
    /// * `&mut self` - Write access to the contract's state.
    /// * `token` - Address of the ERC-20 token contract.
    /// * `from` - Account to transfer tokens from.
    /// * `to` - Account to transfer tokens to.
    /// * `value` - Number of tokens to transfer.
    ///
    /// # Errors
    ///
    /// If the `token` address is not a contract, then the error
    /// [`Error::SafeErc20FailedOperation`] is returned.
    /// If the contract fails to execute the call, then the error
    /// [`Error::SafeErc20FailedOperation`] is returned.
    /// If the call returns value that is not `true`, then the error
    /// [`Error::SafeErc20FailedOperation`] is returned.
    fn safe_transfer_from(
        &mut self,
        token: Address,
        from: Address,
        to: Address,
        value: U256,
    ) -> Result<(), Self::Error>;

    /// Increase the calling contract's allowance toward `spender` by `value`.
    /// If `token` returns no value, non-reverting calls are assumed to be
    /// successful.
    ///
    /// # Arguments
    ///
    /// * `&mut self` - Write access to the contract's state.
    /// * `token` - Address of the ERC-20 token contract.
    /// * `spender` - Account that will spend the tokens.
    /// * `value` - Value to increase current allowance for `spender`.
    ///
    /// # Errors
    ///
    /// If the `token` address is not a contract, then the error
    /// [`Error::SafeErc20FailedOperation`] is returned.
    /// If the contract fails to execute the call, then the error
    /// [`Error::SafeErc20FailedOperation`] is returned.
    /// If the call returns value that is not `true`, then the error
    /// [`Error::SafeErc20FailedOperation`] is returned.
    ///
    /// # Panics
    ///
    /// If increased allowance exceeds `U256::MAX`.
    fn safe_increase_allowance(
        &mut self,
        token: Address,
        spender: Address,
        value: U256,
    ) -> Result<(), Self::Error>;

    /// Decrease the calling contract's allowance toward `spender` by
    /// `requested_decrease`. If `token` returns no value, non-reverting
    /// calls are assumed to be successful.
    ///
    /// # Arguments
    ///
    /// * `&mut self` - Write access to the contract's state.
    /// * `token` - Address of the ERC-20 token contract.
    /// * `spender` - Account that will spend the tokens.
    /// * `requested_decrease` - Value allowed to be spent by `spender`.
    ///
    /// # Errors
    ///
    /// If the `token` address is not a contract, then the error
    /// [`Error::SafeErc20FailedOperation`] is returned.
    /// If the current allowance is less than `requested_decrease`, then the
    /// error [`Error::SafeErc20FailedDecreaseAllowance`] is returned.
    /// If the contract fails to execute the call, then the error
    /// [`Error::SafeErc20FailedOperation`] is returned.
    /// If the call returns value that is not `true`, then the error
    /// [`Error::SafeErc20FailedOperation`] is returned.
    fn safe_decrease_allowance(
        &mut self,
        token: Address,
        spender: Address,
        requested_decrease: U256,
    ) -> Result<(), Self::Error>;

    /// Set the calling contract's allowance toward `spender` to `value`. If
    /// `token` returns no value, non-reverting calls are assumed to be
    /// successful. Meant to be used with tokens that require the approval
    /// to be set to zero before setting it to a non-zero value, such as USDT.
    ///
    /// # Arguments
    ///
    /// * `&mut self` - Write access to the contract's state.
    /// * `token` - Address of the ERC-20 token contract.
    /// * `spender` - Account that will spend the tokens.
    /// * `value` - Value allowed to be spent by `spender`.
    ///
    /// # Errors
    ///
    /// If the `token` address is not a contract, then the error
    /// [`Error::SafeErc20FailedOperation`] is returned.
    /// If the contract fails to execute the call, then the error
    /// [`Error::SafeErc20FailedOperation`] is returned.
    /// If the call returns value that is not `true`, then the error
    /// [`Error::SafeErc20FailedOperation`] is returned.
    fn force_approve(
        &mut self,
        token: Address,
        spender: Address,
        value: U256,
    ) -> Result<(), Self::Error>;
}

#[public]
impl ISafeErc20 for SafeErc20 {
    type Error = Error;

    fn safe_transfer(
        &mut self,
        token: Address,
        to: Address,
        value: U256,
    ) -> Result<(), Self::Error> {
        let call = IErc20::transferCall { to, value };

        Self::call_optional_return(token, &call)
    }

    fn safe_transfer_from(
        &mut self,
        token: Address,
        from: Address,
        to: Address,
        value: U256,
    ) -> Result<(), Self::Error> {
        let call = IErc20::transferFromCall { from, to, value };

        Self::call_optional_return(token, &call)
    }

    fn safe_increase_allowance(
        &mut self,
        token: Address,
        spender: Address,
        value: U256,
    ) -> Result<(), Self::Error> {
        let current_allowance = Self::allowance(token, spender)?;
        let new_allowance = current_allowance
            .checked_add(value)
            .expect("should not exceed `U256::MAX` for allowance");
        self.force_approve(token, spender, new_allowance)
    }

    fn safe_decrease_allowance(
        &mut self,
        token: Address,
        spender: Address,
        requested_decrease: U256,
    ) -> Result<(), Self::Error> {
        let current_allowance = Self::allowance(token, spender)?;

        if current_allowance < requested_decrease {
            return Err(SafeErc20FailedDecreaseAllowance {
                spender,
                current_allowance,
                requested_decrease,
            }
            .into());
        }

        self.force_approve(
            token,
            spender,
            current_allowance - requested_decrease,
        )
    }

    fn force_approve(
        &mut self,
        token: Address,
        spender: Address,
        value: U256,
    ) -> Result<(), Self::Error> {
        let approve_call = IErc20::approveCall { spender, value };

        // Try performing the approval with the desired value.
        if Self::call_optional_return(token, &approve_call).is_ok() {
            return Ok(());
        }

        // If that fails, reset the allowance to zero, then retry the desired
        // approval.
        let reset_approval_call =
            IErc20::approveCall { spender, value: U256::ZERO };
        Self::call_optional_return(token, &reset_approval_call)?;
        Self::call_optional_return(token, &approve_call)
    }
}

impl SafeErc20 {
    /// Imitates a Stylus high-level call, relaxing the requirement on the
    /// return value: if data is returned, it must not be `false`, otherwise
    /// calls are assumed to be successful.
    ///
    /// # Arguments
    ///
    /// * `token` - Address of the ERC-20 token contract.
    /// * `call` - [`IErc20`] call that implements [`SolCall`] trait.
    ///
    /// # Errors
    ///
    /// If the `token` address is not a contract, then the error
    /// [`Error::SafeErc20FailedOperation`] is returned.
    /// If the contract fails to execute the call, then the error
    /// [`Error::SafeErc20FailedOperation`] is returned.
    /// If the call returns value that is not `true`, then the error
    /// [`Error::SafeErc20FailedOperation`] is returned.
    fn call_optional_return(
        token: Address,
        call: &impl SolCall,
    ) -> Result<(), Error> {
        if !Address::has_code(&token) {
            return Err(SafeErc20FailedOperation { token }.into());
        }

        match RawCall::new()
            .gas(gas_left())
            .limit_return_data(0, 32)
            .call(token, &call.abi_encode())
        {
            Ok(data) if data.is_empty() || Self::encodes_true(&data) => Ok(()),
            _ => Err(SafeErc20FailedOperation { token }.into()),
        }
    }

    /// Returns the remaining number of ERC-20 tokens that `spender`
    /// will be allowed to spend on behalf of an owner.
    ///
    /// # Arguments
    ///
    /// * `token` - Address of the ERC-20 token contract.
    /// * `spender` - Account that will spend the tokens.
    ///
    /// # Errors
    ///
    /// If the `token` address is not a contract, then the error
    /// [`Error::SafeErc20FailedOperation`] is returned.
    /// If the contract fails to read `spender`'s allowance, then the error
    /// [`Error::SafeErc20FailedOperation`] is returned.
    fn allowance(token: Address, spender: Address) -> Result<U256, Error> {
        if !Address::has_code(&token) {
            return Err(SafeErc20FailedOperation { token }.into());
        }

        let call = IErc20::allowanceCall { owner: address(), spender };
        let allowance = RawCall::new()
            .gas(gas_left())
            .limit_return_data(0, 32)
            .call(token, &call.abi_encode())
            .map_err(|_| {
                Error::SafeErc20FailedOperation(SafeErc20FailedOperation {
                    token,
                })
            })?;

        Ok(U256::from_be_slice(&allowance))
    }

    /// Returns true if a slice of bytes is an ABI encoded `true` value.
    ///
    /// # Arguments
    ///
    /// * `data` - Slice of bytes.
    fn encodes_true(data: &[u8]) -> bool {
        data.split_last().is_some_and(|(last, rest)| {
            *last == 1 && rest.iter().all(|&byte| byte == 0)
        })
    }
}

#[cfg(all(test, feature = "std"))]
mod tests {
    use super::SafeErc20;
    #[test]
    fn encodes_true_empty_slice() {
        assert!(!SafeErc20::encodes_true(&[]));
    }

    #[test]
    fn encodes_false_single_byte() {
        assert!(!SafeErc20::encodes_true(&[0]));
    }

    #[test]
    fn encodes_true_single_byte() {
        assert!(SafeErc20::encodes_true(&[1]));
    }

    #[test]
    fn encodes_false_many_bytes() {
        assert!(!SafeErc20::encodes_true(&[0, 0, 0, 0, 0, 0, 0, 0, 0, 0, 0]));
    }

    #[test]
    fn encodes_true_many_bytes() {
        assert!(SafeErc20::encodes_true(&[0, 0, 0, 0, 0, 0, 0, 0, 0, 0, 1]));
    }

    #[test]
    fn encodes_true_wrong_bytes() {
        assert!(!SafeErc20::encodes_true(&[0, 1, 0, 0, 0, 0, 0, 0, 0, 0, 1]));
    }
}<|MERGE_RESOLUTION|>--- conflicted
+++ resolved
@@ -17,13 +17,9 @@
     contract::address,
     evm::gas_left,
     function_selector,
-<<<<<<< HEAD
-    stylus_proc::{public, sol_storage, SolidityError},
-=======
     prelude::storage,
     storage::TopLevelStorage,
     stylus_proc::{public, SolidityError},
->>>>>>> 603e74ed
     types::AddressVM,
 };
 
