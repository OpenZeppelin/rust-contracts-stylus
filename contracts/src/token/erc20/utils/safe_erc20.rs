--- conflicted
+++ resolved
@@ -604,9 +604,6 @@
     use stylus_sdk::alloy_primitives::Address;
 
     use super::*;
-<<<<<<< HEAD
-    use crate::utils::introspection::erc165::IErc165;
-=======
     use crate::token::erc20::{Erc20, IErc20};
 
     #[storage]
@@ -726,7 +723,6 @@
         }
     }
 
->>>>>>> 231d4f1a
     #[motsu::test]
     fn try_safe_transfer(
         contract: Contract<SafeErc20Example>,
