//! Wrappers around ERC-20 operations that throw on failure (when the token
//! contract returns false).
//!
//! Tokens that return no value (and instead revert or
//! throw on failure) are also supported, non-reverting calls are assumed to be
//! successful.
//!
//! To use this library, you can add a `#[implements(ISafeErc20<Error =
//! Error>)]` attribute to your contract, which allows you to call the safe
//! operations as `contract.safe_transfer(token_addr, ...)`, etc.

use alloc::{vec, vec::Vec};

use alloy_primitives::{aliases::B32, Address, U256};
use alloy_sol_types::{sol_data::Bool, SolCall, SolType};
use openzeppelin_stylus_proc::interface_id;
pub use sol::*;
use stylus_sdk::{
    abi::Bytes,
    call::{MethodError, RawCall},
    contract, function_selector,
    prelude::*,
    types::AddressVM,
};

use crate::{
    token::erc20::abi::Erc20Interface, utils::introspection::erc165::IErc165,
};

const BOOL_TYPE_SIZE: usize = 32;

#[cfg_attr(coverage_nightly, coverage(off))]
mod sol {
    use alloy_sol_macro::sol;

    sol! {
        /// An operation with an ERC-20 token failed.
        ///
        /// * `token` - Address of the ERC-20 token.
        #[derive(Debug)]
        #[allow(missing_docs)]
        error SafeErc20FailedOperation(address token);

        /// Indicates a failed [`ISafeErc20::safe_decrease_allowance`] request.
        ///
        /// * `spender` - Address of future tokens' spender.
        /// * `current_allowance` - Current allowance of the `spender`.
        /// * `requested_decrease` - Requested decrease in allowance for `spender`.
        #[derive(Debug)]
        #[allow(missing_docs)]
        error SafeErc20FailedDecreaseAllowance(
            address spender,
            uint256 current_allowance,
            uint256 requested_decrease
        );
    }
}

/// A [`SafeErc20`] error.
#[derive(SolidityError, Debug)]
pub enum Error {
    /// An operation with an ERC-20 token failed.
    SafeErc20FailedOperation(SafeErc20FailedOperation),
    /// Indicates a failed [`ISafeErc20::safe_decrease_allowance`] request.
    SafeErc20FailedDecreaseAllowance(SafeErc20FailedDecreaseAllowance),
}

#[cfg_attr(coverage_nightly, coverage(off))]
impl MethodError for Error {
    fn encode(self) -> alloc::vec::Vec<u8> {
        self.into()
    }
}

use crate::token::erc20::abi::{Erc1363Interface, Erc20Abi};

/// State of a [`SafeErc20`] Contract.
#[storage]
pub struct SafeErc20;

/// NOTE: Implementation of [`TopLevelStorage`] to be able use `&mut self` when
/// calling other contracts and not `&mut (impl TopLevelStorage +
/// BorrowMut<Self>)`. Should be fixed in the future by the Stylus team.
unsafe impl TopLevelStorage for SafeErc20 {}

/// Required interface of a [`SafeErc20`] utility contract.
#[interface_id]
pub trait ISafeErc20 {
    /// The error type associated to this trait implementation.
    type Error: Into<alloc::vec::Vec<u8>>;

    /// Transfer `value` amount of `token` from the calling contract to `to`. If
    /// `token` returns no value, non-reverting calls are assumed to be
    /// successful.
    ///
    /// # Arguments
    ///
    /// * `&mut self` - Write access to the contract's state.
    /// * `token` - Address of the ERC-20 token contract.
    /// * `to` - Account to transfer tokens to.
    /// * `value` - Number of tokens to transfer.
    ///
    /// # Errors
    ///
    ///  * [`Error::SafeErc20FailedOperation`] - If the `token` address is not a
    ///    contract , the contract fails to execute the call or the call returns
    ///    value that is not `true`.
    fn safe_transfer(
        &mut self,
        token: Address,
        to: Address,
        value: U256,
    ) -> Result<(), Self::Error>;

    /// Transfer `value` amount of `token` from `from` to `to`, spending the
    /// approval given by `from` to the calling contract. If `token` returns
    /// no value, non-reverting calls are assumed to be successful.
    ///
    /// # Arguments
    ///
    /// * `&mut self` - Write access to the contract's state.
    /// * `token` - Address of the ERC-20 token contract.
    /// * `from` - Account to transfer tokens from.
    /// * `to` - Account to transfer tokens to.
    /// * `value` - Number of tokens to transfer.
    ///
    /// # Errors
    ///
    ///  * [`Error::SafeErc20FailedOperation`] - If the `token` address is not a
    ///    contract , the contract fails to execute the call or the call returns
    ///    value that is not `true`.
    fn safe_transfer_from(
        &mut self,
        token: Address,
        from: Address,
        to: Address,
        value: U256,
    ) -> Result<(), Self::Error>;

    /// Variant of [`Self::safe_transfer`] that returns a `bool` instead of
    /// reverting if the operation is not successful.
    ///
    /// # Arguments
    ///
    /// * `&mut self` - Write access to the contract's state.
    /// * `token` - Address of the ERC-20 token contract.
    /// * `to` - Account to transfer tokens to.
    /// * `value` - Number of tokens to transfer.
    fn try_safe_transfer(
        &mut self,
        token: Address,
        to: Address,
        value: U256,
    ) -> bool;

    /// Variant of [`Self::safe_transfer_from`] that returns a `bool` instead of
    /// reverting if the operation is not successful.
    ///
    /// # Arguments
    ///
    /// * `&mut self` - Write access to the contract's state.
    /// * `token` - Address of the ERC-20 token contract.
    /// * `from` - Account to transfer tokens from.
    /// * `to` - Account to transfer tokens to.
    /// * `value` - Number of tokens to transfer.
    fn try_safe_transfer_from(
        &mut self,
        token: Address,
        from: Address,
        to: Address,
        value: U256,
    ) -> bool;

    /// Increase the calling contract's allowance toward `spender` by `value`.
    /// If `token` returns no value, non-reverting calls are assumed to be
    /// successful.
    ///
    /// # Arguments
    ///
    /// * `&mut self` - Write access to the contract's state.
    /// * `token` - Address of the ERC-20 token contract.
    /// * `spender` - Account that will spend the tokens.
    /// * `value` - Value to increase current allowance for `spender`.
    ///
    /// # Errors
    ///
    /// * [`Error::SafeErc20FailedOperation`] - If the `token` address is not a
    ///   contract, the contract fails to execute the call or the call returns
    ///   value that is not `true`.
    ///
    /// # Panics
    ///
    /// * If increased allowance exceeds [`U256::MAX`].
    fn safe_increase_allowance(
        &mut self,
        token: Address,
        spender: Address,
        value: U256,
    ) -> Result<(), Self::Error>;

    /// Decrease the calling contract's allowance toward `spender` by
    /// `requested_decrease`. If `token` returns no value, non-reverting
    /// calls are assumed to be successful.
    ///
    /// # Arguments
    ///
    /// * `&mut self` - Write access to the contract's state.
    /// * `token` - Address of the ERC-20 token contract.
    /// * `spender` - Account that will spend the tokens.
    /// * `requested_decrease` - Value allowed to be spent by `spender`.
    ///
    /// # Errors
    ///
    /// * [`Error::SafeErc20FailedOperation`] - If the `token` address is not a
    ///   contract, the contract fails to execute the call or the call returns
    ///   value that is not `true`.
    /// * [`Error::SafeErc20FailedDecreaseAllowance`] - If the current allowance
    ///   is less than `requested_decrease`.
    fn safe_decrease_allowance(
        &mut self,
        token: Address,
        spender: Address,
        requested_decrease: U256,
    ) -> Result<(), Self::Error>;

    /// Set the calling contract's allowance toward `spender` to `value`. If
    /// `token` returns no value, non-reverting calls are assumed to be
    /// successful. Meant to be used with tokens that require the approval
    /// to be set to zero before setting it to a non-zero value, such as USDT.
    ///
    /// # Arguments
    ///
    /// * `&mut self` - Write access to the contract's state.
    /// * `token` - Address of the ERC-20 token contract.
    /// * `spender` - Account that will spend the tokens.
    /// * `value` - Value allowed to be spent by `spender`.
    ///
    /// # Errors
    ///
    /// * [`Error::SafeErc20FailedOperation`] - If the `token` address is not a
    ///   contract, the contract fails to execute the call or the call returns
    ///   value that is not `true`.
    fn force_approve(
        &mut self,
        token: Address,
        spender: Address,
        value: U256,
    ) -> Result<(), Self::Error>;

    /// Performs an `Erc1363Interface::transferAndCall`, with a fallback to
    /// the simple [`crate::token::erc20::IErc20::transfer`] if the target
    /// has no code.
    ///
    /// This can be used to implement an [`crate::token::erc721::Erc721`] like
    /// safe transfer that rely on [`Erc1363Interface`] checks when targeting
    /// contracts.
    ///
    /// # Arguments
    ///
    /// * `&mut self` - Write access to the contract's state.
    /// * `token` - Address of the ERC-20 token contract.
    /// * `to` - Account to transfer tokens to.
    /// * `value` - Number of tokens to transfer.
    /// * `data` - Additional data with no specified format, sent in the call to
    ///   [`Erc1363Interface`].
    ///
    /// # Errors
    ///
    ///  * [`Error::SafeErc20FailedOperation`] - If the `token` address is not a
    ///    contract, the contract fails to execute the call or the call returns
    ///    value that is not `true`.
    fn transfer_and_call_relaxed(
        &mut self,
        token: Address,
        to: Address,
        value: U256,
        data: Bytes,
    ) -> Result<(), Self::Error>;

    /// Performs an `Erc1363Interface::transferFromAndCall`, with a fallback
    /// to the simple [`crate::token::erc20::IErc20::transfer_from`] if the
    /// target has no code.
    ///
    /// This can be used to implement an [`crate::token::erc721::Erc721`] like
    /// safe transfer that rely on [`Erc1363Interface`] checks when
    /// targeting contracts.
    ///
    /// # Arguments
    ///
    /// * `&mut self` - Write access to the contract's state.
    /// * `token` - Address of the ERC-20 token contract.
    /// * `from` - Account to transfer tokens from.
    /// * `to` - Account to transfer tokens to.
    /// * `value` - Number of tokens to transfer.
    /// * `data` - Additional data with no specified format, sent in the call to
    ///   [`Erc1363Interface`].
    ///
    /// # Errors
    ///
    ///  * [`Error::SafeErc20FailedOperation`] - If the `token` address is not a
    ///    contract , the contract fails to execute the call or the call returns
    ///    value that is not `true`.
    fn transfer_from_and_call_relaxed(
        &mut self,
        token: Address,
        from: Address,
        to: Address,
        value: U256,
        data: Bytes,
    ) -> Result<(), Self::Error>;

    /// Performs an `Erc1363Interface::approveAndCall`, with a fallback to the
    /// simple [`crate::token::erc20::IErc20::approve`] if the target has no
    /// code.
    ///
    /// This can be used to implement an [`crate::token::erc721::Erc721`] like
    /// safe transfer that rely on [`Erc1363Interface`] checks when
    /// targeting contracts.
    ///
    /// NOTE: When the recipient address (`spender`) has no code (i.e. is an
    /// EOA), this function behaves as [`Self::force_approve`]. Opposedly,
    /// when the recipient address (`spender`) has code, this function only
    /// attempts to call `Erc1363Interface::approveAndCall` once without
    /// retrying, and relies on the returned value to be `true`.
    ///
    /// # Errors
    ///
    ///  * [`Error::SafeErc20FailedOperation`] - If the `token` address is not a
    ///    contract , the contract fails to execute the call or the call returns
    ///    value that is not `true`.
    fn approve_and_call_relaxed(
        &mut self,
        token: Address,
        spender: Address,
        value: U256,
        data: Bytes,
    ) -> Result<(), Self::Error>;
}

#[public]
#[implements(ISafeErc20<Error = Error>)]
impl SafeErc20 {}

#[public]
impl ISafeErc20 for SafeErc20 {
    type Error = Error;

    fn safe_transfer(
        &mut self,
        token: Address,
        to: Address,
        value: U256,
    ) -> Result<(), Self::Error> {
        let call = Erc20Abi::transferCall { to, value };

        Self::call_optional_return(token, &call)
    }

    fn safe_transfer_from(
        &mut self,
        token: Address,
        from: Address,
        to: Address,
        value: U256,
    ) -> Result<(), Self::Error> {
        let call = Erc20Abi::transferFromCall { from, to, value };

        Self::call_optional_return(token, &call)
    }

    fn try_safe_transfer(
        &mut self,
        token: Address,
        to: Address,
        value: U256,
    ) -> bool {
        self.safe_transfer(token, to, value).is_ok()
    }

    fn try_safe_transfer_from(
        &mut self,
        token: Address,
        from: Address,
        to: Address,
        value: U256,
    ) -> bool {
        self.safe_transfer_from(token, from, to, value).is_ok()
    }

    fn safe_increase_allowance(
        &mut self,
        token: Address,
        spender: Address,
        value: U256,
    ) -> Result<(), Self::Error> {
        let current_allowance = self.allowance(token, spender)?;
        let new_allowance = current_allowance
            .checked_add(value)
            .expect("should not exceed `U256::MAX` for allowance");
        self.force_approve(token, spender, new_allowance)
    }

    fn safe_decrease_allowance(
        &mut self,
        token: Address,
        spender: Address,
        requested_decrease: U256,
    ) -> Result<(), Self::Error> {
        let current_allowance = self.allowance(token, spender)?;

        if current_allowance < requested_decrease {
            return Err(SafeErc20FailedDecreaseAllowance {
                spender,
                current_allowance,
                requested_decrease,
            }
            .into());
        }

        self.force_approve(
            token,
            spender,
            current_allowance - requested_decrease,
        )
    }

    fn force_approve(
        &mut self,
        token: Address,
        spender: Address,
        value: U256,
    ) -> Result<(), Self::Error> {
        let approve_call = Erc20Abi::approveCall { spender, value };

        // Try performing the approval with the desired value.
        if Self::call_optional_return(token, &approve_call).is_ok() {
            return Ok(());
        }

        // If that fails, reset the allowance to zero, then retry the desired
        // approval.
        let reset_approval_call =
            Erc20Abi::approveCall { spender, value: U256::ZERO };
        Self::call_optional_return(token, &reset_approval_call)?;
        Self::call_optional_return(token, &approve_call)
    }

    fn transfer_and_call_relaxed(
        &mut self,
        token: Address,
        to: Address,
        value: U256,
        data: Bytes,
    ) -> Result<(), Self::Error> {
        if !to.has_code() {
            return self.safe_transfer(token, to, value);
        }

        if !token.has_code() {
            return Err(Error::SafeErc20FailedOperation(
                SafeErc20FailedOperation { token },
            ));
        }

        match Erc1363Interface::new(token).transfer_and_call(
            self,
            to,
            value,
            data.to_vec().into(),
        ) {
            Ok(true) => Ok(()),
            _ => {
                Err(Error::SafeErc20FailedOperation(SafeErc20FailedOperation {
                    token,
                }))
            }
        }
    }

    fn transfer_from_and_call_relaxed(
        &mut self,
        token: Address,
        from: Address,
        to: Address,
        value: U256,
        data: Bytes,
    ) -> Result<(), Self::Error> {
        if !to.has_code() {
            return self.safe_transfer_from(token, from, to, value);
        }

        if !token.has_code() {
            return Err(Error::SafeErc20FailedOperation(
                SafeErc20FailedOperation { token },
            ));
        }

        match Erc1363Interface::new(token).transfer_from_and_call(
            self,
            from,
            to,
            value,
            data.to_vec().into(),
        ) {
            Ok(true) => Ok(()),
            _ => {
                Err(Error::SafeErc20FailedOperation(SafeErc20FailedOperation {
                    token,
                }))
            }
        }
    }

    fn approve_and_call_relaxed(
        &mut self,
        token: Address,
        spender: Address,
        value: U256,
        data: Bytes,
    ) -> Result<(), Self::Error> {
        if !spender.has_code() {
            return self.force_approve(token, spender, value);
        }

        if !token.has_code() {
            return Err(Error::SafeErc20FailedOperation(
                SafeErc20FailedOperation { token },
            ));
        }

        match Erc1363Interface::new(token).approve_and_call(
            self,
            spender,
            value,
            data.to_vec().into(),
        ) {
            Ok(true) => Ok(()),
            _ => {
                Err(Error::SafeErc20FailedOperation(SafeErc20FailedOperation {
                    token,
                }))
            }
        }
    }
}

impl SafeErc20 {
    /// Imitates a Stylus high-level call, relaxing the requirement on the
    /// return value: if data is returned, it must not be `false`, otherwise
    /// calls are assumed to be successful.
    ///
    /// # Arguments
    ///
    /// * `token` - Address of the ERC-20 token contract.
    /// * `call` - [`IErc20`] call that implements [`SolCall`] trait.
    ///
    /// # Errors
    ///
    /// * [`Error::SafeErc20FailedOperation`] - If the `token` address is not a
    ///   contract, the contract fails to execute the call or the call returns
    ///   value that is not `true`.
    fn call_optional_return(
        token: Address,
        call: &impl SolCall,
    ) -> Result<(), Error> {
        if !token.has_code() {
            return Err(Error::SafeErc20FailedOperation(
                SafeErc20FailedOperation { token },
            ));
        }

        let result = unsafe {
            RawCall::new()
                .limit_return_data(0, BOOL_TYPE_SIZE)
                .flush_storage_cache()
                .call(token, &call.abi_encode())
        };

        match result {
            Ok(data)
                if data.is_empty()
                    || Bool::abi_decode(&data, true)
                        .is_ok_and(|success| success) =>
            {
                Ok(())
            }
            _ => Err(SafeErc20FailedOperation { token }.into()),
        }
    }

    /// Returns the remaining number of ERC-20 tokens that `spender`
    /// will be allowed to spend on behalf of an owner.
    ///
    /// # Arguments
    ///
    /// * `&self` - Read access to the contract's state.
    /// * `token` - Address of the ERC-20 token contract.
    /// * `spender` - Account that will spend the tokens.
    ///
    /// # Errors
    ///
    /// * [`Error::SafeErc20FailedOperation`] - If the contract fails to read
    ///   `spender`'s allowance.
    fn allowance(
        &self,
        token: Address,
        spender: Address,
    ) -> Result<U256, Error> {
        if !Address::has_code(&token) {
            return Err(SafeErc20FailedOperation { token }.into());
        }

        let erc20 = Erc20Interface::new(token);
        erc20.allowance(self, contract::address(), spender).map_err(|_e| {
            Error::SafeErc20FailedOperation(SafeErc20FailedOperation { token })
        })
    }
}

impl IErc165 for SafeErc20 {
    fn supports_interface(&self, interface_id: B32) -> bool {
        <Self as ISafeErc20>::interface_id() == interface_id
            || <Self as IErc165>::interface_id() == interface_id
    }
}

#[cfg_attr(coverage_nightly, coverage(off))]
#[cfg(test)]
mod tests {
    #![allow(non_snake_case)]
    #![allow(clippy::unused_self)]
    #![allow(clippy::unnecessary_wraps)]

    use motsu::prelude::*;
    use stylus_sdk::{alloy_primitives::uint, msg};

    use super::*;
    use crate::token::erc20::{Approval, Erc20, IErc20, Transfer};

    #[storage]
    #[entrypoint]
    struct SafeErc20Example {
        safe_erc20: SafeErc20,
    }

    #[public]
    #[implements(ISafeErc20<Error = Error>)]
    impl SafeErc20Example {}

    #[public]
    impl ISafeErc20 for SafeErc20Example {
        type Error = Error;

        fn safe_transfer(
            &mut self,
            token: Address,
            to: Address,
            value: U256,
        ) -> Result<(), Self::Error> {
            self.safe_erc20.safe_transfer(token, to, value)
        }

        fn safe_transfer_from(
            &mut self,
            token: Address,
            from: Address,
            to: Address,
            value: U256,
        ) -> Result<(), Self::Error> {
            self.safe_erc20.safe_transfer_from(token, from, to, value)
        }

        fn try_safe_transfer(
            &mut self,
            token: Address,
            to: Address,
            value: U256,
        ) -> bool {
            self.safe_erc20.try_safe_transfer(token, to, value)
        }

        fn try_safe_transfer_from(
            &mut self,
            token: Address,
            from: Address,
            to: Address,
            value: U256,
        ) -> bool {
            self.safe_erc20.try_safe_transfer_from(token, from, to, value)
        }

        fn safe_increase_allowance(
            &mut self,
            token: Address,
            spender: Address,
            value: U256,
        ) -> Result<(), Self::Error> {
            self.safe_erc20.safe_increase_allowance(token, spender, value)
        }

        fn safe_decrease_allowance(
            &mut self,
            token: Address,
            spender: Address,
            requested_decrease: U256,
        ) -> Result<(), Self::Error> {
            self.safe_erc20.safe_decrease_allowance(
                token,
                spender,
                requested_decrease,
            )
        }

        fn force_approve(
            &mut self,
            token: Address,
            spender: Address,
            value: U256,
        ) -> Result<(), Self::Error> {
            self.safe_erc20.force_approve(token, spender, value)
        }

        fn transfer_and_call_relaxed(
            &mut self,
            token: Address,
            to: Address,
            value: U256,
            data: Bytes,
        ) -> Result<(), Self::Error> {
            self.safe_erc20.transfer_and_call_relaxed(token, to, value, data)
        }

        fn transfer_from_and_call_relaxed(
            &mut self,
            token: Address,
            from: Address,
            to: Address,
            value: U256,
            data: Bytes,
        ) -> Result<(), Self::Error> {
            self.safe_erc20
                .transfer_from_and_call_relaxed(token, from, to, value, data)
        }

        fn approve_and_call_relaxed(
            &mut self,
            token: Address,
            spender: Address,
            value: U256,
            data: Bytes,
        ) -> Result<(), Self::Error> {
            self.safe_erc20
                .approve_and_call_relaxed(token, spender, value, data)
        }
    }

    #[motsu::test]
    fn try_safe_transfer_returns_true(
        contract: Contract<SafeErc20Example>,
        erc20: Contract<Erc20>,
        alice: Address,
    ) {
        let token = erc20.address();
        let value = U256::from(1);
        erc20.sender(alice)._mint(contract.address(), value).unwrap();

        let balance = erc20.sender(alice).balance_of(contract.address());
        assert_eq!(balance, value);
        let balance = erc20.sender(alice).balance_of(alice);
        assert_eq!(balance, U256::ZERO);

        let result =
            contract.sender(alice).try_safe_transfer(token, alice, value);
        assert!(result);

        let balance = erc20.sender(alice).balance_of(contract.address());
        assert_eq!(balance, U256::ZERO);
        let balance = erc20.sender(alice).balance_of(alice);
        assert_eq!(balance, value);
    }

    #[motsu::test]
    fn try_safe_transfer_from_returns_true(
        contract: Contract<SafeErc20Example>,
        erc20: Contract<Erc20>,
        alice: Address,
        bob: Address,
    ) {
        let token = erc20.address();
        let value = U256::from(1);
        erc20.sender(alice)._mint(alice, value).unwrap();
        erc20.sender(alice).approve(contract.address(), value).unwrap();

        let balance = erc20.sender(alice).balance_of(alice);
        assert_eq!(balance, value);
        let balance = erc20.sender(alice).balance_of(bob);
        assert_eq!(balance, U256::ZERO);

        let result = contract
            .sender(alice)
            .try_safe_transfer_from(token, alice, bob, value);
        assert!(result);

        let balance = erc20.sender(alice).balance_of(alice);
        assert_eq!(balance, U256::ZERO);
        let balance = erc20.sender(alice).balance_of(bob);
        assert_eq!(balance, value);
    }

    #[motsu::test]
    fn safe_decrease_allowance_reverts_on_no_code_address(
        contract: Contract<SafeErc20Example>,
        alice: Address,
        bob: Address,
    ) {
        let no_code_addr = alice;
        let err = contract
            .sender(alice)
            .safe_decrease_allowance(no_code_addr, bob, uint!(1_U256))
            .motsu_expect_err("should revert on no code address");
        assert!(matches!(
        err,
        Error::SafeErc20FailedOperation(
            SafeErc20FailedOperation {
                token,
            }) if token == no_code_addr
        ));
    }

    #[motsu::test]
    fn safe_increase_allowance_reverts_on_no_code_address(
        contract: Contract<SafeErc20Example>,
        alice: Address,
        bob: Address,
    ) {
        let no_code_addr = alice;
        let err = contract
            .sender(alice)
            .safe_increase_allowance(no_code_addr, bob, uint!(1_U256))
            .motsu_expect_err("should revert on no code address");
        assert!(matches!(
        err,
        Error::SafeErc20FailedOperation(
            SafeErc20FailedOperation {
                token,
            }) if token == no_code_addr
        ));
    }

    #[motsu::test]
    fn safe_transfer_does_not_revert(
        contract: Contract<SafeErc20Example>,
        erc20: Contract<Erc20>,
        alice: Address,
        bob: Address,
    ) {
        let token = erc20.address();
        let value = U256::from(1);

        // Mint tokens to the SafeErc20Example contract so it can transfer out.
        erc20.sender(alice)._mint(contract.address(), U256::from(10)).unwrap();

        let initial_safe_erc20_balance =
            erc20.sender(alice).balance_of(contract.address());
        let initial_bob_balance = erc20.sender(alice).balance_of(bob);
        assert_eq!(initial_safe_erc20_balance, U256::from(10));
        assert_eq!(initial_bob_balance, U256::ZERO);

        contract.sender(alice).safe_transfer(token, bob, value).unwrap();

        erc20.assert_emitted(&Transfer {
            from: contract.address(),
            to: bob,
            value,
        });

        let safe_erc20_balance =
            erc20.sender(alice).balance_of(contract.address());
        let bob_balance = erc20.sender(alice).balance_of(bob);
        assert_eq!(safe_erc20_balance, initial_safe_erc20_balance - value);
        assert_eq!(bob_balance, initial_bob_balance + value);
    }

    #[motsu::test]
    fn safe_transfer_reverts(
        contract: Contract<SafeErc20Example>,
        erc20: Contract<Erc20>,
        alice: Address,
        bob: Address,
    ) {
        let token = erc20.address();
        let value = U256::from(1);

        let initial_safe_erc20_balance =
            erc20.sender(alice).balance_of(contract.address());
        let initial_bob_balance = erc20.sender(alice).balance_of(bob);

        let err = contract
            .sender(alice)
            .safe_transfer(token, bob, value)
            .unwrap_err();
        assert!(matches!(err, Error::SafeErc20FailedOperation(_)));

        let safe_erc20_balance =
            erc20.sender(alice).balance_of(contract.address());
        let bob_balance = erc20.sender(alice).balance_of(bob);
        assert_eq!(initial_safe_erc20_balance, safe_erc20_balance);
        assert_eq!(initial_bob_balance, bob_balance);
    }

    #[motsu::test]
    fn safe_transfer_from_does_not_revert(
        contract: Contract<SafeErc20Example>,
        erc20: Contract<Erc20>,
        alice: Address,
        bob: Address,
    ) {
        let token = erc20.address();
        let value = U256::from(1);

        erc20.sender(alice)._mint(alice, U256::from(10)).unwrap();
        erc20.sender(alice).approve(contract.address(), value).unwrap();

        let initial_alice_balance = erc20.sender(alice).balance_of(alice);
        let initial_bob_balance = erc20.sender(alice).balance_of(bob);
        assert_eq!(initial_alice_balance, U256::from(10));
        assert_eq!(initial_bob_balance, U256::ZERO);

        contract
            .sender(alice)
            .safe_transfer_from(token, alice, bob, value)
            .unwrap();

        erc20.assert_emitted(&Transfer { from: alice, to: bob, value });

        let alice_balance = erc20.sender(alice).balance_of(alice);
        let bob_balance = erc20.sender(alice).balance_of(bob);
        assert_eq!(alice_balance, initial_alice_balance - value);
        assert_eq!(bob_balance, initial_bob_balance + value);
    }

    #[motsu::test]
    fn safe_transfer_from_reverts(
        contract: Contract<SafeErc20Example>,
        erc20: Contract<Erc20>,
        alice: Address,
        bob: Address,
    ) {
        let token = erc20.address();
        let value = U256::from(1);

        erc20.sender(alice).approve(contract.address(), value).unwrap();

        let initial_alice_balance = erc20.sender(alice).balance_of(alice);
        let initial_bob_balance = erc20.sender(alice).balance_of(bob);

        let err = contract
            .sender(alice)
            .safe_transfer_from(token, alice, bob, value)
            .unwrap_err();
        assert!(matches!(err, Error::SafeErc20FailedOperation(_)));

        let alice_balance = erc20.sender(alice).balance_of(alice);
        let bob_balance = erc20.sender(alice).balance_of(bob);
        assert_eq!(initial_alice_balance, alice_balance);
        assert_eq!(initial_bob_balance, bob_balance);
    }

    // Approval and allowance tests.
    #[motsu::test]
    fn force_approve_sets_allowance_from_zero(
        contract: Contract<SafeErc20Example>,
        erc20: Contract<Erc20>,
        alice: Address,
    ) {
        let token = erc20.address();
        let spender = alice;
        // Precondition: 0 allowance.
        let initial =
            erc20.sender(alice).allowance(contract.address(), spender);
        assert_eq!(initial, U256::ZERO);

        let value = U256::from(100);
        contract.sender(alice).force_approve(token, spender, value).unwrap();

        erc20.assert_emitted(&Approval {
            owner: contract.address(),
            spender,
            value,
        });
        let after = erc20.sender(alice).allowance(contract.address(), spender);
        assert_eq!(after, value);
    }

    #[motsu::test]
    fn force_approve_updates_non_zero_allowance(
        contract: Contract<SafeErc20Example>,
        erc20: Contract<Erc20>,
        alice: Address,
    ) {
        let token = erc20.address();
        let spender = alice;
        // Set initial non-zero allowance.
        contract
            .sender(alice)
            .force_approve(token, spender, U256::from(7))
            .unwrap();
        erc20.assert_emitted(&Approval {
            owner: contract.address(),
            spender,
            value: U256::from(7),
        });

        // Update to a different value.
        let new_value = U256::from(3);
        contract
            .sender(alice)
            .force_approve(token, spender, new_value)
            .unwrap();
        erc20.assert_emitted(&Approval {
            owner: contract.address(),
            spender,
            value: new_value,
        });
        let after = erc20.sender(alice).allowance(contract.address(), spender);
        assert_eq!(after, new_value);
    }

    #[motsu::test]
    fn safe_increase_allowance_increases(
        contract: Contract<SafeErc20Example>,
        erc20: Contract<Erc20>,
        alice: Address,
    ) {
        let token = erc20.address();
        let spender = alice;
        // Start from zero.
        let inc = U256::from(10);
        contract
            .sender(alice)
            .safe_increase_allowance(token, spender, inc)
            .unwrap();
        // The event has the new allowance value.
        erc20.assert_emitted(&Approval {
            owner: contract.address(),
            spender,
            value: inc,
        });
        let after = erc20.sender(alice).allowance(contract.address(), spender);
        assert_eq!(after, inc);
    }

    #[motsu::test]
    #[should_panic = "should not exceed `U256::MAX` for allowance"]
    fn safe_increase_allowance_overflow_panics(
        contract: Contract<SafeErc20Example>,
        erc20: Contract<Erc20>,
        alice: Address,
    ) {
        let token = erc20.address();
        let spender = alice;
        // Set to max then try to increase.
        contract
            .sender(alice)
            .force_approve(token, spender, U256::MAX)
            .unwrap();
        contract
            .sender(alice)
            .safe_increase_allowance(token, spender, U256::from(1))
            .unwrap();
    }

    #[motsu::test]
    fn safe_decrease_allowance_errors_if_below_zero(
        contract: Contract<SafeErc20Example>,
        erc20: Contract<Erc20>,
        alice: Address,
    ) {
        let token = erc20.address();
        let spender = alice;
        // Current allowance: 0.
        let err = contract
            .sender(alice)
            .safe_decrease_allowance(token, spender, U256::from(1))
            .unwrap_err();
        assert!(matches!(err, Error::SafeErc20FailedDecreaseAllowance(_)));
        // Stays zero.
        let after = erc20.sender(alice).allowance(contract.address(), spender);
        assert_eq!(after, U256::ZERO);
    }

    #[motsu::test]
    fn safe_decrease_allowance_decreases(
        contract: Contract<SafeErc20Example>,
        erc20: Contract<Erc20>,
        alice: Address,
    ) {
        let token = erc20.address();
        let spender = alice;
        // Set to 10 then decrease by 3.
        contract
            .sender(alice)
            .force_approve(token, spender, U256::from(10))
            .unwrap();
        contract
            .sender(alice)
            .safe_decrease_allowance(token, spender, U256::from(3))
            .unwrap();
        erc20.assert_emitted(&Approval {
            owner: contract.address(),
            spender,
            value: U256::from(7),
        });
        let after = erc20.sender(alice).allowance(contract.address(), spender);
        assert_eq!(after, U256::from(7));
    }

    // --- ERC-1363 relaxed-call tests ---

    /// Dummy target contracts to ensure `has_code()` is true for
    /// receiver/spender.
    #[storage]
    struct DummyReceiver;
    unsafe impl TopLevelStorage for DummyReceiver {}

    #[public]
    impl DummyReceiver {}

    #[storage]
    struct DummySpender;
    unsafe impl TopLevelStorage for DummySpender {}

    #[public]
    impl DummySpender {}

    /// ERC-1363 token that returns true for all methods.
    #[storage]
    struct Erc1363TokenOk;
    unsafe impl TopLevelStorage for Erc1363TokenOk {}

    #[public]
<<<<<<< HEAD
    #[allow(non_snake_case, clippy::unnecessary_wraps, clippy::unused_self)]
=======
>>>>>>> f0939f30
    impl Erc1363TokenOk {
        fn transferAndCall(
            &mut self,
            _to: Address,
            _value: U256,
            _data: Bytes,
        ) -> Result<bool, Vec<u8>> {
            Ok(true)
        }

        fn transferFromAndCall(
            &mut self,
            _from: Address,
            _to: Address,
            _value: U256,
            _data: Bytes,
        ) -> Result<bool, Vec<u8>> {
            Ok(true)
        }

        fn approveAndCall(
            &mut self,
            _spender: Address,
            _value: U256,
            _data: Bytes,
        ) -> Result<bool, Vec<u8>> {
            Ok(true)
        }
    }

    /// ERC-1363 token that returns false for all methods.
    #[storage]
    struct Erc1363TokenFalse;
    unsafe impl TopLevelStorage for Erc1363TokenFalse {}

    #[public]
<<<<<<< HEAD
    #[allow(non_snake_case, clippy::unnecessary_wraps, clippy::unused_self)]
=======
>>>>>>> f0939f30
    impl Erc1363TokenFalse {
        fn transferAndCall(
            &mut self,
            _to: Address,
            _value: U256,
            _data: Bytes,
        ) -> Result<bool, Vec<u8>> {
            Ok(false)
        }

        fn transferFromAndCall(
            &mut self,
            _from: Address,
            _to: Address,
            _value: U256,
            _data: Bytes,
        ) -> Result<bool, Vec<u8>> {
            Ok(false)
        }

        fn approveAndCall(
            &mut self,
            _spender: Address,
            _value: U256,
            _data: Bytes,
        ) -> Result<bool, Vec<u8>> {
            Ok(false)
        }
    }

    // transfer_and_call_relaxed
    #[motsu::test]
    fn transfer_and_call_relaxed_falls_back_to_transfer_on_eoa(
        contract: Contract<SafeErc20Example>,
        erc20: Contract<Erc20>,
        alice: Address,
        bob: Address,
    ) {
        let token = erc20.address();
        let value = U256::from(5);
        let data: Bytes = vec![].into();

        // Fund SafeErc20Example.
        erc20.sender(alice)._mint(contract.address(), U256::from(10)).unwrap();

        contract
            .sender(alice)
            .transfer_and_call_relaxed(token, bob, value, data)
            .unwrap();

        erc20.assert_emitted(&Transfer {
            from: contract.address(),
            to: bob,
            value,
        });
    }

    #[motsu::test]
    fn transfer_and_call_relaxed_calls_erc1363_when_to_has_code(
        contract: Contract<SafeErc20Example>,
        token1363: Contract<Erc1363TokenOk>,
        receiver: Contract<DummyReceiver>,
        alice: Address,
    ) {
        let token = token1363.address();
        let to = receiver.address();
        let value = U256::from(1);
        let data: Bytes = vec![].into();

        // Since `to` has code, path calls
        // `Erc1363Interface::transferAndCall`; token returns `true`.
        contract
            .sender(alice)
            .transfer_and_call_relaxed(token, to, value, data)
            .unwrap();
    }

    #[motsu::test]
    fn transfer_and_call_relaxed_reverts_when_token_returns_false(
        contract: Contract<SafeErc20Example>,
        token1363: Contract<Erc1363TokenFalse>,
        receiver: Contract<DummyReceiver>,
        alice: Address,
    ) {
        let token = token1363.address();
        let to = receiver.address();
        let value = U256::from(1);
        let data: Bytes = vec![].into();

        let err = contract
            .sender(alice)
            .transfer_and_call_relaxed(token, to, value, data)
            .unwrap_err();
        assert!(matches!(err, Error::SafeErc20FailedOperation(_)));
    }

    // transfer_from_and_call_relaxed
    #[motsu::test]
    fn transfer_from_and_call_relaxed_falls_back_to_transfer_from_on_eoa(
        contract: Contract<SafeErc20Example>,
        erc20: Contract<Erc20>,
        alice: Address,
        bob: Address,
    ) {
        let token = erc20.address();
        let value = U256::from(2);
        let data: Bytes = vec![].into();

        // Fund Alice and approve the SafeErc20Example.
        erc20.sender(alice)._mint(alice, U256::from(10)).unwrap();
        erc20.sender(alice).approve(contract.address(), value).unwrap();

        contract
            .sender(alice)
            .transfer_from_and_call_relaxed(token, alice, bob, value, data)
            .unwrap();

        erc20.assert_emitted(&Transfer { from: alice, to: bob, value });
    }

    #[motsu::test]
    fn transfer_from_and_call_relaxed_calls_erc1363_when_to_has_code(
        contract: Contract<SafeErc20Example>,
        token1363: Contract<Erc1363TokenOk>,
        receiver: Contract<DummyReceiver>,
        alice: Address,
    ) {
        let token = token1363.address();
        let to = receiver.address();
        let value = U256::from(3);
        let data: Bytes = vec![].into();

        contract
            .sender(alice)
            .transfer_from_and_call_relaxed(token, alice, to, value, data)
            .unwrap();
    }

    #[motsu::test]
    fn transfer_from_and_call_relaxed_reverts_when_token_returns_false(
        contract: Contract<SafeErc20Example>,
        token1363: Contract<Erc1363TokenFalse>,
        receiver: Contract<DummyReceiver>,
        alice: Address,
    ) {
        let token = token1363.address();
        let to = receiver.address();
        let value = U256::from(1);
        let data: Bytes = vec![].into();

        let err = contract
            .sender(alice)
            .transfer_from_and_call_relaxed(token, alice, to, value, data)
            .unwrap_err();
        assert!(matches!(err, Error::SafeErc20FailedOperation(_)));
    }

    // approve_and_call_relaxed
    #[motsu::test]
    fn approve_and_call_relaxed_falls_back_to_force_approve_on_eoa(
        contract: Contract<SafeErc20Example>,
        erc20: Contract<Erc20>,
        alice: Address,
    ) {
        let token = erc20.address();
        let spender = alice; // EOA
        let value = U256::from(11);
        let data: Bytes = vec![].into();

        contract
            .sender(alice)
            .approve_and_call_relaxed(token, spender, value, data)
            .unwrap();

        erc20.assert_emitted(&Approval {
            owner: contract.address(),
            spender,
            value,
        });
        let after = erc20.sender(alice).allowance(contract.address(), spender);
        assert_eq!(after, value);
    }

    #[motsu::test]
    fn approve_and_call_relaxed_calls_erc1363_when_spender_has_code(
        contract: Contract<SafeErc20Example>,
        token1363: Contract<Erc1363TokenOk>,
        spender: Contract<DummySpender>,
        alice: Address,
    ) {
        let token = token1363.address();
        let sp = spender.address();
        let value = U256::from(7);
        let data: Bytes = vec![].into();

        contract
            .sender(alice)
            .approve_and_call_relaxed(token, sp, value, data)
            .unwrap();
    }

    #[motsu::test]
    fn approve_and_call_relaxed_reverts_when_token_returns_false(
        contract: Contract<SafeErc20Example>,
        token1363: Contract<Erc1363TokenFalse>,
        spender: Contract<DummySpender>,
        alice: Address,
    ) {
        let token = token1363.address();
        let sp = spender.address();
        let value = U256::from(1);
        let data: Bytes = vec![].into();

        let err = contract
            .sender(alice)
            .approve_and_call_relaxed(token, sp, value, data)
            .unwrap_err();
        assert!(matches!(err, Error::SafeErc20FailedOperation(_)));
    }

    // Mock ERC-20-like contract that reverts on `allowance` calls.
    #[storage]
    struct RevertingAllowanceToken;

    unsafe impl TopLevelStorage for RevertingAllowanceToken {}

    #[public]
    impl RevertingAllowanceToken {
<<<<<<< HEAD
        // External signature matches `IERC20.allowance(owner, spender) ->
        // uint256`. Reverting causes a revert so the `RawCall` in
        // `SafeErc20::allowance` fails.
        #[allow(clippy::unused_self)]
=======
        // External signature matches `Erc20Interface.allowance(owner, spender)
        // -> uint256`. Reverting causes a revert so the
        // [`stylus_sdk::call::RawCall`] in `SafeErc20::allowance`
        // fails.
>>>>>>> f0939f30
        fn allowance(
            &self,
            _owner: Address,
            _spender: Address,
        ) -> Result<U256, Vec<u8>> {
            Err("revert".into())
        }
    }

    #[motsu::test]
    fn safe_increase_allowance_reverts_on_allowance_call_error(
        contract: Contract<SafeErc20Example>,
        bad_token: Contract<RevertingAllowanceToken>,
        alice: Address,
    ) {
        let token = bad_token.address();
        let err = contract
            .sender(alice)
            .safe_increase_allowance(token, alice, U256::from(1))
            .unwrap_err();
        assert!(
            matches!(err, Error::SafeErc20FailedOperation(SafeErc20FailedOperation { token }) if token == bad_token.address())
        );
    }

    #[motsu::test]
    fn safe_decrease_allowance_reverts_on_allowance_call_error(
        contract: Contract<SafeErc20Example>,
        bad_token: Contract<RevertingAllowanceToken>,
        alice: Address,
    ) {
        let token = bad_token.address();
        let err = contract
            .sender(alice)
            .safe_decrease_allowance(token, alice, U256::from(1))
            .unwrap_err();
        assert!(
            matches!(err, Error::SafeErc20FailedOperation(SafeErc20FailedOperation { token }) if token == bad_token.address())
        );
    }

    // Mock ERC-20-like contract that panics on `allowance` calls.
    #[storage]
    struct PanickingAllowanceToken;

    unsafe impl TopLevelStorage for PanickingAllowanceToken {}

    #[cfg_attr(coverage_nightly, coverage(off))]
    #[public]
    impl PanickingAllowanceToken {
        // External signature matches Erc20Interface.allowance(owner, spender)
        // -> uint256 Panicking causes a revert so the RawCall in
        // SafeErc20::allowance fails.
        #[allow(clippy::unused_self)]
        fn allowance(&self, _owner: Address, _spender: Address) -> U256 {
            panic!("revert");
        }
    }

    #[cfg_attr(coverage_nightly, coverage(off))]
    #[motsu::test]
    #[ignore = "See: https://github.com/OpenZeppelin/stylus-test-helpers/issues/116"]
    fn safe_increase_allowance_reverts_on_allowance_call_panic(
        contract: Contract<SafeErc20Example>,
        bad_token: Contract<PanickingAllowanceToken>,
        alice: Address,
    ) {
        let token = bad_token.address();
        let err = contract
            .sender(alice)
            .safe_increase_allowance(token, alice, U256::from(1))
            .unwrap_err();
        assert!(
            matches!(err, Error::SafeErc20FailedOperation(SafeErc20FailedOperation { token }) if token == bad_token.address())
        );
    }

    /// Mock contract with USDT-like approval behavior.
    #[storage]
    struct USDTLikeToken {
        erc20: Erc20,
    }

    unsafe impl TopLevelStorage for USDTLikeToken {}

    #[public]
    impl USDTLikeToken {
        fn allowance(&self, owner: Address, spender: Address) -> U256 {
            self.erc20.allowance(owner, spender)
        }

        fn approve(
            &mut self,
            spender: Address,
            amount: U256,
        ) -> Result<bool, Vec<u8>> {
            let owner = msg::sender();
            if amount.is_zero()
                || self.erc20.allowance(owner, spender).is_zero()
            {
                return Ok(self.erc20.approve(spender, amount)?);
            }

            Err("USDT approval failure".into())
        }
    }

    #[motsu::test]
    fn safe_increase_allowance_usdt_like(
        contract: Contract<SafeErc20Example>,
        usdt_like_token: Contract<USDTLikeToken>,
        alice: Address,
    ) {
        let token = usdt_like_token.address();
        let spender = alice;

        // Set to 10.
        contract
            .sender(alice)
            .force_approve(token, spender, U256::from(10))
            .unwrap();
        let before = usdt_like_token
            .sender(alice)
            .allowance(contract.address(), spender);
        assert_eq!(before, U256::from(10));

        // Then increase to 20.
        contract
            .sender(alice)
            .safe_increase_allowance(token, spender, U256::from(10))
            .unwrap();
        let after = usdt_like_token
            .sender(alice)
            .allowance(contract.address(), spender);
        assert_eq!(after, U256::from(20));
    }
}<|MERGE_RESOLUTION|>--- conflicted
+++ resolved
@@ -1139,10 +1139,6 @@
     unsafe impl TopLevelStorage for Erc1363TokenOk {}
 
     #[public]
-<<<<<<< HEAD
-    #[allow(non_snake_case, clippy::unnecessary_wraps, clippy::unused_self)]
-=======
->>>>>>> f0939f30
     impl Erc1363TokenOk {
         fn transferAndCall(
             &mut self,
@@ -1179,10 +1175,6 @@
     unsafe impl TopLevelStorage for Erc1363TokenFalse {}
 
     #[public]
-<<<<<<< HEAD
-    #[allow(non_snake_case, clippy::unnecessary_wraps, clippy::unused_self)]
-=======
->>>>>>> f0939f30
     impl Erc1363TokenFalse {
         fn transferAndCall(
             &mut self,
@@ -1411,17 +1403,10 @@
 
     #[public]
     impl RevertingAllowanceToken {
-<<<<<<< HEAD
-        // External signature matches `IERC20.allowance(owner, spender) ->
-        // uint256`. Reverting causes a revert so the `RawCall` in
-        // `SafeErc20::allowance` fails.
-        #[allow(clippy::unused_self)]
-=======
         // External signature matches `Erc20Interface.allowance(owner, spender)
         // -> uint256`. Reverting causes a revert so the
         // [`stylus_sdk::call::RawCall`] in `SafeErc20::allowance`
         // fails.
->>>>>>> f0939f30
         fn allowance(
             &self,
             _owner: Address,
