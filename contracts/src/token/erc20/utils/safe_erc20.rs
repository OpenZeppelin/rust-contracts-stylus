//! Wrappers around ERC-20 operations that throw on failure (when the token
//! contract returns false).
//!
//! Tokens that return no value (and instead revert or
//! throw on failure) are also supported, non-reverting calls are assumed to be
//! successful.
//!
//! To use this library, you can add a `#[implements(ISafeErc20<Error =
//! Error>)]` attribute to your contract, which allows you to call the safe
//! operations as `contract.safe_transfer(token_addr, ...)`, etc.

use alloc::{vec, vec::Vec};

use alloy_primitives::{aliases::B32, Address, U256};
use alloy_sol_types::{sol_data::Bool, SolCall, SolType};
use openzeppelin_stylus_proc::interface_id;
pub use sol::*;
use stylus_sdk::{
    abi::Bytes,
    call::{MethodError, RawCall},
    contract, function_selector,
    prelude::*,
    types::AddressVM,
};

use crate::{
    token::erc20::interface::Erc20Interface,
    utils::introspection::erc165::IErc165,
};

const BOOL_TYPE_SIZE: usize = 32;

#[cfg_attr(coverage_nightly, coverage(off))]
mod sol {
    use alloy_sol_macro::sol;

    sol! {
        /// An operation with an ERC-20 token failed.
        ///
        /// * `token` - Address of the ERC-20 token.
        #[derive(Debug)]
        #[allow(missing_docs)]
        error SafeErc20FailedOperation(address token);

        /// Indicates a failed [`ISafeErc20::safe_decrease_allowance`] request.
        ///
        /// * `spender` - Address of future tokens' spender.
        /// * `current_allowance` - Current allowance of the `spender`.
        /// * `requested_decrease` - Requested decrease in allowance for `spender`.
        #[derive(Debug)]
        #[allow(missing_docs)]
        error SafeErc20FailedDecreaseAllowance(
            address spender,
            uint256 current_allowance,
            uint256 requested_decrease
        );
    }
}

/// A [`SafeErc20`] error.
#[derive(SolidityError, Debug)]
pub enum Error {
    /// An operation with an ERC-20 token failed.
    SafeErc20FailedOperation(SafeErc20FailedOperation),
    /// Indicates a failed [`ISafeErc20::safe_decrease_allowance`] request.
    SafeErc20FailedDecreaseAllowance(SafeErc20FailedDecreaseAllowance),
}

#[cfg_attr(coverage_nightly, coverage(off))]
impl MethodError for Error {
    fn encode(self) -> alloc::vec::Vec<u8> {
        self.into()
    }
}

<<<<<<< HEAD
use crate::token::erc20::interfaces::{IERC1363, IERC20};
=======
use token::{Erc1363Interface, IERC20};

mod token {
    #![allow(missing_docs)]
    #![cfg_attr(coverage_nightly, coverage(off))]

    use alloc::vec;

    alloy_sol_types::sol! {
        /// Interface of the ERC-20 token.
        interface IERC20 {
            function allowance(address owner, address spender) external view returns (uint256);
            function approve(address spender, uint256 value) external returns (bool);
            function transfer(address to, uint256 value) external returns (bool);
            function transferFrom(address from, address to, uint256 value) external returns (bool);
        }
    }

    stylus_sdk::prelude::sol_interface! {
        interface Erc1363Interface {
            function transferAndCall(address to, uint256 value, bytes calldata data) external returns (bool);
            function transferFromAndCall(address from, address to, uint256 value, bytes calldata data) external returns (bool);
            function approveAndCall(address spender, uint256 value, bytes calldata data) external returns (bool);
        }
    }
}
>>>>>>> 1e2164d4

/// State of a [`SafeErc20`] Contract.
#[storage]
pub struct SafeErc20;

/// NOTE: Implementation of [`TopLevelStorage`] to be able use `&mut self` when
/// calling other contracts and not `&mut (impl TopLevelStorage +
/// BorrowMut<Self>)`. Should be fixed in the future by the Stylus team.
unsafe impl TopLevelStorage for SafeErc20 {}

/// Required interface of a [`SafeErc20`] utility contract.
#[interface_id]
pub trait ISafeErc20 {
    /// The error type associated to this trait implementation.
    type Error: Into<alloc::vec::Vec<u8>>;

    /// Transfer `value` amount of `token` from the calling contract to `to`. If
    /// `token` returns no value, non-reverting calls are assumed to be
    /// successful.
    ///
    /// # Arguments
    ///
    /// * `&mut self` - Write access to the contract's state.
    /// * `token` - Address of the ERC-20 token contract.
    /// * `to` - Account to transfer tokens to.
    /// * `value` - Number of tokens to transfer.
    ///
    /// # Errors
    ///
    ///  * [`Error::SafeErc20FailedOperation`] - If the `token` address is not a
    ///    contract , the contract fails to execute the call or the call returns
    ///    value that is not `true`.
    fn safe_transfer(
        &mut self,
        token: Address,
        to: Address,
        value: U256,
    ) -> Result<(), Self::Error>;

    /// Transfer `value` amount of `token` from `from` to `to`, spending the
    /// approval given by `from` to the calling contract. If `token` returns
    /// no value, non-reverting calls are assumed to be successful.
    ///
    /// # Arguments
    ///
    /// * `&mut self` - Write access to the contract's state.
    /// * `token` - Address of the ERC-20 token contract.
    /// * `from` - Account to transfer tokens from.
    /// * `to` - Account to transfer tokens to.
    /// * `value` - Number of tokens to transfer.
    ///
    /// # Errors
    ///
    ///  * [`Error::SafeErc20FailedOperation`] - If the `token` address is not a
    ///    contract , the contract fails to execute the call or the call returns
    ///    value that is not `true`.
    fn safe_transfer_from(
        &mut self,
        token: Address,
        from: Address,
        to: Address,
        value: U256,
    ) -> Result<(), Self::Error>;

    /// Variant of [`Self::safe_transfer`] that returns a `bool` instead of
    /// reverting if the operation is not successful.
    ///
    /// # Arguments
    ///
    /// * `&mut self` - Write access to the contract's state.
    /// * `token` - Address of the ERC-20 token contract.
    /// * `to` - Account to transfer tokens to.
    /// * `value` - Number of tokens to transfer.
    fn try_safe_transfer(
        &mut self,
        token: Address,
        to: Address,
        value: U256,
    ) -> bool;

    /// Variant of [`Self::safe_transfer_from`] that returns a `bool` instead of
    /// reverting if the operation is not successful.
    ///
    /// # Arguments
    ///
    /// * `&mut self` - Write access to the contract's state.
    /// * `token` - Address of the ERC-20 token contract.
    /// * `from` - Account to transfer tokens from.
    /// * `to` - Account to transfer tokens to.
    /// * `value` - Number of tokens to transfer.
    fn try_safe_transfer_from(
        &mut self,
        token: Address,
        from: Address,
        to: Address,
        value: U256,
    ) -> bool;

    /// Increase the calling contract's allowance toward `spender` by `value`.
    /// If `token` returns no value, non-reverting calls are assumed to be
    /// successful.
    ///
    /// # Arguments
    ///
    /// * `&mut self` - Write access to the contract's state.
    /// * `token` - Address of the ERC-20 token contract.
    /// * `spender` - Account that will spend the tokens.
    /// * `value` - Value to increase current allowance for `spender`.
    ///
    /// # Errors
    ///
    /// * [`Error::SafeErc20FailedOperation`] - If the `token` address is not a
    ///   contract, the contract fails to execute the call or the call returns
    ///   value that is not `true`.
    ///
    /// # Panics
    ///
    /// * If increased allowance exceeds [`U256::MAX`].
    fn safe_increase_allowance(
        &mut self,
        token: Address,
        spender: Address,
        value: U256,
    ) -> Result<(), Self::Error>;

    /// Decrease the calling contract's allowance toward `spender` by
    /// `requested_decrease`. If `token` returns no value, non-reverting
    /// calls are assumed to be successful.
    ///
    /// # Arguments
    ///
    /// * `&mut self` - Write access to the contract's state.
    /// * `token` - Address of the ERC-20 token contract.
    /// * `spender` - Account that will spend the tokens.
    /// * `requested_decrease` - Value allowed to be spent by `spender`.
    ///
    /// # Errors
    ///
    /// * [`Error::SafeErc20FailedOperation`] - If the `token` address is not a
    ///   contract, the contract fails to execute the call or the call returns
    ///   value that is not `true`.
    /// * [`Error::SafeErc20FailedDecreaseAllowance`] - If the current allowance
    ///   is less than `requested_decrease`.
    fn safe_decrease_allowance(
        &mut self,
        token: Address,
        spender: Address,
        requested_decrease: U256,
    ) -> Result<(), Self::Error>;

    /// Set the calling contract's allowance toward `spender` to `value`. If
    /// `token` returns no value, non-reverting calls are assumed to be
    /// successful. Meant to be used with tokens that require the approval
    /// to be set to zero before setting it to a non-zero value, such as USDT.
    ///
    /// # Arguments
    ///
    /// * `&mut self` - Write access to the contract's state.
    /// * `token` - Address of the ERC-20 token contract.
    /// * `spender` - Account that will spend the tokens.
    /// * `value` - Value allowed to be spent by `spender`.
    ///
    /// # Errors
    ///
    /// * [`Error::SafeErc20FailedOperation`] - If the `token` address is not a
    ///   contract, the contract fails to execute the call or the call returns
    ///   value that is not `true`.
    fn force_approve(
        &mut self,
        token: Address,
        spender: Address,
        value: U256,
    ) -> Result<(), Self::Error>;

    /// Performs an `IERC1363::transferAndCall`, with a fallback to the simple
    /// [`crate::token::erc20::IErc20::transfer`] if the target has no code.
    ///
    /// This can be used to implement an [`crate::token::erc721::Erc721`] like
    /// safe transfer that rely on `IERC1363` checks when targeting contracts.
    ///
    /// # Arguments
    ///
    /// * `&mut self` - Write access to the contract's state.
    /// * `token` - Address of the ERC-20 token contract.
    /// * `to` - Account to transfer tokens to.
    /// * `value` - Number of tokens to transfer.
    /// * `data` - Additional data with no specified format, sent in the call to
    ///   `IERC1363`.
    ///
    /// # Errors
    ///
    ///  * [`Error::SafeErc20FailedOperation`] - If the `token` address is not a
    ///    contract, the contract fails to execute the call or the call returns
    ///    value that is not `true`.
    fn transfer_and_call_relaxed(
        &mut self,
        token: Address,
        to: Address,
        value: U256,
        data: Bytes,
    ) -> Result<(), Self::Error>;

    /// Performs an `IERC1363::transferFromAndCall`, with a fallback to the
    /// simple `IERC20::transferFrom` if the target has no code.
    ///
    /// This can be used to implement an [`crate::token::erc721::Erc721`] like
    /// safe transfer that rely on `IERC1363` checks when
    /// targeting contracts.
    ///
    /// # Arguments
    ///
    /// * `&mut self` - Write access to the contract's state.
    /// * `token` - Address of the ERC-20 token contract.
    /// * `from` - Account to transfer tokens from.
    /// * `to` - Account to transfer tokens to.
    /// * `value` - Number of tokens to transfer.
    /// * `data` - Additional data with no specified format, sent in the call to
    ///   `IERC1363`.
    ///
    /// # Errors
    ///
    ///  * [`Error::SafeErc20FailedOperation`] - If the `token` address is not a
    ///    contract , the contract fails to execute the call or the call returns
    ///    value that is not `true`.
    fn transfer_from_and_call_relaxed(
        &mut self,
        token: Address,
        from: Address,
        to: Address,
        value: U256,
        data: Bytes,
    ) -> Result<(), Self::Error>;

    /// Performs an `IERC1363::approveAndCall`, with a fallback to the
    /// simple [`crate::token::erc20::IErc20::approve`] if the target has no
    /// code.
    ///
    /// This can be used to implement an [`crate::token::erc721::Erc721`] like
    /// safe transfer that rely on `IERC1363` checks when
    /// targeting contracts.
    ///
    /// NOTE: When the recipient address (`spender`) has no code (i.e. is an
    /// EOA), this function behaves as [`Self::force_approve`]. Opposedly,
    /// when the recipient address (`spender`) has code, this function only
    /// attempts to call `IERC1363::approveAndCall` once without retrying,
    /// and relies on the returned value to be `true`.
    ///
    /// # Errors
    ///
    ///  * [`Error::SafeErc20FailedOperation`] - If the `token` address is not a
    ///    contract , the contract fails to execute the call or the call returns
    ///    value that is not `true`.
    fn approve_and_call_relaxed(
        &mut self,
        token: Address,
        spender: Address,
        value: U256,
        data: Bytes,
    ) -> Result<(), Self::Error>;
}

#[public]
#[implements(ISafeErc20<Error = Error>)]
impl SafeErc20 {}

#[public]
impl ISafeErc20 for SafeErc20 {
    type Error = Error;

    fn safe_transfer(
        &mut self,
        token: Address,
        to: Address,
        value: U256,
    ) -> Result<(), Self::Error> {
        let call = IERC20::transferCall { to, value };

        Self::call_optional_return(token, &call)
    }

    fn safe_transfer_from(
        &mut self,
        token: Address,
        from: Address,
        to: Address,
        value: U256,
    ) -> Result<(), Self::Error> {
        let call = IERC20::transferFromCall { from, to, value };

        Self::call_optional_return(token, &call)
    }

    fn try_safe_transfer(
        &mut self,
        token: Address,
        to: Address,
        value: U256,
    ) -> bool {
        self.safe_transfer(token, to, value).is_ok()
    }

    fn try_safe_transfer_from(
        &mut self,
        token: Address,
        from: Address,
        to: Address,
        value: U256,
    ) -> bool {
        self.safe_transfer_from(token, from, to, value).is_ok()
    }

    fn safe_increase_allowance(
        &mut self,
        token: Address,
        spender: Address,
        value: U256,
    ) -> Result<(), Self::Error> {
        let current_allowance = self.allowance(token, spender)?;
        let new_allowance = current_allowance
            .checked_add(value)
            .expect("should not exceed `U256::MAX` for allowance");
        self.force_approve(token, spender, new_allowance)
    }

    fn safe_decrease_allowance(
        &mut self,
        token: Address,
        spender: Address,
        requested_decrease: U256,
    ) -> Result<(), Self::Error> {
        let current_allowance = self.allowance(token, spender)?;

        if current_allowance < requested_decrease {
            return Err(SafeErc20FailedDecreaseAllowance {
                spender,
                current_allowance,
                requested_decrease,
            }
            .into());
        }

        self.force_approve(
            token,
            spender,
            current_allowance - requested_decrease,
        )
    }

    fn force_approve(
        &mut self,
        token: Address,
        spender: Address,
        value: U256,
    ) -> Result<(), Self::Error> {
        let approve_call = IERC20::approveCall { spender, value };

        // Try performing the approval with the desired value.
        if Self::call_optional_return(token, &approve_call).is_ok() {
            return Ok(());
        }

        // If that fails, reset the allowance to zero, then retry the desired
        // approval.
        let reset_approval_call =
            IERC20::approveCall { spender, value: U256::ZERO };
        Self::call_optional_return(token, &reset_approval_call)?;
        Self::call_optional_return(token, &approve_call)
    }

    fn transfer_and_call_relaxed(
        &mut self,
        token: Address,
        to: Address,
        value: U256,
        data: Bytes,
    ) -> Result<(), Self::Error> {
        if !to.has_code() {
            return self.safe_transfer(token, to, value);
        }

        if !token.has_code() {
            return Err(Error::SafeErc20FailedOperation(
                SafeErc20FailedOperation { token },
            ));
        }

        match Erc1363Interface::new(token).transfer_and_call(
            self,
            to,
            value,
            data.to_vec().into(),
        ) {
            Ok(true) => Ok(()),
            _ => {
                Err(Error::SafeErc20FailedOperation(SafeErc20FailedOperation {
                    token,
                }))
            }
        }
    }

    fn transfer_from_and_call_relaxed(
        &mut self,
        token: Address,
        from: Address,
        to: Address,
        value: U256,
        data: Bytes,
    ) -> Result<(), Self::Error> {
        if !to.has_code() {
            return self.safe_transfer_from(token, from, to, value);
        }

        if !token.has_code() {
            return Err(Error::SafeErc20FailedOperation(
                SafeErc20FailedOperation { token },
            ));
        }

        match Erc1363Interface::new(token).transfer_from_and_call(
            self,
            from,
            to,
            value,
            data.to_vec().into(),
        ) {
            Ok(true) => Ok(()),
            _ => {
                Err(Error::SafeErc20FailedOperation(SafeErc20FailedOperation {
                    token,
                }))
            }
        }
    }

    fn approve_and_call_relaxed(
        &mut self,
        token: Address,
        spender: Address,
        value: U256,
        data: Bytes,
    ) -> Result<(), Self::Error> {
        if !spender.has_code() {
            return self.force_approve(token, spender, value);
        }

        if !token.has_code() {
            return Err(Error::SafeErc20FailedOperation(
                SafeErc20FailedOperation { token },
            ));
        }

        match Erc1363Interface::new(token).approve_and_call(
            self,
            spender,
            value,
            data.to_vec().into(),
        ) {
            Ok(true) => Ok(()),
            _ => {
                Err(Error::SafeErc20FailedOperation(SafeErc20FailedOperation {
                    token,
                }))
            }
        }
    }
}

impl SafeErc20 {
    /// Imitates a Stylus high-level call, relaxing the requirement on the
    /// return value: if data is returned, it must not be `false`, otherwise
    /// calls are assumed to be successful.
    ///
    /// # Arguments
    ///
    /// * `token` - Address of the ERC-20 token contract.
    /// * `call` - [`IErc20`] call that implements [`SolCall`] trait.
    ///
    /// # Errors
    ///
    /// * [`Error::SafeErc20FailedOperation`] - If the `token` address is not a
    ///   contract, the contract fails to execute the call or the call returns
    ///   value that is not `true`.
    fn call_optional_return(
        token: Address,
        call: &impl SolCall,
    ) -> Result<(), Error> {
        if !token.has_code() {
            return Err(Error::SafeErc20FailedOperation(
                SafeErc20FailedOperation { token },
            ));
        }

        let result = unsafe {
            RawCall::new()
                .limit_return_data(0, BOOL_TYPE_SIZE)
                .flush_storage_cache()
                .call(token, &call.abi_encode())
        };

        match result {
            Ok(data)
                if data.is_empty()
                    || Bool::abi_decode(&data, true)
                        .is_ok_and(|success| success) =>
            {
                Ok(())
            }
            _ => Err(SafeErc20FailedOperation { token }.into()),
        }
    }

    /// Returns the remaining number of ERC-20 tokens that `spender`
    /// will be allowed to spend on behalf of an owner.
    ///
    /// # Arguments
    ///
    /// * `&self` - Read access to the contract's state.
    /// * `token` - Address of the ERC-20 token contract.
    /// * `spender` - Account that will spend the tokens.
    ///
    /// # Errors
    ///
    /// * [`Error::SafeErc20FailedOperation`] - If the contract fails to read
    ///   `spender`'s allowance.
    fn allowance(
        &self,
        token: Address,
        spender: Address,
    ) -> Result<U256, Error> {
        if !Address::has_code(&token) {
            return Err(SafeErc20FailedOperation { token }.into());
        }

        let erc20 = Erc20Interface::new(token);
        erc20.allowance(self, contract::address(), spender).map_err(|_e| {
            Error::SafeErc20FailedOperation(SafeErc20FailedOperation { token })
        })
    }
}

impl IErc165 for SafeErc20 {
    fn supports_interface(&self, interface_id: B32) -> bool {
        <Self as ISafeErc20>::interface_id() == interface_id
            || <Self as IErc165>::interface_id() == interface_id
    }
}

#[cfg_attr(coverage_nightly, coverage(off))]
#[cfg(test)]
mod tests {
    use motsu::prelude::*;
    use stylus_sdk::{alloy_primitives::uint, msg};

    use super::*;
    use crate::token::erc20::{Approval, Erc20, IErc20, Transfer};

    #[storage]
    #[entrypoint]
    struct SafeErc20Example {
        safe_erc20: SafeErc20,
    }

    #[public]
    #[implements(ISafeErc20<Error = Error>)]
    impl SafeErc20Example {}

    #[public]
    impl ISafeErc20 for SafeErc20Example {
        type Error = Error;

        fn safe_transfer(
            &mut self,
            token: Address,
            to: Address,
            value: U256,
        ) -> Result<(), Self::Error> {
            self.safe_erc20.safe_transfer(token, to, value)
        }

        fn safe_transfer_from(
            &mut self,
            token: Address,
            from: Address,
            to: Address,
            value: U256,
        ) -> Result<(), Self::Error> {
            self.safe_erc20.safe_transfer_from(token, from, to, value)
        }

        fn try_safe_transfer(
            &mut self,
            token: Address,
            to: Address,
            value: U256,
        ) -> bool {
            self.safe_erc20.try_safe_transfer(token, to, value)
        }

        fn try_safe_transfer_from(
            &mut self,
            token: Address,
            from: Address,
            to: Address,
            value: U256,
        ) -> bool {
            self.safe_erc20.try_safe_transfer_from(token, from, to, value)
        }

        fn safe_increase_allowance(
            &mut self,
            token: Address,
            spender: Address,
            value: U256,
        ) -> Result<(), Self::Error> {
            self.safe_erc20.safe_increase_allowance(token, spender, value)
        }

        fn safe_decrease_allowance(
            &mut self,
            token: Address,
            spender: Address,
            requested_decrease: U256,
        ) -> Result<(), Self::Error> {
            self.safe_erc20.safe_decrease_allowance(
                token,
                spender,
                requested_decrease,
            )
        }

        fn force_approve(
            &mut self,
            token: Address,
            spender: Address,
            value: U256,
        ) -> Result<(), Self::Error> {
            self.safe_erc20.force_approve(token, spender, value)
        }

        fn transfer_and_call_relaxed(
            &mut self,
            token: Address,
            to: Address,
            value: U256,
            data: Bytes,
        ) -> Result<(), Self::Error> {
            self.safe_erc20.transfer_and_call_relaxed(token, to, value, data)
        }

        fn transfer_from_and_call_relaxed(
            &mut self,
            token: Address,
            from: Address,
            to: Address,
            value: U256,
            data: Bytes,
        ) -> Result<(), Self::Error> {
            self.safe_erc20
                .transfer_from_and_call_relaxed(token, from, to, value, data)
        }

        fn approve_and_call_relaxed(
            &mut self,
            token: Address,
            spender: Address,
            value: U256,
            data: Bytes,
        ) -> Result<(), Self::Error> {
            self.safe_erc20
                .approve_and_call_relaxed(token, spender, value, data)
        }
    }

    #[motsu::test]
    fn try_safe_transfer_returns_true(
        contract: Contract<SafeErc20Example>,
        erc20: Contract<Erc20>,
        alice: Address,
    ) {
        let token = erc20.address();
        let value = U256::from(1);
        erc20.sender(alice)._mint(contract.address(), value).unwrap();

        let balance = erc20.sender(alice).balance_of(contract.address());
        assert_eq!(balance, value);
        let balance = erc20.sender(alice).balance_of(alice);
        assert_eq!(balance, U256::ZERO);

        let result =
            contract.sender(alice).try_safe_transfer(token, alice, value);
        assert!(result);

        let balance = erc20.sender(alice).balance_of(contract.address());
        assert_eq!(balance, U256::ZERO);
        let balance = erc20.sender(alice).balance_of(alice);
        assert_eq!(balance, value);
    }

    #[motsu::test]
    fn try_safe_transfer_from_returns_true(
        contract: Contract<SafeErc20Example>,
        erc20: Contract<Erc20>,
        alice: Address,
        bob: Address,
    ) {
        let token = erc20.address();
        let value = U256::from(1);
        erc20.sender(alice)._mint(alice, value).unwrap();
        erc20.sender(alice).approve(contract.address(), value).unwrap();

        let balance = erc20.sender(alice).balance_of(alice);
        assert_eq!(balance, value);
        let balance = erc20.sender(alice).balance_of(bob);
        assert_eq!(balance, U256::ZERO);

        let result = contract
            .sender(alice)
            .try_safe_transfer_from(token, alice, bob, value);
        assert!(result);

        let balance = erc20.sender(alice).balance_of(alice);
        assert_eq!(balance, U256::ZERO);
        let balance = erc20.sender(alice).balance_of(bob);
        assert_eq!(balance, value);
    }

    #[motsu::test]
    fn safe_decrease_allowance_reverts_on_no_code_address(
        contract: Contract<SafeErc20Example>,
        alice: Address,
        bob: Address,
    ) {
        let no_code_addr = alice;
        let err = contract
            .sender(alice)
            .safe_decrease_allowance(no_code_addr, bob, uint!(1_U256))
            .motsu_expect_err("should revert on no code address");
        assert!(matches!(
        err,
        Error::SafeErc20FailedOperation(
            SafeErc20FailedOperation {
                token,
            }) if token == no_code_addr
        ));
    }

    #[motsu::test]
    fn safe_increase_allowance_reverts_on_no_code_address(
        contract: Contract<SafeErc20Example>,
        alice: Address,
        bob: Address,
    ) {
        let no_code_addr = alice;
        let err = contract
            .sender(alice)
            .safe_increase_allowance(no_code_addr, bob, uint!(1_U256))
            .motsu_expect_err("should revert on no code address");
        assert!(matches!(
        err,
        Error::SafeErc20FailedOperation(
            SafeErc20FailedOperation {
                token,
            }) if token == no_code_addr
        ));
    }

    #[motsu::test]
    fn safe_transfer_does_not_revert(
        contract: Contract<SafeErc20Example>,
        erc20: Contract<Erc20>,
        alice: Address,
        bob: Address,
    ) {
        let token = erc20.address();
        let value = U256::from(1);

        // Mint tokens to the SafeErc20Example contract so it can transfer out.
        erc20.sender(alice)._mint(contract.address(), U256::from(10)).unwrap();

        let initial_safe_erc20_balance =
            erc20.sender(alice).balance_of(contract.address());
        let initial_bob_balance = erc20.sender(alice).balance_of(bob);
        assert_eq!(initial_safe_erc20_balance, U256::from(10));
        assert_eq!(initial_bob_balance, U256::ZERO);

        contract.sender(alice).safe_transfer(token, bob, value).unwrap();

        erc20.assert_emitted(&Transfer {
            from: contract.address(),
            to: bob,
            value,
        });

        let safe_erc20_balance =
            erc20.sender(alice).balance_of(contract.address());
        let bob_balance = erc20.sender(alice).balance_of(bob);
        assert_eq!(safe_erc20_balance, initial_safe_erc20_balance - value);
        assert_eq!(bob_balance, initial_bob_balance + value);
    }

    #[motsu::test]
    fn safe_transfer_reverts(
        contract: Contract<SafeErc20Example>,
        erc20: Contract<Erc20>,
        alice: Address,
        bob: Address,
    ) {
        let token = erc20.address();
        let value = U256::from(1);

        let initial_safe_erc20_balance =
            erc20.sender(alice).balance_of(contract.address());
        let initial_bob_balance = erc20.sender(alice).balance_of(bob);

        let err = contract
            .sender(alice)
            .safe_transfer(token, bob, value)
            .unwrap_err();
        assert!(matches!(err, Error::SafeErc20FailedOperation(_)));

        let safe_erc20_balance =
            erc20.sender(alice).balance_of(contract.address());
        let bob_balance = erc20.sender(alice).balance_of(bob);
        assert_eq!(initial_safe_erc20_balance, safe_erc20_balance);
        assert_eq!(initial_bob_balance, bob_balance);
    }

    #[motsu::test]
    fn safe_transfer_from_does_not_revert(
        contract: Contract<SafeErc20Example>,
        erc20: Contract<Erc20>,
        alice: Address,
        bob: Address,
    ) {
        let token = erc20.address();
        let value = U256::from(1);

        erc20.sender(alice)._mint(alice, U256::from(10)).unwrap();
        erc20.sender(alice).approve(contract.address(), value).unwrap();

        let initial_alice_balance = erc20.sender(alice).balance_of(alice);
        let initial_bob_balance = erc20.sender(alice).balance_of(bob);
        assert_eq!(initial_alice_balance, U256::from(10));
        assert_eq!(initial_bob_balance, U256::ZERO);

        contract
            .sender(alice)
            .safe_transfer_from(token, alice, bob, value)
            .unwrap();

        erc20.assert_emitted(&Transfer { from: alice, to: bob, value });

        let alice_balance = erc20.sender(alice).balance_of(alice);
        let bob_balance = erc20.sender(alice).balance_of(bob);
        assert_eq!(alice_balance, initial_alice_balance - value);
        assert_eq!(bob_balance, initial_bob_balance + value);
    }

    #[motsu::test]
    fn safe_transfer_from_reverts(
        contract: Contract<SafeErc20Example>,
        erc20: Contract<Erc20>,
        alice: Address,
        bob: Address,
    ) {
        let token = erc20.address();
        let value = U256::from(1);

        erc20.sender(alice).approve(contract.address(), value).unwrap();

        let initial_alice_balance = erc20.sender(alice).balance_of(alice);
        let initial_bob_balance = erc20.sender(alice).balance_of(bob);

        let err = contract
            .sender(alice)
            .safe_transfer_from(token, alice, bob, value)
            .unwrap_err();
        assert!(matches!(err, Error::SafeErc20FailedOperation(_)));

        let alice_balance = erc20.sender(alice).balance_of(alice);
        let bob_balance = erc20.sender(alice).balance_of(bob);
        assert_eq!(initial_alice_balance, alice_balance);
        assert_eq!(initial_bob_balance, bob_balance);
    }

    // Approval and allowance tests.
    #[motsu::test]
    fn force_approve_sets_allowance_from_zero(
        contract: Contract<SafeErc20Example>,
        erc20: Contract<Erc20>,
        alice: Address,
    ) {
        let token = erc20.address();
        let spender = alice;
        // Precondition: 0 allowance.
        let initial =
            erc20.sender(alice).allowance(contract.address(), spender);
        assert_eq!(initial, U256::ZERO);

        let value = U256::from(100);
        contract.sender(alice).force_approve(token, spender, value).unwrap();

        erc20.assert_emitted(&Approval {
            owner: contract.address(),
            spender,
            value,
        });
        let after = erc20.sender(alice).allowance(contract.address(), spender);
        assert_eq!(after, value);
    }

    #[motsu::test]
    fn force_approve_updates_non_zero_allowance(
        contract: Contract<SafeErc20Example>,
        erc20: Contract<Erc20>,
        alice: Address,
    ) {
        let token = erc20.address();
        let spender = alice;
        // Set initial non-zero allowance.
        contract
            .sender(alice)
            .force_approve(token, spender, U256::from(7))
            .unwrap();
        erc20.assert_emitted(&Approval {
            owner: contract.address(),
            spender,
            value: U256::from(7),
        });

        // Update to a different value.
        let new_value = U256::from(3);
        contract
            .sender(alice)
            .force_approve(token, spender, new_value)
            .unwrap();
        erc20.assert_emitted(&Approval {
            owner: contract.address(),
            spender,
            value: new_value,
        });
        let after = erc20.sender(alice).allowance(contract.address(), spender);
        assert_eq!(after, new_value);
    }

    #[motsu::test]
    fn safe_increase_allowance_increases(
        contract: Contract<SafeErc20Example>,
        erc20: Contract<Erc20>,
        alice: Address,
    ) {
        let token = erc20.address();
        let spender = alice;
        // Start from zero.
        let inc = U256::from(10);
        contract
            .sender(alice)
            .safe_increase_allowance(token, spender, inc)
            .unwrap();
        // The event has the new allowance value.
        erc20.assert_emitted(&Approval {
            owner: contract.address(),
            spender,
            value: inc,
        });
        let after = erc20.sender(alice).allowance(contract.address(), spender);
        assert_eq!(after, inc);
    }

    #[motsu::test]
    #[should_panic = "should not exceed `U256::MAX` for allowance"]
    fn safe_increase_allowance_overflow_panics(
        contract: Contract<SafeErc20Example>,
        erc20: Contract<Erc20>,
        alice: Address,
    ) {
        let token = erc20.address();
        let spender = alice;
        // Set to max then try to increase.
        contract
            .sender(alice)
            .force_approve(token, spender, U256::MAX)
            .unwrap();
        contract
            .sender(alice)
            .safe_increase_allowance(token, spender, U256::from(1))
            .unwrap();
    }

    #[motsu::test]
    fn safe_decrease_allowance_errors_if_below_zero(
        contract: Contract<SafeErc20Example>,
        erc20: Contract<Erc20>,
        alice: Address,
    ) {
        let token = erc20.address();
        let spender = alice;
        // Current allowance: 0.
        let err = contract
            .sender(alice)
            .safe_decrease_allowance(token, spender, U256::from(1))
            .unwrap_err();
        assert!(matches!(err, Error::SafeErc20FailedDecreaseAllowance(_)));
        // Stays zero.
        let after = erc20.sender(alice).allowance(contract.address(), spender);
        assert_eq!(after, U256::ZERO);
    }

    #[motsu::test]
    fn safe_decrease_allowance_decreases(
        contract: Contract<SafeErc20Example>,
        erc20: Contract<Erc20>,
        alice: Address,
    ) {
        let token = erc20.address();
        let spender = alice;
        // Set to 10 then decrease by 3.
        contract
            .sender(alice)
            .force_approve(token, spender, U256::from(10))
            .unwrap();
        contract
            .sender(alice)
            .safe_decrease_allowance(token, spender, U256::from(3))
            .unwrap();
        erc20.assert_emitted(&Approval {
            owner: contract.address(),
            spender,
            value: U256::from(7),
        });
        let after = erc20.sender(alice).allowance(contract.address(), spender);
        assert_eq!(after, U256::from(7));
    }

    // --- ERC1363 relaxed-call tests ---

    /// Dummy target contracts to ensure `has_code()` is true for
    /// receiver/spender.
    #[storage]
    struct DummyReceiver;
    unsafe impl TopLevelStorage for DummyReceiver {}

    #[public]
    impl DummyReceiver {}

    #[storage]
    struct DummySpender;
    unsafe impl TopLevelStorage for DummySpender {}

    #[public]
    impl DummySpender {}

    /// ERC1363 token that returns true for all 1363 methods.
    #[storage]
    struct Erc1363TokenOk;
    unsafe impl TopLevelStorage for Erc1363TokenOk {}

    #[public]
    #[allow(non_snake_case)]
    impl Erc1363TokenOk {
        fn transferAndCall(
            &mut self,
            _to: Address,
            _value: U256,
            _data: Bytes,
        ) -> Result<bool, Vec<u8>> {
            Ok(true)
        }

        fn transferFromAndCall(
            &mut self,
            _from: Address,
            _to: Address,
            _value: U256,
            _data: Bytes,
        ) -> Result<bool, Vec<u8>> {
            Ok(true)
        }

        fn approveAndCall(
            &mut self,
            _spender: Address,
            _value: U256,
            _data: Bytes,
        ) -> Result<bool, Vec<u8>> {
            Ok(true)
        }
    }

    /// ERC1363 token that returns false for all 1363 methods.
    #[storage]
    struct Erc1363TokenFalse;
    unsafe impl TopLevelStorage for Erc1363TokenFalse {}

    #[public]
    #[allow(non_snake_case)]
    impl Erc1363TokenFalse {
        fn transferAndCall(
            &mut self,
            _to: Address,
            _value: U256,
            _data: Bytes,
        ) -> Result<bool, Vec<u8>> {
            Ok(false)
        }

        fn transferFromAndCall(
            &mut self,
            _from: Address,
            _to: Address,
            _value: U256,
            _data: Bytes,
        ) -> Result<bool, Vec<u8>> {
            Ok(false)
        }

        fn approveAndCall(
            &mut self,
            _spender: Address,
            _value: U256,
            _data: Bytes,
        ) -> Result<bool, Vec<u8>> {
            Ok(false)
        }
    }

    // transfer_and_call_relaxed
    #[motsu::test]
    fn transfer_and_call_relaxed_falls_back_to_transfer_on_eoa(
        contract: Contract<SafeErc20Example>,
        erc20: Contract<Erc20>,
        alice: Address,
        bob: Address,
    ) {
        let token = erc20.address();
        let value = U256::from(5);
        let data: Bytes = vec![].into();

        // Fund SafeErc20Example.
        erc20.sender(alice)._mint(contract.address(), U256::from(10)).unwrap();

        contract
            .sender(alice)
            .transfer_and_call_relaxed(token, bob, value, data)
            .unwrap();

        erc20.assert_emitted(&Transfer {
            from: contract.address(),
            to: bob,
            value,
        });
    }

    #[motsu::test]
    fn transfer_and_call_relaxed_calls_erc1363_when_to_has_code(
        contract: Contract<SafeErc20Example>,
        token1363: Contract<Erc1363TokenOk>,
        receiver: Contract<DummyReceiver>,
        alice: Address,
    ) {
        let token = token1363.address();
        let to = receiver.address();
        let value = U256::from(1);
        let data: Bytes = vec![].into();

        // Since `to` has code, path calls IERC1363::transferAndCall; token
        // returns `true`.
        contract
            .sender(alice)
            .transfer_and_call_relaxed(token, to, value, data)
            .unwrap();
    }

    #[motsu::test]
    fn transfer_and_call_relaxed_reverts_when_token_returns_false(
        contract: Contract<SafeErc20Example>,
        token1363: Contract<Erc1363TokenFalse>,
        receiver: Contract<DummyReceiver>,
        alice: Address,
    ) {
        let token = token1363.address();
        let to = receiver.address();
        let value = U256::from(1);
        let data: Bytes = vec![].into();

        let err = contract
            .sender(alice)
            .transfer_and_call_relaxed(token, to, value, data)
            .unwrap_err();
        assert!(matches!(err, Error::SafeErc20FailedOperation(_)));
    }

    // transfer_from_and_call_relaxed
    #[motsu::test]
    fn transfer_from_and_call_relaxed_falls_back_to_transfer_from_on_eoa(
        contract: Contract<SafeErc20Example>,
        erc20: Contract<Erc20>,
        alice: Address,
        bob: Address,
    ) {
        let token = erc20.address();
        let value = U256::from(2);
        let data: Bytes = vec![].into();

        // Fund Alice and approve the SafeErc20Example.
        erc20.sender(alice)._mint(alice, U256::from(10)).unwrap();
        erc20.sender(alice).approve(contract.address(), value).unwrap();

        contract
            .sender(alice)
            .transfer_from_and_call_relaxed(token, alice, bob, value, data)
            .unwrap();

        erc20.assert_emitted(&Transfer { from: alice, to: bob, value });
    }

    #[motsu::test]
    fn transfer_from_and_call_relaxed_calls_erc1363_when_to_has_code(
        contract: Contract<SafeErc20Example>,
        token1363: Contract<Erc1363TokenOk>,
        receiver: Contract<DummyReceiver>,
        alice: Address,
    ) {
        let token = token1363.address();
        let to = receiver.address();
        let value = U256::from(3);
        let data: Bytes = vec![].into();

        contract
            .sender(alice)
            .transfer_from_and_call_relaxed(token, alice, to, value, data)
            .unwrap();
    }

    #[motsu::test]
    fn transfer_from_and_call_relaxed_reverts_when_token_returns_false(
        contract: Contract<SafeErc20Example>,
        token1363: Contract<Erc1363TokenFalse>,
        receiver: Contract<DummyReceiver>,
        alice: Address,
    ) {
        let token = token1363.address();
        let to = receiver.address();
        let value = U256::from(1);
        let data: Bytes = vec![].into();

        let err = contract
            .sender(alice)
            .transfer_from_and_call_relaxed(token, alice, to, value, data)
            .unwrap_err();
        assert!(matches!(err, Error::SafeErc20FailedOperation(_)));
    }

    // approve_and_call_relaxed
    #[motsu::test]
    fn approve_and_call_relaxed_falls_back_to_force_approve_on_eoa(
        contract: Contract<SafeErc20Example>,
        erc20: Contract<Erc20>,
        alice: Address,
    ) {
        let token = erc20.address();
        let spender = alice; // EOA
        let value = U256::from(11);
        let data: Bytes = vec![].into();

        contract
            .sender(alice)
            .approve_and_call_relaxed(token, spender, value, data)
            .unwrap();

        erc20.assert_emitted(&Approval {
            owner: contract.address(),
            spender,
            value,
        });
        let after = erc20.sender(alice).allowance(contract.address(), spender);
        assert_eq!(after, value);
    }

    #[motsu::test]
    fn approve_and_call_relaxed_calls_erc1363_when_spender_has_code(
        contract: Contract<SafeErc20Example>,
        token1363: Contract<Erc1363TokenOk>,
        spender: Contract<DummySpender>,
        alice: Address,
    ) {
        let token = token1363.address();
        let sp = spender.address();
        let value = U256::from(7);
        let data: Bytes = vec![].into();

        contract
            .sender(alice)
            .approve_and_call_relaxed(token, sp, value, data)
            .unwrap();
    }

    #[motsu::test]
    fn approve_and_call_relaxed_reverts_when_token_returns_false(
        contract: Contract<SafeErc20Example>,
        token1363: Contract<Erc1363TokenFalse>,
        spender: Contract<DummySpender>,
        alice: Address,
    ) {
        let token = token1363.address();
        let sp = spender.address();
        let value = U256::from(1);
        let data: Bytes = vec![].into();

        let err = contract
            .sender(alice)
            .approve_and_call_relaxed(token, sp, value, data)
            .unwrap_err();
        assert!(matches!(err, Error::SafeErc20FailedOperation(_)));
    }

    // Mock ERC20-like contract that reverts on `allowance` calls.
    #[storage]
    struct RevertingAllowanceToken;

    unsafe impl TopLevelStorage for RevertingAllowanceToken {}

    #[public]
    impl RevertingAllowanceToken {
        // External signature matches `IERC20.allowance(owner, spender) ->
        // uint256`. Reverting causes a revert so the `RawCall` in
        // `SafeErc20::allowance` fails.
        fn allowance(
            &self,
            _owner: Address,
            _spender: Address,
        ) -> Result<U256, Vec<u8>> {
            Err("revert".into())
        }
    }

    #[motsu::test]
    fn safe_increase_allowance_reverts_on_allowance_call_error(
        contract: Contract<SafeErc20Example>,
        bad_token: Contract<RevertingAllowanceToken>,
        alice: Address,
    ) {
        let token = bad_token.address();
        let err = contract
            .sender(alice)
            .safe_increase_allowance(token, alice, U256::from(1))
            .unwrap_err();
        assert!(
            matches!(err, Error::SafeErc20FailedOperation(SafeErc20FailedOperation { token }) if token == bad_token.address())
        );
    }

    #[motsu::test]
    fn safe_decrease_allowance_reverts_on_allowance_call_error(
        contract: Contract<SafeErc20Example>,
        bad_token: Contract<RevertingAllowanceToken>,
        alice: Address,
    ) {
        let token = bad_token.address();
        let err = contract
            .sender(alice)
            .safe_decrease_allowance(token, alice, U256::from(1))
            .unwrap_err();
        assert!(
            matches!(err, Error::SafeErc20FailedOperation(SafeErc20FailedOperation { token }) if token == bad_token.address())
        );
    }

    // Mock ERC20-like contract that panics on `allowance` calls.
    #[storage]
    struct PanickingAllowanceToken;

    unsafe impl TopLevelStorage for PanickingAllowanceToken {}

    #[public]
    impl PanickingAllowanceToken {
        // External signature matches IERC20.allowance(owner, spender) ->
        // uint256 Panicking causes a revert so the RawCall in
        // SafeErc20::allowance fails.
        fn allowance(&self, _owner: Address, _spender: Address) -> U256 {
            panic!("revert");
        }
    }

    #[motsu::test]
    #[ignore = "See: https://github.com/OpenZeppelin/stylus-test-helpers/issues/116"]
    fn safe_increase_allowance_reverts_on_allowance_call_panic(
        contract: Contract<SafeErc20Example>,
        bad_token: Contract<PanickingAllowanceToken>,
        alice: Address,
    ) {
        let token = bad_token.address();
        let err = contract
            .sender(alice)
            .safe_increase_allowance(token, alice, U256::from(1))
            .unwrap_err();
        assert!(
            matches!(err, Error::SafeErc20FailedOperation(SafeErc20FailedOperation { token }) if token == bad_token.address())
        );
    }

    /// Mock contract with USDT-like approval behavior.
    #[storage]
    struct USDTLikeToken {
        erc20: Erc20,
    }

    unsafe impl TopLevelStorage for USDTLikeToken {}

    #[public]
    impl USDTLikeToken {
        fn allowance(&self, owner: Address, spender: Address) -> U256 {
            self.erc20.allowance(owner, spender)
        }

        fn approve(
            &mut self,
            spender: Address,
            amount: U256,
        ) -> Result<bool, Vec<u8>> {
            let owner = msg::sender();
            if amount.is_zero()
                || self.erc20.allowance(owner, spender).is_zero()
            {
                return Ok(self.erc20.approve(spender, amount)?);
            }

            Err("USDT approval failure".into())
        }
    }

    #[motsu::test]
    fn safe_increase_allowance_usdt_like(
        contract: Contract<SafeErc20Example>,
        usdt_like_token: Contract<USDTLikeToken>,
        alice: Address,
    ) {
        let token = usdt_like_token.address();
        let spender = alice;

        // Set to 10.
        contract
            .sender(alice)
            .force_approve(token, spender, U256::from(10))
            .unwrap();
        let before = usdt_like_token
            .sender(alice)
            .allowance(contract.address(), spender);
        assert_eq!(before, U256::from(10));

        // Then increase to 20.
        contract
            .sender(alice)
            .safe_increase_allowance(token, spender, U256::from(10))
            .unwrap();
        let after = usdt_like_token
            .sender(alice)
            .allowance(contract.address(), spender);
        assert_eq!(after, U256::from(20));
    }
}<|MERGE_RESOLUTION|>--- conflicted
+++ resolved
@@ -73,36 +73,7 @@
     }
 }
 
-<<<<<<< HEAD
-use crate::token::erc20::interfaces::{IERC1363, IERC20};
-=======
-use token::{Erc1363Interface, IERC20};
-
-mod token {
-    #![allow(missing_docs)]
-    #![cfg_attr(coverage_nightly, coverage(off))]
-
-    use alloc::vec;
-
-    alloy_sol_types::sol! {
-        /// Interface of the ERC-20 token.
-        interface IERC20 {
-            function allowance(address owner, address spender) external view returns (uint256);
-            function approve(address spender, uint256 value) external returns (bool);
-            function transfer(address to, uint256 value) external returns (bool);
-            function transferFrom(address from, address to, uint256 value) external returns (bool);
-        }
-    }
-
-    stylus_sdk::prelude::sol_interface! {
-        interface Erc1363Interface {
-            function transferAndCall(address to, uint256 value, bytes calldata data) external returns (bool);
-            function transferFromAndCall(address from, address to, uint256 value, bytes calldata data) external returns (bool);
-            function approveAndCall(address spender, uint256 value, bytes calldata data) external returns (bool);
-        }
-    }
-}
->>>>>>> 1e2164d4
+use crate::token::erc20::interfaces::{Erc1363Interface, IERC20};
 
 /// State of a [`SafeErc20`] Contract.
 #[storage]
