//! Common extensions to the ERC-20 standard.
pub mod burnable;
pub mod capped;
<<<<<<< HEAD
pub mod erc4626;
=======
pub mod flash_mint;
>>>>>>> 511b57da
pub mod metadata;
pub mod permit;

pub use burnable::IErc20Burnable;
pub use capped::Capped;
<<<<<<< HEAD
pub use erc4626::{Erc4626, IERC4626};
=======
pub use flash_mint::{Erc20FlashMint, IErc3156FlashLender};
>>>>>>> 511b57da
pub use metadata::{Erc20Metadata, IErc20Metadata};
pub use permit::Erc20Permit;<|MERGE_RESOLUTION|>--- conflicted
+++ resolved
@@ -1,20 +1,14 @@
 //! Common extensions to the ERC-20 standard.
 pub mod burnable;
 pub mod capped;
-<<<<<<< HEAD
 pub mod erc4626;
-=======
 pub mod flash_mint;
->>>>>>> 511b57da
 pub mod metadata;
 pub mod permit;
 
 pub use burnable::IErc20Burnable;
 pub use capped::Capped;
-<<<<<<< HEAD
 pub use erc4626::{Erc4626, IERC4626};
-=======
 pub use flash_mint::{Erc20FlashMint, IErc3156FlashLender};
->>>>>>> 511b57da
 pub use metadata::{Erc20Metadata, IErc20Metadata};
 pub use permit::Erc20Permit;