--- conflicted
+++ resolved
@@ -13,13 +13,8 @@
 
 use alloc::{vec, vec::Vec};
 
-<<<<<<< HEAD
-use alloy_primitives::{Address, U256, U8};
+use alloy_primitives::{Address, FixedBytes, U256, U8};
 pub use sol::*;
-=======
-use alloy_primitives::{Address, FixedBytes, U256, U8};
-use alloy_sol_macro::sol;
->>>>>>> e87d2674
 use stylus_sdk::{
     call::{Call, MethodError},
     contract, msg,
