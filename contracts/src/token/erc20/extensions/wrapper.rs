//! Extension of the ERC-20 token contract to support token wrapping.
//!
//! Users can deposit and withdraw "underlying tokens" and receive a matching
//! number of "wrapped tokens". This is useful in conjunction with other
//! modules.
//!
//! WARNING: Any mechanism in which the underlying token changes the
//! [`IErc20::balance_of`] of an account without an explicit transfer may
//! desynchronize this contract's supply and its underlying balance. Please
//! exercise caution when wrapping tokens that may undercollateralize the
//! wrapper (i.e. wrapper's total supply is higher than its underlying balance).
//! See [`Erc20Wrapper::_recover`] for recovering value accrued to the wrapper.

use alloc::{vec, vec::Vec};

use alloy_primitives::{Address, U256, U8};
use openzeppelin_stylus_proc::interface_id;
pub use sol::*;
use stylus_sdk::{
    call::{Call, MethodError},
    contract, msg,
    prelude::*,
    storage::StorageAddress,
};

use crate::token::erc20::{
    self,
    interface::{Erc20Interface, IErc20MetadataInterface},
    utils::{safe_erc20, ISafeErc20, SafeErc20},
    Erc20, IErc20,
};

/// Default number of decimals for an [ERC-20] token.
///
/// [ERC-20]: <https://github.com/OpenZeppelin/openzeppelin-contracts/blob/v5.3.0/contracts/token/ERC20/ERC20.sol>
const DEFAULT_DECIMALS: u8 = 18;

#[cfg_attr(coverage_nightly, coverage(off))]
mod sol {
    use alloy_sol_macro::sol;

    sol! {
        /// Indicates that the address is not a valid ERC-20 token.
        ///
        /// * `token` - Address of the invalid ERC-20 token.
        #[derive(Debug)]
        #[allow(missing_docs)]
        error ERC20InvalidUnderlying(address token);
    }
}

/// An [`Erc20Wrapper`] error.
#[derive(SolidityError, Debug)]
pub enum Error {
    /// Indicates an error related to the current balance of `sender`. Used in
    /// transfers.
    InsufficientBalance(erc20::ERC20InsufficientBalance),
    /// Indicates a failure with the token `sender`. Used in transfers.
    InvalidSender(erc20::ERC20InvalidSender),
    /// Indicates a failure with the token `receiver`. Used in transfers.
    InvalidReceiver(erc20::ERC20InvalidReceiver),
    /// Indicates a failure with the `spender`’s `allowance`. Used in
    /// transfers.
    InsufficientAllowance(erc20::ERC20InsufficientAllowance),
    /// Indicates a failure with the `spender` to be approved. Used in
    /// approvals.
    InvalidSpender(erc20::ERC20InvalidSpender),
    /// Indicates a failure with the `approver` of a token to be approved. Used
    /// in approvals. approver Address initiating an approval operation.
    InvalidApprover(erc20::ERC20InvalidApprover),
    /// An operation with an ERC-20 token failed.
    SafeErc20FailedOperation(safe_erc20::SafeErc20FailedOperation),
    /// Indicates a failed [`ISafeErc20::safe_decrease_allowance`] request.
    SafeErc20FailedDecreaseAllowance(
        safe_erc20::SafeErc20FailedDecreaseAllowance,
    ),
    /// The underlying token couldn't be wrapped.
    InvalidUnderlying(ERC20InvalidUnderlying),
}

#[cfg_attr(coverage_nightly, coverage(off))]
impl From<erc20::Error> for Error {
    fn from(value: erc20::Error) -> Self {
        match value {
            erc20::Error::InsufficientBalance(e) => {
                Error::InsufficientBalance(e)
            }
            erc20::Error::InvalidSender(e) => Error::InvalidSender(e),
            erc20::Error::InvalidReceiver(e) => Error::InvalidReceiver(e),
            erc20::Error::InsufficientAllowance(e) => {
                Error::InsufficientAllowance(e)
            }
            erc20::Error::InvalidSpender(e) => Error::InvalidSpender(e),
            erc20::Error::InvalidApprover(e) => Error::InvalidApprover(e),
        }
    }
}

#[cfg_attr(coverage_nightly, coverage(off))]
impl From<safe_erc20::Error> for Error {
    fn from(value: safe_erc20::Error) -> Self {
        match value {
            safe_erc20::Error::SafeErc20FailedOperation(e) => {
                Error::SafeErc20FailedOperation(e)
            }
            safe_erc20::Error::SafeErc20FailedDecreaseAllowance(e) => {
                Error::SafeErc20FailedDecreaseAllowance(e)
            }
        }
    }
}

#[cfg_attr(coverage_nightly, coverage(off))]
impl MethodError for Error {
    fn encode(self) -> alloc::vec::Vec<u8> {
        self.into()
    }
}

/// State of an [`Erc20Wrapper`] token.
#[storage]
pub struct Erc20Wrapper {
    /// Address of the underlying token.
    pub(crate) underlying: StorageAddress,
    /// [`SafeErc20`] contract.
    safe_erc20: SafeErc20,
}

/// ERC-20 Wrapper Standard Interface
#[interface_id]
pub trait IErc20Wrapper {
    /// The error type associated to the trait implementation.
    type Error: Into<alloc::vec::Vec<u8>>;

    /// Returns the number of decimals used to get its user representation.
    ///
    /// # Arguments
    ///
    /// * `&self` - Read access to the contract's state.
    ///
    /// # Examples
    ///
    /// ```rust,ignore
    /// fn decimals(&self) -> U8 {
    ///     self.erc20_wrapper.decimals()
    /// }
    /// ```
    #[must_use]
    fn decimals(&self) -> U8;

    /// Returns the address of the underlying ERC-20 token that is being
    /// wrapped.
    ///
    /// # Arguments
    ///
    /// * `&self` - Read access to the contract's state.
    ///
    /// # Examples
    ///
    /// ```rust,ignore
    /// fn underlying(&self) -> Address {
    ///     self.erc20_wrapper.underlying()
    /// }
    /// ```
    #[must_use]
    fn underlying(&self) -> Address;

    /// Allow a user to deposit underlying tokens and mint the corresponding
    /// number of wrapped tokens.
    ///
    /// # Arguments
    ///
    /// * `&mut self` - Write access to the contract's state.
    /// * `account` - The account to deposit tokens to.
    /// * `value` - The amount of tokens to deposit.
    ///
    /// # Errors
    ///
    /// * [`Error::InvalidSender`] - If the `msg::sender()`'s address is the
    ///   `contract:address()`.
    /// * [`Error::InvalidReceiver`] - If the `account` address is a
    ///   `contract:address()`.
    /// * [`Error::SafeErc20FailedOperation`] - If caller lacks sufficient
    ///   balance or hasn't approved enough tokens to the [`Erc20Wrapper`]
    ///   contract.
    /// * [`Error::InvalidReceiver`] - If the `account` address is
    ///   [`Address::ZERO`].
    ///
    /// # Panics
    ///
    /// * If [`Erc20::_mint`] operation panics.
    fn deposit_for(
        &mut self,
        account: Address,
        value: U256,
    ) -> Result<bool, Self::Error>;

    /// Allow a user to burn a number of wrapped tokens and withdraw the
    /// corresponding number of underlying tokens.
    ///
    /// # Arguments
    ///
    /// * `&mut self` - Write access to the contract's state.
    /// * `account` - The account to withdraw tokens from.
    /// * `value` - The amount of tokens to withdraw.
    ///
    /// # Errors
    ///
    /// * [`Error::InvalidReceiver`] - If the `account`'s address is a
    ///   `contract:address()`.
    /// * [`Error::InvalidSender`] - If the `from` address is [`Address::ZERO`].
    /// * [`Error::InsufficientBalance`] - If the `from` address doesn't have
    ///   enough tokens.
    /// * [`Error::SafeErc20FailedOperation`] - If the [`Erc20Wrapper`] contract
    ///   lacks sufficient balance.
    fn withdraw_to(
        &mut self,
        account: Address,
        value: U256,
    ) -> Result<bool, Self::Error>;
}

/// NOTE: Implementation of [`TopLevelStorage`] to be able use `&mut self` when
/// calling other contracts and not `&mut (impl TopLevelStorage +
/// BorrowMut<Self>)`. Should be fixed in the future by the Stylus team.
unsafe impl TopLevelStorage for Erc20Wrapper {}

impl Erc20Wrapper {
    /// See [`IErc20Wrapper::decimals`].
    #[must_use]
    pub fn decimals(&self) -> U8 {
        U8::from(
            IErc20MetadataInterface::new(self.underlying())
                .decimals(self)
                .unwrap_or(DEFAULT_DECIMALS),
        )
    }

    /// See [`IErc20Wrapper::underlying`].
    #[must_use]
    pub fn underlying(&self) -> Address {
        self.underlying.get()
    }

    /// See [`IErc20Wrapper::deposit_for`].
    #[allow(clippy::missing_errors_doc)]
    pub fn deposit_for(
        &mut self,
        account: Address,
        value: U256,
        erc20: &mut Erc20,
    ) -> Result<bool, Error> {
        let contract_address = contract::address();
        let sender = msg::sender();

        if sender == contract_address {
            return Err(erc20::ERC20InvalidSender { sender }.into());
        }

        if account == contract_address {
            return Err(
                erc20::ERC20InvalidReceiver { receiver: account }.into()
            );
        }

        self.safe_erc20.safe_transfer_from(
            self.underlying(),
            sender,
            contract_address,
            value,
        )?;

        erc20._mint(account, value)?;

        Ok(true)
    }

    /// See [`IErc20Wrapper::withdraw_to`].
    #[allow(clippy::missing_errors_doc)]
    pub fn withdraw_to(
        &mut self,
        account: Address,
        value: U256,
        erc20: &mut Erc20,
    ) -> Result<bool, Error> {
        if account == contract::address() {
            return Err(
                erc20::ERC20InvalidReceiver { receiver: account }.into()
            );
        }

        erc20._burn(msg::sender(), value)?;

        self.safe_erc20.safe_transfer(self.underlying(), account, value)?;

        Ok(true)
    }
}

#[public]
impl Erc20Wrapper {
    /// Constructor.
    ///
    /// # Arguments
    ///
    /// * `&mut self` - Write access to the contract's state.
    /// * `underlying_token` - The wrapped token.
    ///
    /// # Errors
    ///
    /// * [`Error::InvalidUnderlying`] - If underlying token is this contract.
    #[constructor]
    pub fn constructor(
        &mut self,
        underlying_token: Address,
    ) -> Result<(), Error> {
        if underlying_token == contract::address() {
            return Err(Error::InvalidUnderlying(ERC20InvalidUnderlying {
                token: underlying_token,
            }));
        }
        self.underlying.set(underlying_token);
        Ok(())
    }
}

impl Erc20Wrapper {
    /// Mint wrapped token to cover any underlying tokens that would have been
    /// transferred by mistake or acquired from rebasing mechanisms.
    ///
    /// Internal function that can be exposed with access control if desired.
    ///
    /// # Arguments
    ///
    /// * `&mut self` - Write access to the contract's state.
    /// * `account` - The account to mint tokens to.
    /// * `erc20` - Write access to an [`Erc20`] contract.
    ///
    /// # Errors
    ///
    /// * [`Error::InvalidUnderlying`]  - If the external call for
    ///   [`IErc20::balance_of`] fails.
    /// * [`Error::InvalidReceiver`] - If the `account` address is
    ///   [`Address::ZERO`].
    ///
    /// # Panics
    ///
    /// * If the underlying balance is less than the [`IErc20::total_supply`].
    pub fn _recover(
        &mut self,
        account: Address,
        erc20: &mut Erc20,
    ) -> Result<U256, Error> {
        let contract_address = contract::address();

        let underlying_token = Erc20Interface::new(self.underlying());

        let underlying_balance = underlying_token
            .balance_of(Call::new_in(self), contract_address)
            .map_err(|_| ERC20InvalidUnderlying { token: contract_address })?;

        let value = underlying_balance
            .checked_sub(erc20.total_supply())
            .expect("underlying balance should be greater than the `IErc20::total_supply`");

        if value > U256::ZERO {
            erc20._mint(account, value)?;
        }

        Ok(value)
    }
}

#[cfg(test)]
mod tests {
    use alloy_primitives::{aliases::B32, uint};
    use motsu::prelude::*;

    use super::*;
    use crate::{
        token::erc20::extensions::IErc20Metadata,
        utils::introspection::erc165::IErc165,
    };

    const DUMMY_TEST_DECIMALS: u8 = 12;
    #[storage]
    struct DummyErc20Metadata {}

    #[public]
    #[implements(IErc20Metadata, IErc165)]
    impl DummyErc20Metadata {}

    #[cfg_attr(coverage_nightly, coverage(off))]
    #[public]
    impl IErc20Metadata for DummyErc20Metadata {
        fn name(&self) -> String {
            "DummyErc20Metadata".into()
        }

        fn symbol(&self) -> String {
            "TTK".into()
        }

        fn decimals(&self) -> U8 {
            U8::from(DUMMY_TEST_DECIMALS)
        }
    }

    #[cfg_attr(coverage_nightly, coverage(off))]
    #[public]
    impl IErc165 for DummyErc20Metadata {
        fn supports_interface(&self, _interface_id: B32) -> bool {
            // dummy implementation, required by [`IErc20Metadata`] trait.
            true
        }
    }

    unsafe impl TopLevelStorage for DummyErc20Metadata {}

    #[storage]
    struct Erc20WrapperTestExample {
        wrapper: Erc20Wrapper,
        erc20: Erc20,
    }

    #[public]
    #[implements(IErc20Wrapper<Error = Error>)]
    impl Erc20WrapperTestExample {
        #[constructor]
        fn constructor(
            &mut self,
            underlying_token: Address,
        ) -> Result<(), Error> {
            self.wrapper.constructor(underlying_token)
        }

        fn recover(&mut self, account: Address) -> Result<U256, Error> {
            self.wrapper._recover(account, &mut self.erc20)
        }
    }

    #[public]
    impl IErc20Wrapper for Erc20WrapperTestExample {
        type Error = Error;

        fn decimals(&self) -> U8 {
            self.wrapper.decimals()
        }

        fn underlying(&self) -> Address {
            self.wrapper.underlying()
        }

        fn deposit_for(
            &mut self,
            account: Address,
            value: U256,
        ) -> Result<bool, Error> {
            self.wrapper.deposit_for(account, value, &mut self.erc20)
        }

        fn withdraw_to(
            &mut self,
            account: Address,
            value: U256,
        ) -> Result<bool, Error> {
            self.wrapper.withdraw_to(account, value, &mut self.erc20)
        }
    }

    unsafe impl TopLevelStorage for Erc20WrapperTestExample {}

    #[motsu::test]
    fn decimals_works(
        contract: Contract<Erc20WrapperTestExample>,
        metadata: Contract<DummyErc20Metadata>,
        alice: Address,
    ) {
        contract
            .sender(alice)
            .constructor(metadata.address())
            .motsu_expect("should construct");
        assert_eq!(
            contract.sender(alice).decimals(),
            U8::from(DUMMY_TEST_DECIMALS)
        );
    }

    #[motsu::test]
    fn underlying_works(
        contract: Contract<Erc20WrapperTestExample>,
        erc20_contract: Contract<Erc20>,
        alice: Address,
    ) {
        let erc20_address = erc20_contract.address();

        contract
            .sender(alice)
            .constructor(erc20_address)
            .motsu_expect("should construct");

        assert_eq!(contract.sender(alice).underlying(), erc20_address);
    }

    #[motsu::test]
    fn constructor_reverts_when_invalid_asset(
        contract: Contract<Erc20WrapperTestExample>,
        alice: Address,
    ) {
        let invalid_asset = contract.address();

        let err = contract
            .sender(alice)
            .constructor(invalid_asset)
            .motsu_expect_err("should return Error::InvalidUnderlying");

        assert!(matches!(
            err,
            Error::InvalidUnderlying(ERC20InvalidUnderlying { token })
                if token == invalid_asset
        ));
    }

    #[cfg_attr(coverage_nightly, coverage(off))]
    #[motsu::test]
    #[ignore = "TODO: unignore once motsu fixes https://github.com/OpenZeppelin/stylus-test-helpers/issues/115."]
    fn deposit_for_reverts_when_invalid_asset(
        contract: Contract<Erc20WrapperTestExample>,
        alice: Address,
    ) {
        // assume an invalid underlying asset is somehow set in the contract
        let invalid_asset = alice;
        contract.sender(alice).wrapper.underlying.set(invalid_asset);

        let err = contract
            .sender(alice)
            .deposit_for(alice, uint!(10_U256))
            .motsu_expect_err("should return Error::SafeErc20FailedOperation");

        assert!(matches!(
            err,
            Error::SafeErc20FailedOperation(
                safe_erc20::SafeErc20FailedOperation { token }
            ) if token == invalid_asset
        ));
    }

    #[motsu::test]
    fn deposit_for_reverts_when_invalid_sender(
        contract: Contract<Erc20WrapperTestExample>,
        erc20_contract: Contract<Erc20>,
        alice: Address,
    ) {
        let invalid_sender = contract.address();

        contract
            .sender(alice)
            .constructor(erc20_contract.address())
            .motsu_expect("should construct");

        let err = contract
            .sender(invalid_sender)
            .deposit_for(alice, uint!(10_U256))
            .motsu_expect_err("should return Error::InvalidSender");

        assert!(matches!(
            err,
            Error::InvalidSender(erc20::ERC20InvalidSender { sender }) if sender == invalid_sender
        ));
    }

    #[motsu::test]
    fn deposit_for_reverts_when_invalid_receiver(
        contract: Contract<Erc20WrapperTestExample>,
        erc20_contract: Contract<Erc20>,
        alice: Address,
    ) {
        let invalid_receiver = contract.address();

        contract
            .sender(alice)
            .constructor(erc20_contract.address())
            .motsu_expect("should construct");

        let err = contract
            .sender(alice)
            .deposit_for(invalid_receiver, uint!(10_U256))
            .motsu_expect_err("should return Error::InvalidReceiver");

        assert!(matches!(
            err,
            Error::InvalidReceiver(erc20::ERC20InvalidReceiver { receiver }) if receiver == invalid_receiver
        ));
    }

    #[motsu::test]
    fn deposit_for_reverts_when_insufficient_allowance(
        contract: Contract<Erc20WrapperTestExample>,
        erc20_contract: Contract<Erc20>,
        alice: Address,
    ) {
        let amount = uint!(10_U256);

        contract
            .sender(alice)
            .constructor(erc20_contract.address())
            .motsu_expect("should construct");

        erc20_contract
            .sender(alice)
            ._mint(alice, amount)
            .motsu_expect("should mint");

        let err = contract
            .sender(alice)
            .deposit_for(alice, amount)
            .motsu_expect_err("should return Error::SafeErc20");

        assert!(matches!(
            err,
            Error::SafeErc20FailedOperation(
                safe_erc20::SafeErc20FailedOperation { token }
            ) if token == erc20_contract.address()
        ));
    }

    #[motsu::test]
    fn deposit_for_reverts_when_insufficient_balance(
        contract: Contract<Erc20WrapperTestExample>,
        erc20_contract: Contract<Erc20>,
        alice: Address,
    ) {
        let amount = uint!(10_U256);

        let exceeding_value = amount + uint!(1_U256);

        contract
            .sender(alice)
            .constructor(erc20_contract.address())
            .motsu_expect("should construct");

        erc20_contract
            .sender(alice)
            ._mint(alice, amount)
            .motsu_expect("should mint");

        erc20_contract
            .sender(alice)
            .approve(contract.address(), exceeding_value)
            .motsu_expect("should approve");

        let err = contract
            .sender(alice)
            .deposit_for(alice, exceeding_value)
            .motsu_expect_err("should return Error::SafeErc20");

        assert!(matches!(
            err,
            Error::SafeErc20FailedOperation(
                safe_erc20::SafeErc20FailedOperation { token }
            ) if token == erc20_contract.address()
        ));
    }

    #[motsu::test]
    fn deposit_for_works(
        contract: Contract<Erc20WrapperTestExample>,
        erc20_contract: Contract<Erc20>,
        alice: Address,
    ) {
        let amount = uint!(10_U256);

        contract
            .sender(alice)
            .constructor(erc20_contract.address())
            .motsu_expect("should construct");

        erc20_contract
            .sender(alice)
            ._mint(alice, amount)
            .motsu_expect("should mint");

        let initial_balance = erc20_contract.sender(alice).balance_of(alice);
        let initial_wrapped_balance =
            contract.sender(alice).erc20.balance_of(alice);

        let initial_contract_balance =
            erc20_contract.sender(alice).balance_of(contract.address());

        let initial_wrapped_supply =
            contract.sender(alice).erc20.total_supply();

        erc20_contract
            .sender(alice)
            .approve(contract.address(), amount)
            .motsu_expect("should approve");

        assert!(contract
            .sender(alice)
            .deposit_for(alice, amount)
            .motsu_expect("should deposit"));

        erc20_contract.assert_emitted(&erc20::Transfer {
            from: alice,
            to: contract.address(),
            value: amount,
        });

        contract.assert_emitted(&erc20::Transfer {
            from: Address::ZERO,
            to: alice,
            value: amount,
        });

        assert_eq!(
            erc20_contract.sender(alice).balance_of(alice),
            initial_balance - amount
        );

        assert_eq!(
            contract.sender(alice).erc20.balance_of(alice),
            initial_wrapped_balance + amount
        );

        assert_eq!(
            erc20_contract
                .sender(contract.address())
                .balance_of(contract.address()),
            initial_contract_balance + amount
        );

        assert_eq!(
            contract.sender(alice).erc20.total_supply(),
            initial_wrapped_supply + amount
        );
    }

    #[motsu::test]
    fn withdraw_to_reverts_when_invalid_receiver(
        contract: Contract<Erc20WrapperTestExample>,
        erc20_contract: Contract<Erc20>,
        alice: Address,
    ) {
        let invalid_receiver = contract.address();
        contract
            .sender(alice)
            .constructor(erc20_contract.address())
            .motsu_expect("should construct");

        let err = contract
            .sender(alice)
            .withdraw_to(invalid_receiver, uint!(10_U256))
            .motsu_expect_err("should return Error::InvalidReceiver");

        assert!(matches!(
            err,
            Error::InvalidReceiver(erc20::ERC20InvalidReceiver { receiver }) if receiver == invalid_receiver
        ));
    }

    #[motsu::test]
    fn withdraw_to_reverts_when_insufficient_balance(
        contract: Contract<Erc20WrapperTestExample>,
        erc20_contract: Contract<Erc20>,
        alice: Address,
    ) {
        let amount = uint!(10_U256);

        contract
            .sender(alice)
            .constructor(erc20_contract.address())
            .motsu_expect("should construct");

        erc20_contract
            .sender(alice)
            ._mint(alice, amount)
            .motsu_expect("should mint");

        erc20_contract
            .sender(alice)
            .approve(contract.address(), amount)
            .motsu_expect("should approve");

        contract
            .sender(alice)
            .deposit_for(alice, amount)
            .motsu_expect("should deposit");

        let exceeding_value = amount + uint!(1_U256);

        let err = contract
            .sender(alice)
            .withdraw_to(alice, exceeding_value)
            .motsu_expect_err("should return Error::SafeErc20");

        assert!(matches!(
            err,
            Error::InsufficientBalance(
                erc20::ERC20InsufficientBalance {
                    sender,
                    balance,
                    needed
                }
            ) if sender == alice && balance == amount && needed == exceeding_value
        ));
    }

    #[motsu::test]
    fn withdraw_to_works(
        contract: Contract<Erc20WrapperTestExample>,
        erc20_contract: Contract<Erc20>,
        alice: Address,
    ) {
        let amount = uint!(10_U256);

        contract
            .sender(alice)
            .constructor(erc20_contract.address())
            .motsu_expect("should construct");

        erc20_contract
            .sender(alice)
            ._mint(alice, amount)
            .motsu_expect("should mint");

        erc20_contract
            .sender(alice)
            .approve(contract.address(), amount)
            .motsu_expect("should approve");

        contract
            .sender(alice)
            .deposit_for(alice, amount)
            .motsu_expect("should deposit");

        let initial_balance = erc20_contract.sender(alice).balance_of(alice);
        let initial_wrapped_balance =
            contract.sender(alice).erc20.balance_of(alice);

        let initial_contract_balance =
            erc20_contract.sender(alice).balance_of(contract.address());

        let initial_wrapped_supply =
            contract.sender(alice).erc20.total_supply();

        assert!(contract
            .sender(alice)
            .withdraw_to(alice, amount)
            .motsu_expect("should withdraw"));

        contract.assert_emitted(&erc20::Transfer {
            from: alice,
            to: Address::ZERO,
            value: amount,
        });

        erc20_contract.assert_emitted(&erc20::Transfer {
            from: contract.address(),
            to: alice,
            value: amount,
        });

        assert_eq!(
            erc20_contract.sender(alice).balance_of(alice),
            initial_balance + amount
        );

        assert_eq!(
            contract.sender(alice).erc20.balance_of(alice),
            initial_wrapped_balance - amount
        );

        assert_eq!(
            erc20_contract
                .sender(contract.address())
                .balance_of(contract.address()),
            initial_contract_balance - amount
        );

        assert_eq!(
            contract.sender(alice).erc20.total_supply(),
            initial_wrapped_supply - amount
        );
    }

    #[storage]
    struct InvalidUnderlyingToken;

    unsafe impl TopLevelStorage for InvalidUnderlyingToken {}

    #[public]
    impl InvalidUnderlyingToken {
        fn balance_of(&self, _account: Address) -> Result<U256, Vec<u8>> {
            Err("InvalidUnderlying".into())
        }
    }

    // TODO: update when Erc20Wrapper returns Vec<u8> on all errors: https://github.com/OpenZeppelin/rust-contracts-stylus/issues/800
    #[motsu::test]
<<<<<<< HEAD
=======
    #[ignore = "impossible with current motsu limitations"]
>>>>>>> d38a0ac2
    fn recover_reverts_when_invalid_underlying(
        contract: Contract<Erc20WrapperTestExample>,
        invalid_underlying: Contract<InvalidUnderlyingToken>,
        alice: Address,
    ) {
        contract
            .sender(alice)
            .constructor(invalid_underlying.address())
            .motsu_unwrap();

        let err = contract
            .sender(alice)
            .recover(alice)
            .motsu_expect_err("should return Error::InvalidUnderlying");

        assert!(matches!(
            err, Error::InvalidUnderlying(ERC20InvalidUnderlying { token }) if token == contract.address()
        ));
    }

    #[motsu::test]
    #[should_panic = "underlying balance should be greater than the `IErc20::total_supply`"]
    fn recover_panics_when_underlying_balance_is_less_than_total_supply(
        contract: Contract<Erc20WrapperTestExample>,
        erc20_contract: Contract<Erc20>,
        alice: Address,
    ) {
        let amount = uint!(10_U256);

        contract
            .sender(alice)
            .constructor(erc20_contract.address())
            .motsu_expect("should construct");

        erc20_contract
            .sender(alice)
            ._mint(alice, amount)
            .motsu_expect("should mint");

        erc20_contract
            .sender(alice)
            .approve(contract.address(), amount)
            .motsu_expect("should approve");

        contract
            .sender(alice)
            .deposit_for(alice, amount)
            .motsu_expect("should deposit");

        // Unexpected mint.
        contract
            .sender(alice)
            .erc20
            ._mint(alice, amount)
            .motsu_expect("should mint");

        // This should panic.
        _ = contract.sender(alice).recover(alice);
    }

    #[motsu::test]
    fn recover_works_when_underlying_balance_is_equal_to_total_supply(
        contract: Contract<Erc20WrapperTestExample>,
        erc20_contract: Contract<Erc20>,
        alice: Address,
    ) {
        let amount = uint!(10_U256);

        contract
            .sender(alice)
            .constructor(erc20_contract.address())
            .motsu_expect("should construct");

        erc20_contract
            .sender(alice)
            ._mint(alice, amount)
            .motsu_expect("should mint");

        erc20_contract
            .sender(alice)
            .approve(contract.address(), amount)
            .motsu_expect("should approve");

        contract
            .sender(alice)
            .deposit_for(alice, amount)
            .motsu_expect("should deposit");

        assert_eq!(
            contract
                .sender(alice)
                .recover(alice)
                .motsu_expect("should recover"),
            U256::ZERO
        );
    }

    #[motsu::test]
    fn recover_works_when_underlying_balance_is_greater_than_total_supply(
        contract: Contract<Erc20WrapperTestExample>,
        erc20_contract: Contract<Erc20>,
        alice: Address,
    ) {
        let amount = uint!(10_U256);

        contract
            .sender(alice)
            .constructor(erc20_contract.address())
            .motsu_expect("should construct");

        erc20_contract
            .sender(alice)
            ._mint(alice, amount)
            .motsu_expect("should mint");

        erc20_contract
            .sender(alice)
            .approve(contract.address(), amount)
            .motsu_expect("should approve");

        contract
            .sender(alice)
            .deposit_for(alice, amount)
            .motsu_expect("should deposit");

        // Unexpected mint.
        let unexpected_delta = uint!(1_U256);
        erc20_contract
            .sender(alice)
            ._mint(contract.address(), unexpected_delta)
            .motsu_expect("should mint");

        assert_eq!(
            contract
                .sender(alice)
                .recover(alice)
                .motsu_expect("should recover"),
            unexpected_delta
        );

        contract.assert_emitted(&erc20::Transfer {
            from: Address::ZERO,
            to: alice,
            value: unexpected_delta,
        });
    }

    #[motsu::test]
    fn interface_id() {
        let actual = <Erc20WrapperTestExample as IErc20Wrapper>::interface_id();
        let expected: B32 = 0x511f913e_u32.into();
        assert_eq!(actual, expected);
    }
}<|MERGE_RESOLUTION|>--- conflicted
+++ resolved
@@ -897,10 +897,7 @@
 
     // TODO: update when Erc20Wrapper returns Vec<u8> on all errors: https://github.com/OpenZeppelin/rust-contracts-stylus/issues/800
     #[motsu::test]
-<<<<<<< HEAD
-=======
-    #[ignore = "impossible with current motsu limitations"]
->>>>>>> d38a0ac2
+    #[ignore = "TODO: un-ignore when motsu supports returning empty revert reasons, see: https://github.com/OpenZeppelin/stylus-test-helpers/issues/118"]
     fn recover_reverts_when_invalid_underlying(
         contract: Contract<Erc20WrapperTestExample>,
         invalid_underlying: Contract<InvalidUnderlyingToken>,
