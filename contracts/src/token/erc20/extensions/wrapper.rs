//! Extension of the ERC-20 token contract to support token wrapping.
//!
//! Users can deposit and withdraw "underlying tokens" and receive a matching
//! number of "wrapped tokens". This is useful in conjunction with other
//! modules.
//!
//! WARNING: Any mechanism in which the underlying token changes the
//! [`IErc20::balance_of`] of an account without an explicit transfer may
//! desynchronize this contract's supply and its underlying balance. Please
//! exercise caution when wrapping tokens that may undercollateralize the
//! wrapper (i.e. wrapper's total supply is higher than its underlying balance).
//! See [`Erc20Wrapper::_recover`] for recovering value accrued to the wrapper.

use alloc::{vec, vec::Vec};

use alloy_primitives::{Address, U256, U8};
use openzeppelin_stylus_proc::interface_id;
pub use sol::*;
use stylus_sdk::{
    call::{Call, MethodError},
    contract, msg,
    prelude::*,
    storage::{StorageAddress, StorageU8},
};

use crate::token::erc20::{
    self,
    interface::Erc20Interface,
    utils::{safe_erc20, ISafeErc20, SafeErc20},
    Erc20, IErc20,
};
#[cfg_attr(coverage_nightly, coverage(off))]
mod sol {
    use alloy_sol_macro::sol;

    sol! {
        /// Indicates that the address is not a valid ERC-20 token.
        ///
        /// * `token` - Address of the invalid ERC-20 token.
        #[derive(Debug)]
        #[allow(missing_docs)]
        error ERC20InvalidUnderlying(address token);
    }
}

/// An [`Erc20Wrapper`] error.
#[derive(SolidityError, Debug)]
pub enum Error {
    /// Indicates an error related to the current balance of `sender`. Used in
    /// transfers.
    InsufficientBalance(erc20::ERC20InsufficientBalance),
    /// Indicates a failure with the token `sender`. Used in transfers.
    InvalidSender(erc20::ERC20InvalidSender),
    /// Indicates a failure with the token `receiver`. Used in transfers.
    InvalidReceiver(erc20::ERC20InvalidReceiver),
    /// Indicates a failure with the `spender`’s `allowance`. Used in
    /// transfers.
    InsufficientAllowance(erc20::ERC20InsufficientAllowance),
    /// Indicates a failure with the `spender` to be approved. Used in
    /// approvals.
    InvalidSpender(erc20::ERC20InvalidSpender),
    /// Indicates a failure with the `approver` of a token to be approved. Used
    /// in approvals. approver Address initiating an approval operation.
    InvalidApprover(erc20::ERC20InvalidApprover),
    /// An operation with an ERC-20 token failed.
    SafeErc20FailedOperation(safe_erc20::SafeErc20FailedOperation),
    /// Indicates a failed [`ISafeErc20::safe_decrease_allowance`] request.
    SafeErc20FailedDecreaseAllowance(
        safe_erc20::SafeErc20FailedDecreaseAllowance,
    ),
    /// The underlying token couldn't be wrapped.
    InvalidUnderlying(ERC20InvalidUnderlying),
}

impl From<erc20::Error> for Error {
    fn from(value: erc20::Error) -> Self {
        match value {
            erc20::Error::InsufficientBalance(e) => {
                Error::InsufficientBalance(e)
            }
            erc20::Error::InvalidSender(e) => Error::InvalidSender(e),
            erc20::Error::InvalidReceiver(e) => Error::InvalidReceiver(e),
            erc20::Error::InsufficientAllowance(e) => {
                Error::InsufficientAllowance(e)
            }
            erc20::Error::InvalidSpender(e) => Error::InvalidSpender(e),
            erc20::Error::InvalidApprover(e) => Error::InvalidApprover(e),
        }
    }
}

impl From<safe_erc20::Error> for Error {
    fn from(value: safe_erc20::Error) -> Self {
        match value {
            safe_erc20::Error::SafeErc20FailedOperation(e) => {
                Error::SafeErc20FailedOperation(e)
            }
            safe_erc20::Error::SafeErc20FailedDecreaseAllowance(e) => {
                Error::SafeErc20FailedDecreaseAllowance(e)
            }
        }
    }
}

impl MethodError for Error {
    fn encode(self) -> alloc::vec::Vec<u8> {
        self.into()
    }
}

/// State of an [`Erc20Wrapper`] token.
#[storage]
pub struct Erc20Wrapper {
    /// Address of the underlying token.
    pub(crate) underlying: StorageAddress,
    // TODO: Remove this field once function overriding is possible. For now we
    // keep this field `pub`, since this is used to simulate overriding.
    /// Underlying token decimals.
    pub underlying_decimals: StorageU8,
    /// [`SafeErc20`] contract.
    safe_erc20: SafeErc20,
}

/// ERC-20 Wrapper Standard Interface
#[interface_id]
pub trait IErc20Wrapper {
    /// The error type associated to the trait implementation.
    type Error: Into<alloc::vec::Vec<u8>>;

    /// Returns the number of decimals used to get its user representation.
    ///
    /// # Arguments
    ///
    /// * `&self` - Read access to the contract's state.
    ///
    /// # Examples
    ///
    /// ```rust,ignore
    /// fn decimals(&self) -> U8 {
    ///     self.erc20_wrapper.decimals()
    /// }
    /// ```
    #[must_use]
    fn decimals(&self) -> U8;

    /// Returns the address of the underlying ERC-20 token that is being
    /// wrapped.
    ///
    /// # Arguments
    ///
    /// * `&self` - Read access to the contract's state.
    ///
    /// # Examples
    ///
    /// ```rust,ignore
    /// fn underlying(&self) -> Address {
    ///     self.erc20_wrapper.underlying()
    /// }
    /// ```
    #[must_use]
    fn underlying(&self) -> Address;

    /// Allow a user to deposit underlying tokens and mint the corresponding
    /// number of wrapped tokens.
    ///
    /// # Arguments
    ///
    /// * `&mut self` - Write access to the contract's state.
    /// * `account` - The account to deposit tokens to.
    /// * `value` - The amount of tokens to deposit.
    ///
    /// # Errors
    ///
    /// * [`Error::InvalidSender`] - If the `msg::sender()`'s address is the
    ///   `contract:address()`.
    /// * [`Error::InvalidReceiver`] - If the `account` address is a
    ///   `contract:address()`.
    /// * [`Error::SafeErc20FailedOperation`] - If caller lacks sufficient
    ///   balance or hasn't approved enough tokens to the [`Erc20Wrapper`]
    ///   contract.
    /// * [`Error::InvalidReceiver`] - If the `account` address is
    ///   [`Address::ZERO`].
    ///
    /// # Panics
    ///
    /// * If [`Erc20::_mint`] operation panics.
    fn deposit_for(
        &mut self,
        account: Address,
        value: U256,
<<<<<<< HEAD
    ) -> Result<bool, <Self as IErc20Wrapper>::Error>;
=======
    ) -> Result<bool, Self::Error>;
>>>>>>> b83948d3

    /// Allow a user to burn a number of wrapped tokens and withdraw the
    /// corresponding number of underlying tokens.
    ///
    /// # Arguments
    ///
    /// * `&mut self` - Write access to the contract's state.
    /// * `account` - The account to withdraw tokens from.
    /// * `value` - The amount of tokens to withdraw.
    ///
    /// # Errors
    ///
    /// * [`Error::InvalidReceiver`] - If the `account`'s address is a
    ///   `contract:address()`.
    /// * [`Error::InvalidSender`] - If the `from` address is [`Address::ZERO`].
    /// * [`Error::InsufficientBalance`] - If the `from` address doesn't have
    ///   enough tokens.
    /// * [`Error::SafeErc20FailedOperation`] - If the [`Erc20Wrapper`] contract
    ///   lacks sufficient balance.
    fn withdraw_to(
        &mut self,
        account: Address,
        value: U256,
<<<<<<< HEAD
    ) -> Result<bool, <Self as IErc20Wrapper>::Error>;
=======
    ) -> Result<bool, Self::Error>;
>>>>>>> b83948d3
}

/// NOTE: Implementation of [`TopLevelStorage`] to be able use `&mut self` when
/// calling other contracts and not `&mut (impl TopLevelStorage +
/// BorrowMut<Self>)`. Should be fixed in the future by the Stylus team.
unsafe impl TopLevelStorage for Erc20Wrapper {}

impl Erc20Wrapper {
    /// See [`IErc20Wrapper::decimals`].
    #[must_use]
    pub fn decimals(&self) -> U8 {
        self.underlying_decimals.get()
    }

    /// See [`IErc20Wrapper::underlying`].
    #[must_use]
    pub fn underlying(&self) -> Address {
        self.underlying.get()
    }

    /// See [`IErc20Wrapper::deposit_for`].
    #[allow(clippy::missing_errors_doc)]
    pub fn deposit_for(
        &mut self,
        account: Address,
        value: U256,
        erc20: &mut Erc20,
    ) -> Result<bool, Error> {
        let contract_address = contract::address();
        let sender = msg::sender();

        if sender == contract_address {
            return Err(erc20::ERC20InvalidSender { sender }.into());
        }

        if account == contract_address {
            return Err(
                erc20::ERC20InvalidReceiver { receiver: account }.into()
            );
        }

        self.safe_erc20.safe_transfer_from(
            self.underlying(),
            sender,
            contract_address,
            value,
        )?;

        erc20._mint(account, value)?;

        Ok(true)
    }

    /// See [`IErc20Wrapper::withdraw_to`].
    #[allow(clippy::missing_errors_doc)]
    pub fn withdraw_to(
        &mut self,
        account: Address,
        value: U256,
        erc20: &mut Erc20,
    ) -> Result<bool, Error> {
        if account == contract::address() {
            return Err(
                erc20::ERC20InvalidReceiver { receiver: account }.into()
            );
        }

        erc20._burn(msg::sender(), value)?;

        self.safe_erc20.safe_transfer(self.underlying(), account, value)?;

        Ok(true)
    }
}

#[public]
impl Erc20Wrapper {
    /// Constructor.
    ///
    /// # Arguments
    ///
    /// * `&mut self` - Write access to the contract's state.
    /// * `underlying_token` - The wrapped token.
    ///
    /// # Errors
    ///
    /// * [`Error::InvalidUnderlying`] - If underlying token is this contract.
    #[constructor]
    pub fn constructor(
        &mut self,
        underlying_token: Address,
    ) -> Result<(), Error> {
        if underlying_token == contract::address() {
            return Err(Error::InvalidUnderlying(ERC20InvalidUnderlying {
                token: underlying_token,
            }));
        }
        self.underlying.set(underlying_token);
        Ok(())
    }
}

impl Erc20Wrapper {
    /// Mint wrapped token to cover any underlying tokens that would have been
    /// transferred by mistake or acquired from rebasing mechanisms.
    ///
    /// Internal function that can be exposed with access control if desired.
    ///
    /// # Arguments
    ///
    /// * `&mut self` - Write access to the contract's state.
    /// * `account` - The account to mint tokens to.
    /// * `erc20` - Write access to an [`Erc20`] contract.
    ///
    /// # Errors
    ///
    /// * [`Error::InvalidUnderlying`]  - If the external call for
    ///   [`IErc20::balance_of`] fails.
    /// * [`Error::InvalidReceiver`] - If the `account` address is
    ///   [`Address::ZERO`].
    ///
    /// # Panics
    ///
    /// * If the underlying balance is less than the [`IErc20::total_supply`].
    pub fn _recover(
        &mut self,
        account: Address,
        erc20: &mut Erc20,
    ) -> Result<U256, Error> {
        let contract_address = contract::address();

        let underline_token = Erc20Interface::new(self.underlying());

        let underlying_balance = underline_token
            .balance_of(Call::new_in(self), contract_address)
            .map_err(|_| ERC20InvalidUnderlying { token: contract_address })?;

        let value = underlying_balance
            .checked_sub(erc20.total_supply())
            .expect("underlying balance should be greater than the `IErc20::total_supply`");

        if value > U256::ZERO {
            erc20._mint(account, value)?;
        }

        Ok(value)
    }
}

<<<<<<< HEAD
#[cfg(all(test, feature = "std"))]
=======
#[cfg(test)]
>>>>>>> b83948d3
mod tests {
    use alloy_primitives::{uint, FixedBytes};
    use motsu::prelude::*;

    use super::*;

    #[storage]
    struct Erc20WrapperTestExample {
        wrapper: Erc20Wrapper,
        erc20: Erc20,
    }

    #[public]
    #[implements(IErc20Wrapper<Error = Error>)]
    impl Erc20WrapperTestExample {
        fn recover(&mut self, account: Address) -> Result<U256, Error> {
            self.wrapper._recover(account, &mut self.erc20)
        }
    }

    #[public]
    impl IErc20Wrapper for Erc20WrapperTestExample {
        type Error = Error;

        fn decimals(&self) -> U8 {
            self.wrapper.decimals()
        }

        fn underlying(&self) -> Address {
            self.wrapper.underlying()
        }

        fn deposit_for(
            &mut self,
            account: Address,
            value: U256,
        ) -> Result<bool, Error> {
            self.wrapper.deposit_for(account, value, &mut self.erc20)
        }

        fn withdraw_to(
            &mut self,
            account: Address,
            value: U256,
        ) -> Result<bool, Error> {
            self.wrapper.withdraw_to(account, value, &mut self.erc20)
        }
    }

    unsafe impl TopLevelStorage for Erc20WrapperTestExample {}

    #[motsu::test]
    fn decimals_works(
        contract: Contract<Erc20WrapperTestExample>,
        alice: Address,
    ) {
        let decimals = uint!(18_U8);
        contract.init(alice, |contract| {
            contract.wrapper.underlying_decimals.set(decimals);
        });

        assert_eq!(contract.sender(alice).decimals(), decimals);
    }

    #[motsu::test]
    fn underlying_works(
        contract: Contract<Erc20WrapperTestExample>,
        erc20_contract: Contract<Erc20>,
        alice: Address,
    ) {
        let erc20_address = erc20_contract.address();

        contract.init(alice, |contract| {
            contract.wrapper.underlying.set(erc20_address);
        });

        assert_eq!(contract.sender(alice).underlying(), erc20_address);
    }

    #[motsu::test]
    fn deposit_for_reverts_when_invalid_asset(
        contract: Contract<Erc20WrapperTestExample>,
        alice: Address,
    ) {
        let invalid_asset = alice;
        contract.init(alice, |contract| {
            contract.wrapper.underlying.set(invalid_asset);
        });

        let err = contract
            .sender(alice)
            .deposit_for(invalid_asset, uint!(10_U256))
            .motsu_expect_err("should return Error::SafeErc20");

        assert!(matches!(
            err,
            Error::SafeErc20FailedOperation(
                safe_erc20::SafeErc20FailedOperation { token }
            ) if token == invalid_asset
        ));
    }

    #[motsu::test]
    fn deposit_for_reverts_when_invalid_sender(
        contract: Contract<Erc20WrapperTestExample>,
        erc20_contract: Contract<Erc20>,
        alice: Address,
    ) {
        let invalid_sender = contract.address();

        contract.init(alice, |contract| {
            contract.wrapper.underlying.set(erc20_contract.address());
        });

        let err = contract
            .sender(invalid_sender)
            .deposit_for(alice, uint!(10_U256))
            .motsu_expect_err("should return Error::InvalidSender");

        assert!(matches!(
            err,
            Error::InvalidSender(erc20::ERC20InvalidSender { sender }) if sender == invalid_sender
        ));
    }

    #[motsu::test]
    fn deposit_for_reverts_when_invalid_receiver(
        contract: Contract<Erc20WrapperTestExample>,
        erc20_contract: Contract<Erc20>,
        alice: Address,
    ) {
        let invalid_receiver = contract.address();

        contract.init(alice, |contract| {
            contract.wrapper.underlying.set(erc20_contract.address());
        });

        let err = contract
            .sender(alice)
            .deposit_for(invalid_receiver, uint!(10_U256))
            .motsu_expect_err("should return Error::InvalidReceiver");

        assert!(matches!(
            err,
            Error::InvalidReceiver(erc20::ERC20InvalidReceiver { receiver }) if receiver == invalid_receiver
        ));
    }

    #[motsu::test]
    fn deposit_for_reverts_when_insufficient_allowance(
        contract: Contract<Erc20WrapperTestExample>,
        erc20_contract: Contract<Erc20>,
        alice: Address,
    ) {
        let amount = uint!(10_U256);

        contract.init(alice, |contract| {
            contract.wrapper.underlying.set(erc20_contract.address());
        });

        erc20_contract
            .sender(alice)
            ._mint(alice, amount)
            .motsu_expect("should mint");

        let err = contract
            .sender(alice)
            .deposit_for(alice, amount)
            .motsu_expect_err("should return Error::SafeErc20");

        assert!(matches!(
            err,
            Error::SafeErc20FailedOperation(
                safe_erc20::SafeErc20FailedOperation { token }
            ) if token == erc20_contract.address()
        ));
    }

    #[motsu::test]
    fn deposit_for_reverts_when_insufficient_balance(
        contract: Contract<Erc20WrapperTestExample>,
        erc20_contract: Contract<Erc20>,
        alice: Address,
    ) {
        let amount = uint!(10_U256);

        let exceeding_value = amount + uint!(1_U256);

        contract.init(alice, |contract| {
            contract.wrapper.underlying.set(erc20_contract.address());
        });

        erc20_contract
            .sender(alice)
            ._mint(alice, amount)
            .motsu_expect("should mint");

        erc20_contract
            .sender(alice)
            .approve(contract.address(), exceeding_value)
            .motsu_expect("should approve");

        let err = contract
            .sender(alice)
            .deposit_for(alice, exceeding_value)
            .motsu_expect_err("should return Error::SafeErc20");

        assert!(matches!(
            err,
            Error::SafeErc20FailedOperation(
                safe_erc20::SafeErc20FailedOperation { token }
            ) if token == erc20_contract.address()
        ));
    }

    #[motsu::test]
    fn deposit_for_works(
        contract: Contract<Erc20WrapperTestExample>,
        erc20_contract: Contract<Erc20>,
        alice: Address,
    ) {
        let amount = uint!(10_U256);

        contract.init(alice, |contract| {
            contract.wrapper.underlying.set(erc20_contract.address());
        });

        erc20_contract
            .sender(alice)
            ._mint(alice, amount)
            .motsu_expect("should mint");

        let initial_balance = erc20_contract.sender(alice).balance_of(alice);
        let initial_wrapped_balance =
            contract.sender(alice).erc20.balance_of(alice);

        let initial_contract_balance =
            erc20_contract.sender(alice).balance_of(contract.address());

        let initial_wrapped_supply =
            contract.sender(alice).erc20.total_supply();

        erc20_contract
            .sender(alice)
            .approve(contract.address(), amount)
            .motsu_expect("should approve");

        assert!(contract
            .sender(alice)
            .deposit_for(alice, amount)
            .motsu_expect("should deposit"));

        erc20_contract.assert_emitted(&erc20::Transfer {
            from: alice,
            to: contract.address(),
            value: amount,
        });

        contract.assert_emitted(&erc20::Transfer {
            from: Address::ZERO,
            to: alice,
            value: amount,
        });

        assert_eq!(
            erc20_contract.sender(alice).balance_of(alice),
            initial_balance - amount
        );

        assert_eq!(
            contract.sender(alice).erc20.balance_of(alice),
            initial_wrapped_balance + amount
        );

        assert_eq!(
            erc20_contract
                .sender(contract.address())
                .balance_of(contract.address()),
            initial_contract_balance + amount
        );

        assert_eq!(
            contract.sender(alice).erc20.total_supply(),
            initial_wrapped_supply + amount
        );
    }

    #[motsu::test]
    fn withdraw_to_reverts_when_invalid_receiver(
        contract: Contract<Erc20WrapperTestExample>,
        erc20_contract: Contract<Erc20>,
        alice: Address,
    ) {
        let invalid_receiver = contract.address();
        contract.init(alice, |contract| {
            contract.wrapper.underlying.set(erc20_contract.address());
        });

        let err = contract
            .sender(alice)
            .withdraw_to(invalid_receiver, uint!(10_U256))
            .motsu_expect_err("should return Error::InvalidReceiver");

        assert!(matches!(
            err,
            Error::InvalidReceiver(erc20::ERC20InvalidReceiver { receiver }) if receiver == invalid_receiver
        ));
    }

    #[motsu::test]
    fn withdraw_to_reverts_when_insufficient_balance(
        contract: Contract<Erc20WrapperTestExample>,
        erc20_contract: Contract<Erc20>,
        alice: Address,
    ) {
        let amount = uint!(10_U256);

        contract.init(alice, |contract| {
            contract.wrapper.underlying.set(erc20_contract.address());
        });

        erc20_contract
            .sender(alice)
            ._mint(alice, amount)
            .motsu_expect("should mint");

        erc20_contract
            .sender(alice)
            .approve(contract.address(), amount)
            .motsu_expect("should approve");

        contract
            .sender(alice)
            .deposit_for(alice, amount)
            .motsu_expect("should deposit");

        let exceeding_value = amount + uint!(1_U256);

        let err = contract
            .sender(alice)
            .withdraw_to(alice, exceeding_value)
            .motsu_expect_err("should return Error::SafeErc20");

        assert!(matches!(
            err,
            Error::InsufficientBalance(
                erc20::ERC20InsufficientBalance {
                    sender,
                    balance,
                    needed
                }
            ) if sender == alice && balance == amount && needed == exceeding_value
        ));
    }

    #[motsu::test]
    fn withdraw_to_works(
        contract: Contract<Erc20WrapperTestExample>,
        erc20_contract: Contract<Erc20>,
        alice: Address,
    ) {
        let amount = uint!(10_U256);

        contract.init(alice, |contract| {
            contract.wrapper.underlying.set(erc20_contract.address());
        });

        erc20_contract
            .sender(alice)
            ._mint(alice, amount)
            .motsu_expect("should mint");

        erc20_contract
            .sender(alice)
            .approve(contract.address(), amount)
            .motsu_expect("should approve");

        contract
            .sender(alice)
            .deposit_for(alice, amount)
            .motsu_expect("should deposit");

        let initial_balance = erc20_contract.sender(alice).balance_of(alice);
        let initial_wrapped_balance =
            contract.sender(alice).erc20.balance_of(alice);

        let initial_contract_balance =
            erc20_contract.sender(alice).balance_of(contract.address());

        let initial_wrapped_supply =
            contract.sender(alice).erc20.total_supply();

        assert!(contract
            .sender(alice)
            .withdraw_to(alice, amount)
            .motsu_expect("should withdraw"));

        contract.assert_emitted(&erc20::Transfer {
            from: alice,
            to: Address::ZERO,
            value: amount,
        });

        erc20_contract.assert_emitted(&erc20::Transfer {
            from: contract.address(),
            to: alice,
            value: amount,
        });

        assert_eq!(
            erc20_contract.sender(alice).balance_of(alice),
            initial_balance + amount
        );

        assert_eq!(
            contract.sender(alice).erc20.balance_of(alice),
            initial_wrapped_balance - amount
        );

        assert_eq!(
            erc20_contract
                .sender(contract.address())
                .balance_of(contract.address()),
            initial_contract_balance - amount
        );

        assert_eq!(
            contract.sender(alice).erc20.total_supply(),
            initial_wrapped_supply - amount
        );
    }

    #[storage]
    struct NonErc20;

    #[public]
    impl NonErc20 {}

    unsafe impl TopLevelStorage for NonErc20 {}

    // TODO: Should be a test for the `Error::InvalidUnderlying` error,
    // but impossible with current motsu limitations.
    #[motsu::test]
    #[ignore]
    fn recover_reverts_when_invalid_underlying(
        contract: Contract<Erc20WrapperTestExample>,
        invalid_underlying: Contract<NonErc20>,
        alice: Address,
    ) {
        contract.init(alice, |contract| {
            contract.wrapper.underlying.set(invalid_underlying.address());
        });

        let err = contract
            .sender(alice)
            .recover(alice)
            .motsu_expect_err("should return Error::InvalidUnderlying");

        assert!(matches!(
            err, Error::InvalidUnderlying(ERC20InvalidUnderlying { token }) if token == invalid_underlying.address()
        ));
    }

    #[motsu::test]
    #[should_panic = "underlying balance should be greater than the `IErc20::total_supply`"]
    fn recover_panics_when_underlying_balance_is_less_than_total_supply(
        contract: Contract<Erc20WrapperTestExample>,
        erc20_contract: Contract<Erc20>,
        alice: Address,
    ) {
        let amount = uint!(10_U256);

        contract.init(alice, |contract| {
            contract.wrapper.underlying.set(erc20_contract.address());
        });

        erc20_contract
            .sender(alice)
            ._mint(alice, amount)
            .motsu_expect("should mint");

        erc20_contract
            .sender(alice)
            .approve(contract.address(), amount)
            .motsu_expect("should approve");

        contract
            .sender(alice)
            .deposit_for(alice, amount)
            .motsu_expect("should deposit");

        // Unexpected mint.
        contract
            .sender(alice)
            .erc20
            ._mint(alice, amount)
            .motsu_expect("should mint");

        // This should panic.
        _ = contract.sender(alice).recover(alice);
    }

    #[motsu::test]
    fn recover_works_when_underlying_balance_is_equal_to_total_supply(
        contract: Contract<Erc20WrapperTestExample>,
        erc20_contract: Contract<Erc20>,
        alice: Address,
    ) {
        let amount = uint!(10_U256);

        contract.init(alice, |contract| {
            contract.wrapper.underlying.set(erc20_contract.address());
        });

        erc20_contract
            .sender(alice)
            ._mint(alice, amount)
            .motsu_expect("should mint");

        erc20_contract
            .sender(alice)
            .approve(contract.address(), amount)
            .motsu_expect("should approve");

        contract
            .sender(alice)
            .deposit_for(alice, amount)
            .motsu_expect("should deposit");

        assert_eq!(
            contract
                .sender(alice)
                .recover(alice)
                .motsu_expect("should recover"),
            U256::ZERO
        );
    }

    #[motsu::test]
    fn recover_works_when_underlying_balance_is_greater_than_total_supply(
        contract: Contract<Erc20WrapperTestExample>,
        erc20_contract: Contract<Erc20>,
        alice: Address,
    ) {
        let amount = uint!(10_U256);

        contract.init(alice, |contract| {
            contract.wrapper.underlying.set(erc20_contract.address());
        });

        erc20_contract
            .sender(alice)
            ._mint(alice, amount)
            .motsu_expect("should mint");

        erc20_contract
            .sender(alice)
            .approve(contract.address(), amount)
            .motsu_expect("should approve");

        contract
            .sender(alice)
            .deposit_for(alice, amount)
            .motsu_expect("should deposit");

        // Unexpected mint.
        let unexpected_delta = uint!(1_U256);
        erc20_contract
            .sender(alice)
            ._mint(contract.address(), unexpected_delta)
            .motsu_expect("should mint");

        assert_eq!(
            contract
                .sender(alice)
                .recover(alice)
                .motsu_expect("should recover"),
            unexpected_delta
        );

        contract.assert_emitted(&erc20::Transfer {
            from: Address::ZERO,
            to: alice,
            value: unexpected_delta,
        });
    }

    #[motsu::test]
    fn interface_id() {
        let actual = <Erc20WrapperTestExample as IErc20Wrapper>::interface_id();
        let expected: FixedBytes<4> = 0x511f913e_u32.into();
        assert_eq!(actual, expected);
    }
}<|MERGE_RESOLUTION|>--- conflicted
+++ resolved
@@ -188,11 +188,7 @@
         &mut self,
         account: Address,
         value: U256,
-<<<<<<< HEAD
-    ) -> Result<bool, <Self as IErc20Wrapper>::Error>;
-=======
     ) -> Result<bool, Self::Error>;
->>>>>>> b83948d3
 
     /// Allow a user to burn a number of wrapped tokens and withdraw the
     /// corresponding number of underlying tokens.
@@ -216,11 +212,7 @@
         &mut self,
         account: Address,
         value: U256,
-<<<<<<< HEAD
-    ) -> Result<bool, <Self as IErc20Wrapper>::Error>;
-=======
     ) -> Result<bool, Self::Error>;
->>>>>>> b83948d3
 }
 
 /// NOTE: Implementation of [`TopLevelStorage`] to be able use `&mut self` when
@@ -370,11 +362,7 @@
     }
 }
 
-<<<<<<< HEAD
-#[cfg(all(test, feature = "std"))]
-=======
 #[cfg(test)]
->>>>>>> b83948d3
 mod tests {
     use alloy_primitives::{uint, FixedBytes};
     use motsu::prelude::*;
