//! Optional Metadata of the ERC-20 standard.

use alloc::string::String;

use alloy_primitives::FixedBytes;
use openzeppelin_stylus_proc::interface_id;
use stylus_sdk::stylus_proc::{public, storage};

use crate::utils::introspection::erc165::IErc165;

/// Number of decimals used by default on implementors of [`Metadata`].
pub const DEFAULT_DECIMALS: u8 = 18;

use alloc::vec::Vec;

<<<<<<< HEAD
use crate::utils::Metadata;
sol_storage! {
    /// Metadata of the [`super::super::Erc20`] token.
    ///
    /// It has hardcoded `decimals` to [`DEFAULT_DECIMALS`].
    pub struct Erc20Metadata {
        /// Common Metadata.
        Metadata _metadata
    }
=======
/// Metadata of the [`super::super::Erc20`] token.
///
/// It has hardcoded `decimals` to [`DEFAULT_DECIMALS`].
#[storage]
pub struct Erc20Metadata {
    /// Common Metadata.
    pub _metadata: Metadata,
>>>>>>> da0249b2
}

/// Interface for the optional metadata functions from the ERC-20 standard.
#[interface_id]
pub trait IErc20Metadata {
    /// Returns the name of the token.
    ///
    /// # Arguments
    ///
    /// * `&self` - Read access to the contract's state.
    fn name(&self) -> String;

    /// Returns the symbol of the token, usually a shorter version of the name.
    ///
    /// # Arguments
    ///
    /// * `&self` - Read access to the contract's state.
    fn symbol(&self) -> String;

    /// Returns the number of decimals used to get a user-friendly
    /// representation of values of this token.
    ///
    /// For example, if `decimals` equals `2`, a balance of `505` tokens should
    /// be displayed to a user as `5.05` (`505 / 10 ** 2`).
    ///
    /// Tokens usually opt for a value of `18`, imitating the relationship
    /// between Ether and Wei. This is the default value returned by this
    /// function ([`DEFAULT_DECIMALS`]), unless it's overridden.
    ///
    /// # Arguments
    ///
    /// * `&self` - Read access to the contract's state.
    ///
    /// NOTE: This information is only used for *display* purposes: in
    /// no way it affects any of the arithmetic of the contract, including
    /// [`super::super::IErc20::balance_of`] and
    /// [`super::super::IErc20::transfer`].
    fn decimals(&self) -> u8;
}

#[public]
impl IErc20Metadata for Erc20Metadata {
    fn name(&self) -> String {
        self._metadata.name()
    }

    fn symbol(&self) -> String {
        self._metadata.symbol()
    }

    fn decimals(&self) -> u8 {
        DEFAULT_DECIMALS
    }
}

impl IErc165 for Erc20Metadata {
    fn supports_interface(interface_id: FixedBytes<4>) -> bool {
        <Self as IErc20Metadata>::INTERFACE_ID
            == u32::from_be_bytes(*interface_id)
    }
}

#[cfg(all(test, feature = "std"))]
mod tests {
    use crate::token::erc20::extensions::{Erc20Metadata, IErc20Metadata};

    #[motsu::test]
    fn interface_id() {
        let actual = <Erc20Metadata as IErc20Metadata>::INTERFACE_ID;
        let expected = 0xa219a025;
        assert_eq!(actual, expected);
    }
}<|MERGE_RESOLUTION|>--- conflicted
+++ resolved
@@ -13,17 +13,8 @@
 
 use alloc::vec::Vec;
 
-<<<<<<< HEAD
 use crate::utils::Metadata;
-sol_storage! {
-    /// Metadata of the [`super::super::Erc20`] token.
-    ///
-    /// It has hardcoded `decimals` to [`DEFAULT_DECIMALS`].
-    pub struct Erc20Metadata {
-        /// Common Metadata.
-        Metadata _metadata
-    }
-=======
+
 /// Metadata of the [`super::super::Erc20`] token.
 ///
 /// It has hardcoded `decimals` to [`DEFAULT_DECIMALS`].
@@ -31,7 +22,6 @@
 pub struct Erc20Metadata {
     /// Common Metadata.
     pub _metadata: Metadata,
->>>>>>> da0249b2
 }
 
 /// Interface for the optional metadata functions from the ERC-20 standard.
