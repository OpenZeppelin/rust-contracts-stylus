//! Optional Burnable extension of the ERC-20 standard.

use alloy_primitives::{Address, U256};
use stylus_sdk::msg;

use crate::token::erc20::{self, Erc20};

/// Extension of [`Erc20`] that allows token holders to destroy both
/// their own tokens and those that they have an allowance for,
/// in a way that can be recognized off-chain (via event analysis).
pub trait IErc20Burnable {
    /// The error type associated to this ERC-20 Burnable trait implementation.
    type Error: Into<alloc::vec::Vec<u8>>;

    /// Destroys a `value` amount of tokens from the caller, lowering the total
    /// supply.
    ///
    /// # Arguments
    ///
    /// * `value` - Amount to be burnt.
    ///
    /// # Errors
    ///
    /// * [`erc20::Error::InsufficientBalance`] - If the `from` address doesn't
    ///   have enough tokens.
    ///
    /// # Events
    ///
    /// * [`erc20::Transfer`].
    fn burn(&mut self, value: U256) -> Result<(), Self::Error>;

    /// Destroys a `value` amount of tokens from `account`, lowering the total
    /// supply.
    ///
    /// # Arguments
    ///
    /// * `account` - Owner's address.
    /// * `value` - Amount to be burnt.
    ///
    /// # Errors
    ///
    /// * [`erc20::Error::InsufficientAllowance`] - If not enough allowance is
    ///   available.
    /// * [`erc20::Error::InvalidSender`] - If the `from` address is
    ///   `Address::ZERO`.
    /// * [`erc20::Error::InsufficientBalance`] - If the `from` address doesn't
    ///   have enough tokens.
    ///
    /// # Events
    ///
    /// * [`erc20::Transfer`].
    fn burn_from(
        &mut self,
        account: Address,
        value: U256,
    ) -> Result<(), Self::Error>;
}

impl IErc20Burnable for Erc20 {
    type Error = erc20::Error;

    fn burn(&mut self, value: U256) -> Result<(), Self::Error> {
        self._burn(msg::sender(), value)
    }

    fn burn_from(
        &mut self,
        account: Address,
        value: U256,
    ) -> Result<(), Self::Error> {
        self._spend_allowance(account, msg::sender(), value)?;
        self._burn(account, value)
    }
}

#[cfg(all(test, feature = "std"))]
mod tests {
    use alloy_primitives::{uint, Address, U256};
    use motsu::prelude::Contract;

    use super::IErc20Burnable;
    use crate::token::erc20::{Erc20, Error, IErc20};

    #[motsu::test]
    fn burns(contract: Contract<Erc20>, alice: Address) {
        let zero = U256::ZERO;
        let one = uint!(1_U256);

        assert_eq!(zero, contract.sender(alice).total_supply());

        // Mint some tokens for Alice.

        let two = uint!(2_U256);
        contract.sender(alice)._update(Address::ZERO, alice, two).unwrap();
        assert_eq!(two, contract.sender(alice).balance_of(alice));
        assert_eq!(two, contract.sender(alice).total_supply());

        contract.sender(alice).burn(one).unwrap();

        assert_eq!(one, contract.sender(alice).balance_of(alice));
        assert_eq!(one, contract.sender(alice).total_supply());
    }

    #[motsu::test]
    fn burns_errors_when_insufficient_balance(
        contract: Contract<Erc20>,
        alice: Address,
    ) {
        let zero = U256::ZERO;
        let one = uint!(1_U256);

        assert_eq!(zero, contract.sender(alice).balance_of(alice));

        let result = contract.sender(alice).burn(one);
        assert!(matches!(result, Err(Error::InsufficientBalance(_))));
    }

    #[motsu::test]
    fn burn_from(contract: Contract<Erc20>, alice: Address, bob: Address) {
        // Alice approves `msg::sender`.
        let one = uint!(1_U256);
<<<<<<< HEAD
        contract.allowances.setter(alice).setter(sender).set(one);
=======
        contract.sender(alice).approve(bob, one).unwrap();
>>>>>>> e735e3db

        // Mint some tokens for Alice.
        let two = uint!(2_U256);
        contract.sender(alice)._update(Address::ZERO, alice, two).unwrap();
        assert_eq!(two, contract.sender(alice).balance_of(alice));
        assert_eq!(two, contract.sender(alice).total_supply());

        contract.sender(bob).burn_from(alice, one).unwrap();

        assert_eq!(one, contract.sender(alice).balance_of(alice));
        assert_eq!(one, contract.sender(alice).total_supply());
        assert_eq!(U256::ZERO, contract.sender(alice).allowance(bob, alice));
    }

    #[motsu::test]
    fn burns_from_errors_when_insufficient_balance(
        contract: Contract<Erc20>,
        alice: Address,
        bob: Address,
    ) {
        // Alice approves `msg::sender`.
        let zero = U256::ZERO;
        let one = uint!(1_U256);

<<<<<<< HEAD
        contract.allowances.setter(alice).setter(msg::sender()).set(one);
        assert_eq!(zero, contract.balance_of(alice));
=======
        contract.sender(alice).approve(bob, one).unwrap();
        assert_eq!(zero, contract.sender(alice).balance_of(bob));
>>>>>>> e735e3db

        let one = uint!(1_U256);

        let result = contract.sender(bob).burn_from(alice, one);
        assert!(matches!(result, Err(Error::InsufficientBalance(_))));
    }

    #[motsu::test]
<<<<<<< HEAD
    fn burns_from_errors_when_invalid_approver(contract: Erc20) {
        let one = uint!(1_U256);

        contract
            .allowances
            .setter(Address::ZERO)
            .setter(msg::sender())
            .set(one);

        let result = contract.burn_from(Address::ZERO, one);
        assert!(matches!(result, Err(Error::InvalidApprover(_))));
    }

    #[motsu::test]
    fn burns_from_errors_when_insufficient_allowance(contract: Erc20) {
        let alice = address!("A11CEacF9aa32246d767FCCD72e02d6bCbcC375d");

=======
    fn burns_from_errors_when_insufficient_allowance(
        contract: Contract<Erc20>,
        alice: Address,
    ) {
>>>>>>> e735e3db
        // Mint some tokens for Alice.
        let one = uint!(1_U256);
        contract.sender(alice)._update(Address::ZERO, alice, one).unwrap();
        assert_eq!(one, contract.sender(alice).balance_of(alice));

        let result = contract.sender(alice).burn_from(alice, one);
        assert!(matches!(result, Err(Error::InsufficientAllowance(_))));
    }
}<|MERGE_RESOLUTION|>--- conflicted
+++ resolved
@@ -119,11 +119,7 @@
     fn burn_from(contract: Contract<Erc20>, alice: Address, bob: Address) {
         // Alice approves `msg::sender`.
         let one = uint!(1_U256);
-<<<<<<< HEAD
-        contract.allowances.setter(alice).setter(sender).set(one);
-=======
         contract.sender(alice).approve(bob, one).unwrap();
->>>>>>> e735e3db
 
         // Mint some tokens for Alice.
         let two = uint!(2_U256);
@@ -148,13 +144,8 @@
         let zero = U256::ZERO;
         let one = uint!(1_U256);
 
-<<<<<<< HEAD
-        contract.allowances.setter(alice).setter(msg::sender()).set(one);
-        assert_eq!(zero, contract.balance_of(alice));
-=======
         contract.sender(alice).approve(bob, one).unwrap();
         assert_eq!(zero, contract.sender(alice).balance_of(bob));
->>>>>>> e735e3db
 
         let one = uint!(1_U256);
 
@@ -163,30 +154,10 @@
     }
 
     #[motsu::test]
-<<<<<<< HEAD
-    fn burns_from_errors_when_invalid_approver(contract: Erc20) {
-        let one = uint!(1_U256);
-
-        contract
-            .allowances
-            .setter(Address::ZERO)
-            .setter(msg::sender())
-            .set(one);
-
-        let result = contract.burn_from(Address::ZERO, one);
-        assert!(matches!(result, Err(Error::InvalidApprover(_))));
-    }
-
-    #[motsu::test]
-    fn burns_from_errors_when_insufficient_allowance(contract: Erc20) {
-        let alice = address!("A11CEacF9aa32246d767FCCD72e02d6bCbcC375d");
-
-=======
     fn burns_from_errors_when_insufficient_allowance(
         contract: Contract<Erc20>,
         alice: Address,
     ) {
->>>>>>> e735e3db
         // Mint some tokens for Alice.
         let one = uint!(1_U256);
         contract.sender(alice)._update(Address::ZERO, alice, one).unwrap();
