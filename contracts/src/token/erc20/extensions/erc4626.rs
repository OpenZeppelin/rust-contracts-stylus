--- conflicted
+++ resolved
@@ -257,14 +257,7 @@
     ///
     /// * If decimal offset calculation overflows.
     /// * If multiplication or division operations overflow.
-<<<<<<< HEAD
-    fn convert_to_shares(
-        &mut self,
-        assets: U256,
-    ) -> Result<U256, <Self as IErc4626>::Error>;
-=======
     fn convert_to_shares(&mut self, assets: U256) -> Result<U256, Self::Error>;
->>>>>>> b83948d3
 
     /// Returns the amount of assets that the Vault would exchange for the
     /// amount of shares provided, in an ideal scenario where all the conditions
@@ -295,14 +288,7 @@
     ///
     /// * If decimal offset calculation overflows.
     /// * If multiplication or division operations overflow.
-<<<<<<< HEAD
-    fn convert_to_assets(
-        &mut self,
-        shares: U256,
-    ) -> Result<U256, <Self as IErc4626>::Error>;
-=======
     fn convert_to_assets(&mut self, shares: U256) -> Result<U256, Self::Error>;
->>>>>>> b83948d3
 
     /// Returns the maximum amount of the underlying asset that can be deposited
     /// into the Vault for the receiver, through a deposit call.
@@ -342,14 +328,7 @@
     ///
     /// * If decimal offset calculation overflows.
     /// * If multiplication or division operations overflow during conversion.
-<<<<<<< HEAD
-    fn preview_deposit(
-        &mut self,
-        assets: U256,
-    ) -> Result<U256, <Self as IErc4626>::Error>;
-=======
     fn preview_deposit(&mut self, assets: U256) -> Result<U256, Self::Error>;
->>>>>>> b83948d3
 
     /// Deposits exactly `assets` amount of underlying tokens into the Vault and
     /// mints corresponding Vault shares to `receiver`.
@@ -390,11 +369,7 @@
         &mut self,
         assets: U256,
         receiver: Address,
-<<<<<<< HEAD
-    ) -> Result<U256, <Self as IErc4626>::Error>;
-=======
     ) -> Result<U256, Self::Error>;
->>>>>>> b83948d3
 
     /// Returns the maximum amount of the Vault shares that can be minted for
     /// the receiver, through a mint call.
@@ -434,14 +409,7 @@
     ///
     /// * If decimal offset calculation overflows.
     /// * If multiplication or division operations overflow during conversion.
-<<<<<<< HEAD
-    fn preview_mint(
-        &mut self,
-        shares: U256,
-    ) -> Result<U256, <Self as IErc4626>::Error>;
-=======
     fn preview_mint(&mut self, shares: U256) -> Result<U256, Self::Error>;
->>>>>>> b83948d3
 
     /// Mints the specified number of shares to `receiver` by pulling the
     /// required amount of underlying tokens from caller.
@@ -485,11 +453,7 @@
         &mut self,
         shares: U256,
         receiver: Address,
-<<<<<<< HEAD
-    ) -> Result<U256, <Self as IErc4626>::Error>;
-=======
     ) -> Result<U256, Self::Error>;
->>>>>>> b83948d3
 
     /// Returns the maximum amount of the underlying asset that can be withdrawn
     /// from the owner balance in the Vault, through a withdraw call.
@@ -514,14 +478,7 @@
     ///
     /// * If decimal offset calculation overflows.
     /// * If multiplication or division operations overflow during conversion.
-<<<<<<< HEAD
-    fn max_withdraw(
-        &mut self,
-        owner: Address,
-    ) -> Result<U256, <Self as IErc4626>::Error>;
-=======
     fn max_withdraw(&mut self, owner: Address) -> Result<U256, Self::Error>;
->>>>>>> b83948d3
 
     /// Allows an on-chain or off-chain user to simulate the effects of their
     /// withdrawal at the current block, given current on-chain conditions.
@@ -546,14 +503,7 @@
     ///
     /// * If decimal offset calculation overflows.
     /// * If multiplication or division operations overflow during conversion.
-<<<<<<< HEAD
-    fn preview_withdraw(
-        &mut self,
-        assets: U256,
-    ) -> Result<U256, <Self as IErc4626>::Error>;
-=======
     fn preview_withdraw(&mut self, assets: U256) -> Result<U256, Self::Error>;
->>>>>>> b83948d3
 
     /// Withdraws the specified amount of underlying tokens to `receiver` by
     /// burning the required number of shares from `owner`.
@@ -603,11 +553,7 @@
         assets: U256,
         receiver: Address,
         owner: Address,
-<<<<<<< HEAD
-    ) -> Result<U256, <Self as IErc4626>::Error>;
-=======
     ) -> Result<U256, Self::Error>;
->>>>>>> b83948d3
 
     /// Returns the maximum amount of Vault shares that can be redeemed from the
     /// owner balance in the Vault, through a redeem call.
@@ -653,14 +599,7 @@
     ///
     /// * If decimal offset calculation overflows.
     /// * If multiplication or division operations overflow during conversion.
-<<<<<<< HEAD
-    fn preview_redeem(
-        &mut self,
-        shares: U256,
-    ) -> Result<U256, <Self as IErc4626>::Error>;
-=======
     fn preview_redeem(&mut self, shares: U256) -> Result<U256, Self::Error>;
->>>>>>> b83948d3
 
     /// Burns the specified number of shares from `owner` and sends the
     /// corresponding amount of underlying tokens to `receiver`.
@@ -703,11 +642,7 @@
         shares: U256,
         receiver: Address,
         owner: Address,
-<<<<<<< HEAD
-    ) -> Result<U256, <Self as IErc4626>::Error>;
-=======
     ) -> Result<U256, Self::Error>;
->>>>>>> b83948d3
 }
 
 impl Erc4626 {
@@ -1162,11 +1097,7 @@
 
     /// Returns the decimals offset between the underlying asset and vault
     /// shares.
-<<<<<<< HEAD
-    /// Currently, always returns `U8::ZERO`.
-=======
     /// Currently, always returns [`U8::ZERO`].
->>>>>>> b83948d3
     #[must_use]
     pub fn _decimals_offset(&self) -> U8 {
         self.decimals_offset.get()
@@ -1201,9 +1132,6 @@
     use stylus_sdk::prelude::*;
 
     use super::*;
-<<<<<<< HEAD
-    use crate::token::erc20::Erc20;
-=======
     use crate::{
         token::erc20::{
             extensions::{Erc20Metadata, IErc20Metadata},
@@ -1211,7 +1139,6 @@
         },
         utils::introspection::erc165::IErc165,
     };
->>>>>>> b83948d3
 
     #[storage]
     struct Erc4626TestExample {
@@ -1221,11 +1148,7 @@
     }
 
     #[public]
-<<<<<<< HEAD
-    #[implements(IErc4626<Error = Error>)]
-=======
     #[implements(IErc4626<Error = Error>, IErc20Metadata, IErc165)]
->>>>>>> b83948d3
     impl Erc4626TestExample {}
 
     #[public]
@@ -1236,33 +1159,21 @@
             self.erc4626.asset()
         }
 
-<<<<<<< HEAD
-        fn total_assets(&mut self) -> Result<U256, <Self as IErc4626>::Error> {
-=======
         fn total_assets(&mut self) -> Result<U256, Self::Error> {
->>>>>>> b83948d3
             self.erc4626.total_assets()
         }
 
         fn convert_to_shares(
             &mut self,
             assets: U256,
-<<<<<<< HEAD
-        ) -> Result<U256, <Self as IErc4626>::Error> {
-=======
         ) -> Result<U256, Self::Error> {
->>>>>>> b83948d3
             self.erc4626.convert_to_shares(assets, &self.erc20)
         }
 
         fn convert_to_assets(
             &mut self,
             shares: U256,
-<<<<<<< HEAD
-        ) -> Result<U256, <Self as IErc4626>::Error> {
-=======
         ) -> Result<U256, Self::Error> {
->>>>>>> b83948d3
             self.erc4626.convert_to_assets(shares, &self.erc20)
         }
 
@@ -1273,11 +1184,7 @@
         fn preview_deposit(
             &mut self,
             assets: U256,
-<<<<<<< HEAD
-        ) -> Result<U256, <Self as IErc4626>::Error> {
-=======
         ) -> Result<U256, Self::Error> {
->>>>>>> b83948d3
             self.erc4626.preview_deposit(assets, &self.erc20)
         }
 
@@ -1285,11 +1192,7 @@
             &mut self,
             assets: U256,
             receiver: Address,
-<<<<<<< HEAD
-        ) -> Result<U256, <Self as IErc4626>::Error> {
-=======
         ) -> Result<U256, Self::Error> {
->>>>>>> b83948d3
             self.erc4626.deposit(assets, receiver, &mut self.erc20)
         }
 
@@ -1297,14 +1200,7 @@
             self.erc4626.max_mint(receiver)
         }
 
-<<<<<<< HEAD
-        fn preview_mint(
-            &mut self,
-            shares: U256,
-        ) -> Result<U256, <Self as IErc4626>::Error> {
-=======
         fn preview_mint(&mut self, shares: U256) -> Result<U256, Self::Error> {
->>>>>>> b83948d3
             self.erc4626.preview_mint(shares, &self.erc20)
         }
 
@@ -1312,33 +1208,21 @@
             &mut self,
             shares: U256,
             receiver: Address,
-<<<<<<< HEAD
-        ) -> Result<U256, <Self as IErc4626>::Error> {
-=======
         ) -> Result<U256, Self::Error> {
->>>>>>> b83948d3
             self.erc4626.mint(shares, receiver, &mut self.erc20)
         }
 
         fn max_withdraw(
             &mut self,
             owner: Address,
-<<<<<<< HEAD
-        ) -> Result<U256, <Self as IErc4626>::Error> {
-=======
         ) -> Result<U256, Self::Error> {
->>>>>>> b83948d3
             self.erc4626.max_withdraw(owner, &self.erc20)
         }
 
         fn preview_withdraw(
             &mut self,
             assets: U256,
-<<<<<<< HEAD
-        ) -> Result<U256, <Self as IErc4626>::Error> {
-=======
         ) -> Result<U256, Self::Error> {
->>>>>>> b83948d3
             self.erc4626.preview_withdraw(assets, &self.erc20)
         }
 
@@ -1347,11 +1231,7 @@
             assets: U256,
             receiver: Address,
             owner: Address,
-<<<<<<< HEAD
-        ) -> Result<U256, <Self as IErc4626>::Error> {
-=======
         ) -> Result<U256, Self::Error> {
->>>>>>> b83948d3
             self.erc4626.withdraw(assets, receiver, owner, &mut self.erc20)
         }
 
@@ -1362,11 +1242,7 @@
         fn preview_redeem(
             &mut self,
             shares: U256,
-<<<<<<< HEAD
-        ) -> Result<U256, <Self as IErc4626>::Error> {
-=======
         ) -> Result<U256, Self::Error> {
->>>>>>> b83948d3
             self.erc4626.preview_redeem(shares, &self.erc20)
         }
 
@@ -1375,17 +1251,11 @@
             shares: U256,
             receiver: Address,
             owner: Address,
-<<<<<<< HEAD
-        ) -> Result<U256, <Self as IErc4626>::Error> {
-=======
         ) -> Result<U256, Self::Error> {
->>>>>>> b83948d3
             self.erc4626.redeem(shares, receiver, owner, &mut self.erc20)
         }
     }
 
-<<<<<<< HEAD
-=======
     #[public]
     impl IErc20Metadata for Erc4626TestExample {
         fn name(&self) -> String {
@@ -1410,7 +1280,6 @@
         }
     }
 
->>>>>>> b83948d3
     unsafe impl TopLevelStorage for Erc4626TestExample {}
 
     #[motsu::test]
