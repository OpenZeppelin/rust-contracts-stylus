//! ERC-4626 Tokenized Vault Standard Implementation as defined in [ERC-4626].
//!
//! This extension allows the minting and burning of "shares" (represented using
//! the ERC-20 inheritance) in exchange for underlying "assets" through
//! standardized `deposit`, `mint`, `redeem` and `burn` workflows. This contract
//! extends the ERC-20 standard. Any additional extensions included along it
//! would affect the "shares" token represented by this contract and not the
//! "assets" token which is an independent contract.

use alloc::{vec, vec::Vec};

use alloy_primitives::{uint, Address, U256, U8};
use alloy_sol_types::SolCall;
pub use sol::*;
use stylus_sdk::{
<<<<<<< HEAD
    call::{self, Call},
=======
    call::{Call, MethodError},
>>>>>>> 9e840ca5
    contract, evm, msg,
    prelude::*,
    storage::{StorageAddress, StorageU8},
};

use crate::{
    token::erc20::{
        self,
        utils::{
            safe_erc20, IERC20Metadata, IErc20 as IErc20Solidity, ISafeErc20,
            SafeErc20,
        },
        Erc20, IErc20,
    },
    utils::math::alloy::{Math, Rounding},
};

const ONE: U256 = uint!(1_U256);
const TEN: U256 = uint!(10_U256);

#[cfg_attr(coverage_nightly, coverage(off))]
mod sol {
    use alloy_sol_macro::sol;

    sol! {
        /// Emitted when assets are deposited into the contract.
        #[allow(missing_docs)]
        event Deposit(address indexed sender, address indexed owner, uint256 assets, uint256 shares);

        /// Emitted when assets are withdrawn from the contract.
        #[allow(missing_docs)]
        event Withdraw(
            address indexed sender,
            address indexed receiver,
            address indexed owner,
            uint256 assets,
            uint256 shares
        );
    }

    sol! {
        /// Indicates an attempt to deposit more assets than the max amount for
        /// `receiver`.
        ///
        /// * `receiver` - Address of the asset's recipient.
        /// * `assets` - Amount of assets deposited.
        /// * `max` - Maximum amount of assets that can be deposited.
        #[derive(Debug)]
        #[allow(missing_docs)]
        error ERC4626ExceededMaxDeposit(address receiver, uint256 assets, uint256 max);

        /// Indicates an attempt to mint more shares than the max amount for
        /// `receiver`.
        ///
        /// * `receiver` - Address of share's recipient.
        /// * `shares` - Amount of shares to mint.
        /// * `max` - Maximum amount of shares that can be minted.
        #[derive(Debug)]
        #[allow(missing_docs)]
        error ERC4626ExceededMaxMint(address receiver, uint256 shares, uint256 max);

        /// Indicates an attempt to withdraw more assets than the max amount for
        /// `owner`.
        ///
        /// * `owner` - Address of the asset's owner.
        /// * `assets` - Amount of assets to withdraw.
        /// * `max` - Maximum amount of assets that can be withdrawn.
        #[derive(Debug)]
        #[allow(missing_docs)]
        error ERC4626ExceededMaxWithdraw(address owner, uint256 assets, uint256 max);

        /// Indicates an attempt to redeem more shares than the max amount for
        /// `owner`.
        ///
        /// * `owner` - Address of the share's owner.
        /// * `shares` - Amount of shares to redeem.
        /// * `max` - Maximum amount of shares that can be redeemed.
        #[derive(Debug)]
        #[allow(missing_docs)]
        error ERC4626ExceededMaxRedeem(address owner, uint256 shares, uint256 max);

        /// The address is not a valid ERC-20 token.
        ///
        /// * `asset` - Address of the invalid ERC-20 token.
        #[derive(Debug)]
        #[allow(missing_docs)]
        error InvalidAsset(address asset);
    }
}

/// An [`Erc4626`] error.
#[derive(SolidityError, Debug)]
pub enum Error {
    /// Indicates an attempt to deposit more assets than the max amount for
    /// `receiver`.
    ExceededMaxDeposit(ERC4626ExceededMaxDeposit),
    /// Indicates an attempt to mint more shares than the max amount for
    /// `receiver`.
    ExceededMaxMint(ERC4626ExceededMaxMint),
    /// Indicates an attempt to withdraw more assets than the max amount for
    /// `owner`.
    ExceededMaxWithdraw(ERC4626ExceededMaxWithdraw),
    /// Indicates an attempt to redeem more shares than the max amount for
    /// `owner`.
    ExceededMaxRedeem(ERC4626ExceededMaxRedeem),
    /// The address is not a valid ERC-20 token.
    InvalidAsset(InvalidAsset),
    /// Error type from [`SafeErc20`] contract [`safe_erc20::Error`].
    SafeErc20(safe_erc20::Error),
    /// Error type from [`Erc20`] contract [`erc20::Error`].
    Erc20(erc20::Error),
}

impl MethodError for Error {
    fn encode(self) -> alloc::vec::Vec<u8> {
        self.into()
    }
}

/// State of an [`Erc4626`] token.
#[storage]
pub struct Erc4626 {
    /// Token Address of the vault.
    pub(crate) asset: StorageAddress,
    /// Token decimals.
    pub(crate) underlying_decimals: StorageU8,
    /// Decimals offset.
    pub(crate) decimals_offset: StorageU8,
    /// [`SafeErc20`] contract.
    safe_erc20: SafeErc20,
}

/// NOTE: Implementation of [`TopLevelStorage`] to be able use `&mut self` when
/// calling other contracts and not `&mut (impl TopLevelStorage +
/// BorrowMut<Self>)`. Should be fixed in the future by the Stylus team.
unsafe impl TopLevelStorage for Erc4626 {}

/// ERC-4626 Tokenized Vault Standard Interface
pub trait IErc4626 {
    /// The error type associated to the trait implementation.
    type Error: Into<alloc::vec::Vec<u8>>;

    /// Returns the address of the underlying token used for the Vault for
    /// accounting, depositing, and withdrawing.
    ///
    /// # Arguments
    ///
    /// * `&self` - Read access to the contract's state.
    fn asset(&self) -> Address;

    /// Returns the total amount of the underlying asset that is “managed” by
    /// Vault.
    ///
    /// # Arguments
    ///
    /// * `&mut self` - Write access to the contract's state.
    ///
    /// # Errors
    ///
    /// * [`Error::InvalidAsset`] - If the [`IErc4626::asset()`] is not a ERC-20
    ///   Token address.
    fn total_assets(&mut self) -> Result<U256, Self::Error>;

    /// Returns the amount of shares that the Vault would exchange for the
    /// amount of assets provided, in an ideal scenario where all the conditions
    /// are met.
    ///
    /// NOTE:
    /// - This calculation MAY NOT reflect the “per-user” price-per-share, and
    ///   instead should reflect the “average-user’s” price-per-share, meaning
    ///   what the average user should expect to see when exchanging to and
    ///   from.
    /// - To expose this function in your contract's ABI, implement it as shown
    ///   in the Examples section below, accepting only the `assets` parameter.
    ///   The `erc20` reference should come from your contract's state. The
    ///   implementation should forward the call to your internal storage
    ///   instance along with the `erc20` reference.
    ///
    /// # Arguments
    ///
    /// * `&mut self` - Write access to the contract's state.
    /// * `assets` - Amount of the underlying asset.
    /// * `erc20` - Read access to an [`Erc20`] contract.
    ///
    /// # Errors
    ///
    /// * [`Error::InvalidAsset`] - If the [`IErc4626::asset()`] is not an
    ///   ERC-20 Token address.
    ///
    /// # Panics
    ///
    /// * If decimal offset calculation overflows.
    /// * If multiplication or division operations overflow.
    ///
    /// # Examples
    ///
    /// ```rust,ignore
    /// fn convert_to_shares(&mut self, assets: U256) -> Result<U256, erc4626::Error> {
    ///     self.erc4626.convert_to_shares(assets, &self.erc20)
    /// }
    /// ```
    fn convert_to_shares(
        &mut self,
        assets: U256,
        erc20: &Erc20,
    ) -> Result<U256, Self::Error>;

    /// Returns the amount of assets that the Vault would exchange for the
    /// amount of shares provided, in an ideal scenario where all the conditions
    /// are met.
    ///
    /// NOTE:
    /// - This calculation MAY NOT reflect the “per-user” price-per-share, and
    ///   instead should reflect the “average-user’s” price-per-share, meaning
    ///   what the average user should expect to see when exchanging to and
    ///   from.
    /// - To expose this function in your contract's ABI, implement it as shown
    ///   in the Examples section below, accepting only the `shares` parameter.
    ///   The `erc20` reference should come from your contract's state. The
    ///   implementation should forward the call to your internal storage
    ///   instance along with the `erc20` reference.
    ///
    /// # Arguments
    ///
    /// * `&mut self` - Write access to the contract's state.
    /// * `shares` - Number of shares.
    /// * `erc20` - Read access to an [`Erc20`] contract.
    ///
    /// # Errors
    ///
    /// * [`Error::InvalidAsset`] - If the [`IErc4626::asset()`] is not an
    ///   ERC-20 Token address.
    ///
    /// # Panics
    ///
    /// * If decimal offset calculation overflows.
    /// * If multiplication or division operations overflow.
    ///
    /// # Examples
    ///
    /// ```rust,ignore
    /// fn convert_to_assets(&mut self, shares: U256) -> Result<U256, erc4626::Error> {
    ///     self.erc4626.convert_to_assets(shares, &self.erc20)
    /// }
    /// ```
    fn convert_to_assets(
        &mut self,
        shares: U256,
        erc20: &Erc20,
    ) -> Result<U256, Self::Error>;

    /// Returns the maximum amount of the underlying asset that can be deposited
    /// into the Vault for the receiver, through a deposit call.
    ///
    /// # Arguments
    ///
    /// * `&self` - Read access to the contract's state.
    /// * `receiver` - The address of the entity receiving the shares.
    fn max_deposit(&self, receiver: Address) -> U256;

    /// Allows an on-chain or off-chain user to simulate the effects of their
    /// deposit at the current block, given current on-chain conditions.
    ///
    /// NOTE:
    /// - Any unfavorable discrepancy between [`IErc4626::convert_to_shares`]
    ///   and [`IErc4626::preview_deposit`] SHOULD be considered slippage in
    ///   share price or some other type of condition, meaning the depositor
    ///   will lose assets by depositing.
    /// - To expose this function in your contract's ABI, implement it as shown
    ///   in the Examples section below, accepting only the `assets` parameter.
    ///   The `erc20` reference should come from your contract's state. The
    ///   implementation should forward the call to your internal storage
    ///   instance along with the `erc20` reference.
    ///
    /// # Arguments
    ///
    /// * `&mut self` - Write access to the contract's state.
    /// * `assets` - Amount of the underlying asset to deposit.
    /// * `erc20` - Read access to an [`Erc20`] contract.
    ///
    /// # Errors
    ///
    /// * [`Error::InvalidAsset`] - If the [`IErc4626::asset()`] is not an
    ///   ERC-20 Token address.
    ///
    /// # Panics
    ///
    /// * If decimal offset calculation overflows.
    /// * If multiplication or division operations overflow during conversion.
    ///
    /// # Examples
    ///
    /// ```rust,ignore
    /// fn preview_deposit(&mut self, assets: U256) -> Result<U256, erc4626::Error> {
    ///     self.erc4626.preview_deposit(assets, &self.erc20)
    /// }
    /// ```
    fn preview_deposit(
        &mut self,
        assets: U256,
        erc20: &Erc20,
    ) -> Result<U256, Self::Error>;

    /// Deposits exactly `assets` amount of underlying tokens into the Vault and
    /// mints corresponding Vault shares to `receiver`.
    ///
    /// Returns the amount of shares minted.
    ///
    /// NOTE: To expose this function in your contract's ABI, implement it as
    /// shown in the Examples section below, accepting only the `assets` and
    /// `receiver` parameters. The `erc20` reference should come from your
    /// contract's state. The implementation should forward the call to your
    /// internal storage instance along with the `erc20` reference.
    ///
    /// # Arguments
    ///
    /// * `&mut self` - Write access to the contract's state.
    /// * `assets` - Amount of the underlying asset to deposit.
    /// * `receiver` - The address receiving the shares.
    /// * `erc20` - Write access to an [`Erc20`] contract.
    ///
    /// # Errors
    ///
    /// * [`Error::InvalidAsset`] - If the [`IErc4626::asset()`] is not an
    ///   ERC-20 Token address.
    /// * [`Error::ExceededMaxDeposit`] - If deposit amount exceeds maximum
    ///   allowed.
    /// * [`safe_erc20::Error::SafeErc20FailedOperation`] - If caller lacks
    ///   sufficient balance or hasn't approved enough tokens to the Vault
    ///   contract.
    ///
    /// # Events
    ///
    /// * [`Deposit`]
    ///
    /// # Panics
    ///
    /// * If decimal offset calculation overflows.
    /// * If multiplication or division operations overflow during conversion.
    ///
    /// # Examples
    ///
    /// ```rust,ignore
    /// fn deposit(
    ///     &mut self,
    ///     assets: U256,
    ///     receiver: Address,
    /// ) -> Result<U256, erc4626::Error> {
    ///     self.erc4626.deposit(assets, receiver, &mut self.erc20)
    /// }
    /// ```
    fn deposit(
        &mut self,
        assets: U256,
        receiver: Address,
        erc20: &mut Erc20,
    ) -> Result<U256, Self::Error>;

    /// Returns the maximum amount of the Vault shares that can be minted for
    /// the receiver, through a mint call.
    ///
    /// # Arguments
    ///
    /// * `&self` - Read access to the contract's state.
    /// * `receiver` - The address of the entity receiving the shares.
    fn max_mint(&self, receiver: Address) -> U256;

    /// Allows an on-chain or off-chain user to simulate the effects of their
    /// mint at the current block, given current on-chain conditions.
    ///
    /// NOTE:
    /// - Any unfavorable discrepancy between [`IErc4626::convert_to_assets`]
    ///   and [`IErc4626::preview_mint`] SHOULD be considered slippage in share
    ///   price or some other type of condition, meaning the depositor will lose
    ///   assets by minting.
    /// - To expose this function in your contract's ABI, implement it as shown
    ///   in the Examples section below, accepting only the `shares` parameter.
    ///   The `erc20` reference should come from your contract's state. The
    ///   implementation should forward the call to your internal storage
    ///   instance along with the `erc20` reference.
    ///
    /// # Arguments
    ///
    /// * `&mut self` - Write access to the contract's state.
    /// * `shares` - Number of shares to mint.
    /// * `erc20` - Read access to an [`Erc20`] contract.
    ///
    /// # Errors
    ///
    /// * [`Error::InvalidAsset`] - If the [`IErc4626::asset()`] is not an
    ///   ERC-20 Token address.
    ///
    /// # Panics
    ///
    /// * If decimal offset calculation overflows.
    /// * If multiplication or division operations overflow during conversion.
    ///
    /// # Examples
    ///
    /// ```rust,ignore
    /// fn preview_mint(&mut self, shares: U256) -> Result<U256, erc4626::Error> {
    ///     self.erc4626.preview_mint(shares, &self.erc20)
    /// }
    /// ```
    fn preview_mint(
        &mut self,
        shares: U256,
        erc20: &Erc20,
    ) -> Result<U256, Self::Error>;

    /// Mints the specified number of shares to `receiver` by pulling the
    /// required amount of underlying tokens from caller.
    ///
    /// Returns amount of tokens deposited.
    ///
    /// NOTE:
    /// - Most implementations will require pre-approval of the Vault with the
    ///   Vault’s underlying asset token.
    /// - To expose this function in your contract's ABI, implement it as shown
    ///   in the Examples section below, accepting only the `shares` and
    ///   `receiver` parameters. The `erc20` reference should come from your
    ///   contract's state. The implementation should forward the call to your
    ///   internal storage instance along with the `erc20` reference.
    ///
    /// # Arguments
    ///
    /// * `&mut self` - Write access to the contract's state.
    /// * `shares` - Number of shares to mint.
    /// * `receiver` - The address receiving the shares.
    /// * `erc20` - Write access to an [`Erc20`] contract.
    ///
    /// # Errors
    ///
    /// * [`Error::InvalidAsset`] - If the [`IErc4626::asset()`] is not an
    ///   ERC-20 Token address.
    /// * [`Error::ExceededMaxMint`] - If requested shares amount exceeds
    ///   maximum mintable amount for `receiver`.
    /// * [`safe_erc20::Error::SafeErc20FailedOperation`] - If caller lacks
    ///   sufficient balance or hasn't approved enough tokens to the Vault
    ///   contract.
    ///
    /// # Events
    ///
    /// * [`Deposit`]
    ///
    /// # Panics
    ///
    /// * If decimal offset calculation overflows.
    /// * If multiplication or division operations overflow during conversion.
    ///
    /// # Examples
    ///
    /// ```rust,ignore
    /// fn mint(
    ///     &mut self,
    ///     shares: U256,
    ///     receiver: Address,
    /// ) -> Result<U256, erc4626::Error> {
    ///     self.erc4626.mint(shares, receiver, &mut self.erc20)
    /// }
    /// ```
    fn mint(
        &mut self,
        shares: U256,
        receiver: Address,
        erc20: &mut Erc20,
    ) -> Result<U256, Self::Error>;

    /// Returns the maximum amount of the underlying asset that can be withdrawn
    /// from the owner balance in the Vault, through a withdraw call.
    ///
    /// NOTE: To expose this function in your contract's ABI, implement it as
    /// shown in the Examples section below, accepting only the `owner`
    /// parameter. The `erc20` reference should come from your contract's state.
    /// The implementation should forward the call to your internal storage
    /// instance along with the `erc20` reference.
    ///
    /// # Arguments
    ///
    /// * `&mut self` - Write access to the contract's state.
    /// * `owner` - The address of the entity owning the shares.
    /// * `erc20` - Read access to an [`Erc20`] contract.
    ///
    /// # Errors
    ///
    /// * [`Error::InvalidAsset`] - If the [`IErc4626::asset()`] is not an
    ///   ERC-20 Token address.
    ///
    /// # Panics
    ///
    /// * If decimal offset calculation overflows.
    /// * If multiplication or division operations overflow during conversion.
    ///
    /// # Examples
    ///
    /// ```rust,ignore
    /// fn max_withdraw(&mut self, owner: Address) -> Result<U256, erc4626::Error> {
    ///     self.erc4626.max_withdraw(owner, &self.erc20)
    /// }
    /// ```
    fn max_withdraw(
        &mut self,
        owner: Address,
        erc20: &Erc20,
    ) -> Result<U256, Self::Error>;

    /// Allows an on-chain or off-chain user to simulate the effects of their
    /// withdrawal at the current block, given current on-chain conditions.
    ///
    /// NOTE: To expose this function in your contract's ABI, implement it as
    /// shown in the Examples section below, accepting only the `assets`
    /// parameter. The `erc20` reference should come from your contract's state.
    /// The implementation should forward the call to your internal storage
    /// instance along with the `erc20` reference.
    ///
    /// # Arguments
    ///
    /// * `&mut self` - Write access to the contract's state.
    /// * `assets` - Amount of the underlying asset to withdraw.
    /// * `erc20` - Read access to an [`Erc20`] contract.
    ///
    /// # Errors
    ///
    /// * [`Error::InvalidAsset`] - If the [`IErc4626::asset()`] is not an
    ///   ERC-20 Token address.
    ///
    /// # Panics
    ///
    /// * If decimal offset calculation overflows.
    /// * If multiplication or division operations overflow during conversion.
    ///
    /// # Examples
    ///
    /// ```rust,ignore
    /// fn preview_withdraw(&mut self, assets: U256) -> Result<U256, erc4626::Error> {
    ///     self.erc4626.preview_withdraw(assets, &self.erc20)
    /// }
    /// ```
    fn preview_withdraw(
        &mut self,
        assets: U256,
        erc20: &Erc20,
    ) -> Result<U256, Self::Error>;

    /// Withdraws the specified amount of underlying tokens to `receiver` by
    /// burning the required number of shares from `owner`.
    ///
    /// Returns number of shares burned.
    ///
    /// NOTE:
    /// - Some implementations will require pre-requesting to the Vault before a
    ///   withdrawal may be performed. Those methods should be performed
    ///   separately.
    /// - To expose this function in your contract's ABI, implement it as shown
    ///   in the Examples section below, accepting only the `assets`, `receiver`
    ///   and `owner` parameters. The `erc20` reference should come from your
    ///   contract's state. The implementation should forward the call to your
    ///   internal storage instance along with the `erc20` reference.
    ///
    /// # Arguments
    ///
    /// * `&mut self` - Write access to the contract's state.
    /// * `assets` - Amount of the underlying asset to withdraw.
    /// * `receiver` - The address receiving the withdrawn assets.
    /// * `owner` - The address owning the shares to be deducted.
    /// * `erc20` - Write access to an [`Erc20`] contract.
    ///
    /// # Errors
    ///
    /// * [`Error::InvalidAsset`] - If the [`IErc4626::asset()`] is not an
    ///   ERC-20 Token address.
    /// * [`Error::ExceededMaxWithdraw`] - If requested assets amount exceeds
    ///   maximum withdrawable amount for `owner`.
    /// * [`erc20::Error::InsufficientAllowance`] - If caller is not `owner` and
    ///   lacks sufficient allowance for shares.
    /// * [`erc20::Error::InvalidApprover`] - If `owner` address is
    ///   `Address::ZERO` when burning shares.
    /// * [`safe_erc20::Error::SafeErc20FailedOperation`] - If underlying token
    ///   transfer fails or returns false.
    ///
    /// # Events
    ///
    /// * [`Withdraw`]
    ///
    /// # Panics
    ///
    /// * If decimal offset calculation overflows.
    /// * If multiplication or division operations overflow during conversion.
    ///
    /// # Examples
    ///
    /// ```rust,ignore
    /// fn withdraw(
    ///     &mut self,
    ///     assets: U256,
    ///     receiver: Address,
    ///     owner: Address,
    /// ) -> Result<U256, erc4626::Error> {
    ///     self.erc4626.withdraw(assets, receiver, owner, &mut self.erc20)
    /// }
    /// ```
    fn withdraw(
        &mut self,
        assets: U256,
        receiver: Address,
        owner: Address,
        erc20: &mut Erc20,
    ) -> Result<U256, Self::Error>;

    /// Returns the maximum amount of Vault shares that can be redeemed from the
    /// owner balance in the Vault, through a redeem call.
    ///
    /// NOTE: To expose this function in your contract's ABI, implement it as
    /// shown in the Examples section below, accepting only the `owner`
    /// parameter. The `erc20` reference should come from your contract's state.
    /// The implementation should forward the call to your internal storage
    /// instance along with the `erc20` reference.
    ///
    /// # Arguments
    ///
    /// * `&self` - Read access to the contract's state.
    /// * `owner` - The address of the entity owning the shares.
    /// * `erc20` - Read access to an [`Erc20`] contract.
    ///
    /// # Examples
    ///
    /// ```rust,ignore
    /// fn max_redeem(&mut self, owner: Address) -> U256 {
    ///     self.erc4626.max_redeem(owner, &self.erc20)
    /// }
    /// ```
    fn max_redeem(&self, owner: Address, erc20: &Erc20) -> U256;

    /// Allows an on-chain or off-chain user to simulate the effects of their
    /// redemption at the current block, given current on-chain conditions.
    ///
    /// NOTE: To expose this function in your contract's ABI, implement it as
    /// shown in the Examples section below, accepting only the `shares`
    /// parameter. The `erc20` reference should come from your contract's state.
    /// The implementation should forward the call to your internal storage
    /// instance along with the `erc20` reference.
    ///
    /// NOTE: Any unfavorable discrepancy between
    /// [`IErc4626::convert_to_assets`] and [`IErc4626::preview_redeem`] SHOULD
    /// be considered slippage in share price or some other type of condition,
    /// meaning the depositor will lose assets by redeeming.
    ///
    /// # Arguments
    ///
    /// * `&mut self` - Write access to the contract's state.
    /// * `shares` - Number of shares to redeem.
    /// * `erc20` - Read access to an [`Erc20`] contract.
    ///
    /// # Errors
    ///
    /// * [`Error::InvalidAsset`] - If the [`IErc4626::asset()`] is not an
    ///   ERC-20 Token address.
    ///
    /// # Panics
    ///
    /// * If decimal offset calculation overflows.
    /// * If multiplication or division operations overflow during conversion.
    ///
    /// # Examples
    ///
    /// ```rust,ignore
    /// fn preview_redeem(&mut self, shares: U256) -> Result<U256, erc4626::Error> {
    ///     self.erc4626.preview_redeem(shares, &self.erc20)
    /// }
    /// ```
    fn preview_redeem(
        &mut self,
        shares: U256,
        erc20: &Erc20,
    ) -> Result<U256, Self::Error>;

    /// Burns the specified number of shares from `owner` and sends the
    /// corresponding amount of underlying tokens to `receiver`.
    ///
    /// Returns amount of tokens transferred.
    ///
    /// NOTE: To expose this function in your contract's ABI, implement it as
    /// shown in the Examples section below, accepting only the `shares`,
    /// `receiver` and `owner` parameters. The `erc20` reference should come
    /// from your contract's state. The implementation should forward the call
    /// to your internal storage instance along with the `erc20` reference.
    ///
    /// # Arguments
    ///
    /// * `&mut self` - Write access to the contract's state.
    /// * `shares` - Number of shares to redeem.
    /// * `receiver` - The address receiving the underlying assets.
    /// * `owner` - The address owning the shares to be redeemed.
    /// * `erc20` - Write access to an [`Erc20`] contract.
    ///
    /// # Errors
    ///
    /// * [`Error::InvalidAsset`] - If the [`IErc4626::asset()`] is not an
    ///   ERC-20 Token address.
    /// * [`Error::ExceededMaxRedeem`] - If requested shares amount exceeds
    ///   maximum redeemable amount for owner.
    /// * [`erc20::Error::InsufficientAllowance`] - If caller is not `owner` and
    ///   lacks sufficient allowance for shares.
    /// * [`safe_erc20::Error::SafeErc20FailedOperation`] - If underlying token
    ///   transfer fails or returns false.
    ///
    /// # Events
    ///
    /// * [`Withdraw`]
    ///
    /// # Panics
    ///
    /// * If multiplication or division operations overflow during conversion.
    ///
    /// # Examples
    ///
    /// ```rust,ignore
    /// fn redeem(
    ///     &mut self,
    ///     shares: U256,
    ///     receiver: Address,
    ///     owner: Address,
    /// ) -> Result<U256, erc4626::Error> {
    ///     self.erc4626.redeem(shares, receiver, owner, &mut self.erc20)
    /// }
    /// ```
    fn redeem(
        &mut self,
        shares: U256,
        receiver: Address,
        owner: Address,
        erc20: &mut Erc20,
    ) -> Result<U256, Self::Error>;
}

impl IErc4626 for Erc4626 {
    type Error = Error;

    fn asset(&self) -> Address {
        *self.asset
    }

    fn total_assets(&mut self) -> Result<U256, Self::Error> {
        let erc20 = IErc20Solidity::new(self.asset());
        let call = Call::new_in(self);
        Ok(erc20
            .balance_of(call, contract::address())
            .map_err(|_| InvalidAsset { asset: self.asset() })?)
    }

    fn convert_to_shares(
        &mut self,
        assets: U256,
        erc20: &Erc20,
    ) -> Result<U256, Self::Error> {
        self._convert_to_shares(assets, Rounding::Floor, erc20)
    }

    fn convert_to_assets(
        &mut self,
        shares: U256,
        erc20: &Erc20,
    ) -> Result<U256, Self::Error> {
        self._convert_to_assets(shares, Rounding::Floor, erc20)
    }

    fn max_deposit(&self, _receiver: Address) -> U256 {
        U256::MAX
    }

    fn max_mint(&self, _receiver: Address) -> U256 {
        U256::MAX
    }

    fn max_withdraw(
        &mut self,
        owner: Address,
        erc20: &Erc20,
    ) -> Result<U256, Self::Error> {
        let balance = erc20.balance_of(owner);
        self._convert_to_assets(balance, Rounding::Floor, erc20)
    }

    fn max_redeem(&self, owner: Address, erc20: &Erc20) -> U256 {
        erc20.balance_of(owner)
    }

    fn preview_deposit(
        &mut self,
        assets: U256,
        erc20: &Erc20,
    ) -> Result<U256, Self::Error> {
        self._convert_to_shares(assets, Rounding::Floor, erc20)
    }

    fn preview_mint(
        &mut self,
        shares: U256,
        erc20: &Erc20,
    ) -> Result<U256, Self::Error> {
        self._convert_to_assets(shares, Rounding::Ceil, erc20)
    }

    fn preview_withdraw(
        &mut self,
        assets: U256,
        erc20: &Erc20,
    ) -> Result<U256, Self::Error> {
        self._convert_to_shares(assets, Rounding::Ceil, erc20)
    }

    fn preview_redeem(
        &mut self,
        shares: U256,
        erc20: &Erc20,
    ) -> Result<U256, Self::Error> {
        self._convert_to_assets(shares, Rounding::Floor, erc20)
    }

    fn deposit(
        &mut self,
        assets: U256,
        receiver: Address,
        erc20: &mut Erc20,
    ) -> Result<U256, Self::Error> {
        let max_assets = self.max_deposit(receiver);

        if assets > max_assets {
            return Err(Error::ExceededMaxDeposit(ERC4626ExceededMaxDeposit {
                receiver,
                assets,
                max: max_assets,
            }));
        }

        let shares = self.preview_deposit(assets, erc20)?;

        self._deposit(msg::sender(), receiver, assets, shares, erc20)?;

        Ok(shares)
    }

    fn mint(
        &mut self,
        shares: U256,
        receiver: Address,
        erc20: &mut Erc20,
    ) -> Result<U256, Error> {
        let max_shares = self.max_mint(receiver);

        if shares > max_shares {
            return Err(Error::ExceededMaxMint(ERC4626ExceededMaxMint {
                receiver,
                shares,
                max: max_shares,
            }));
        }

        let assets = self.preview_mint(shares, erc20)?;
        self._deposit(msg::sender(), receiver, assets, shares, erc20)?;

        Ok(assets)
    }

    fn withdraw(
        &mut self,
        assets: U256,
        receiver: Address,
        owner: Address,
        erc20: &mut Erc20,
    ) -> Result<U256, Error> {
        let max_assets = self.max_withdraw(owner, erc20)?;

        if assets > max_assets {
            return Err(Error::ExceededMaxWithdraw(
                ERC4626ExceededMaxWithdraw { owner, assets, max: max_assets },
            ));
        }

        let shares = self.preview_withdraw(assets, erc20)?;
        self._withdraw(msg::sender(), receiver, owner, assets, shares, erc20)?;

        Ok(shares)
    }

    fn redeem(
        &mut self,
        shares: U256,
        receiver: Address,
        owner: Address,
        erc20: &mut Erc20,
    ) -> Result<U256, Self::Error> {
        let max_shares = self.max_redeem(owner, erc20);
        if shares > max_shares {
            return Err(Error::ExceededMaxRedeem(ERC4626ExceededMaxRedeem {
                owner,
                shares,
                max: max_shares,
            }));
        }

        let assets = self.preview_redeem(shares, erc20)?;

        self._withdraw(msg::sender(), receiver, owner, assets, shares, erc20)?;

        Ok(assets)
    }
}

// TODO: uncomment once multiple public attributes are supported
// #[public]
impl Erc4626 {
    /// Constructor
    // TODO: remove `decimals_offset` once function overriding is possible
    // #[constructor]
    pub fn constructor(&mut self, asset: Address, decimals_offset: U8) {
        let underlying_decimals =
            self.try_get_asset_decimals(asset).unwrap_or(18);

        self.underlying_decimals.set(U8::from(underlying_decimals));
        self.asset.set(asset);
        self.decimals_offset.set(decimals_offset);
    }

    /// Attempts to fetch the asset decimals. Returns None if the attempt failed
    /// in any way. This follows Rust's idiomatic Option pattern rather than
    /// Solidity's boolean tuple return.
    fn try_get_asset_decimals(&mut self, asset: Address) -> Option<u8> {
        let call = IERC20Metadata::decimalsCall {};

        // Perform the static call
        let decimals =
            call::static_call(Call::new_in(self), asset, &call.abi_encode())
                .ok()?;

        decimals.first().copied()
    }
}

impl Erc4626 {
    /// Returns the number of decimals used in representing vault shares. Adds
    /// the decimals offset to the underlying token's decimals.
    ///
    /// NOTE: To expose this function in your contract's ABI, implement it as
    /// shown in the Examples section below. The implementation should forward
    /// the call to your internal storage instance.
    ///
    /// # Arguments
    ///
    /// * `&self` - Read access to the contract's state.
    ///
    /// # Panics
    ///
    /// * When adding the offset decimals to the underlying token's decimals
    ///   would exceed `U8::MAX`.
    ///
    /// # Examples
    ///
    /// ```rust,ignore
    ///     fn decimals(&self) -> U8 {
    ///         self.erc4626.decimals()
    ///     }
    /// ```
    pub fn decimals(&self) -> U8 {
        self.underlying_decimals
            .get()
            .checked_add(self._decimals_offset())
            .expect("Decimals should not be greater than `U8::MAX`")
    }

    /// Converts a given amount of assets to shares using the specified
    /// `rounding` mode.
    ///
    /// # Arguments
    ///
    /// * `&mut self` - Write access to the contract's state.
    /// * `assets` - The amount of assets to convert.
    /// * `rounding` - The [`Rounding`] mode to use for the conversion.
    /// * `erc20` - Read access to an [`Erc20`] contract.
    ///
    /// # Errors
    ///
    /// * [`Error::InvalidAsset`] - If the token address is not a valid ERC-20
    ///   token.
    ///
    /// # Panics
    ///
    /// * If decimal offset calculation overflows in the power operation.
    /// * If multiplication or division operations overflow during conversion.
    fn _convert_to_shares(
        &mut self,
        assets: U256,
        rounding: Rounding,
        erc20: &Erc20,
    ) -> Result<U256, Error> {
        let total_supply = erc20.total_supply();

        let multiplier = total_supply
            .checked_add(
                TEN.checked_pow(U256::from(self._decimals_offset())).expect(
                    "decimal offset overflow in `Erc4626::_convert_to_shares`",
                ),
            )
            .expect("multiplier overflow in `Erc4626::_convert_to_shares`");

        let denominator = self
            .total_assets()?
            .checked_add(ONE)
            .expect("denominator overflow in `Erc4626::_convert_to_shares`");

        let shares = assets.mul_div(multiplier, denominator, rounding);

        Ok(shares)
    }

    /// Converts a given amount of shares to assets using the specified
    /// `rounding` mode.
    ///
    /// # Arguments
    ///
    /// * `&mut self` - Write access to the contract's state.
    /// * `shares` - The amount of shares to convert.
    /// * `rounding` - The [`Rounding`] mode to use for the conversion.
    /// * `erc20` - Read access to an [`Erc20`] contract.
    ///
    /// # Errors
    ///
    /// * [`Error::InvalidAsset`] - If the token address is not a valid ERC-20
    ///   token.
    ///
    /// # Panics
    ///
    /// * If decimal offset calculation overflows.
    /// * If multiplication or division operations overflow.
    fn _convert_to_assets(
        &mut self,
        shares: U256,
        rounding: Rounding,
        erc20: &Erc20,
    ) -> Result<U256, Error> {
        let multiplier = self
            .total_assets()?
            .checked_add(ONE)
            .expect("multiplier overflow in `Erc4626::_convert_to_assets`");

        let total_supply = erc20.total_supply();

        let denominator = total_supply
            .checked_add(
                TEN.checked_pow(U256::from(self._decimals_offset())).expect(
                    "decimal offset overflow in `Erc4626::_convert_to_assets`",
                ),
            )
            .expect("denominator overflow in `Erc4626::_convert_to_assets`");

        let assets = shares.mul_div(multiplier, denominator, rounding);

        Ok(assets)
    }

    /// Deposit/mint common workflow.
    ///
    /// # Arguments
    ///
    /// * `caller` - Address initiating the deposit.
    /// * `receiver` - Address receiving the minted shares.
    /// * `assets` - Amount of underlying tokens to transfer.
    /// * `shares` - Amount of shares to mint.
    /// * `erc20` - Write access to an [`Erc20`] contract.
    ///
    /// # Errors
    ///
    /// * [`safe_erc20::Error::SafeErc20FailedOperation`] - If token transfer
    ///   fails.
    /// * [`erc20::Error::InvalidReceiver`] - If `receiver` is `Address::ZERO`.
    ///
    /// # Events
    ///
    /// * [`Deposit`]
    fn _deposit(
        &mut self,
        caller: Address,
        receiver: Address,
        assets: U256,
        shares: U256,
        erc20: &mut Erc20,
    ) -> Result<(), Error> {
        // If asset() is ERC-777, `transfer_from` can trigger a reentrancy
        // BEFORE the transfer happens through the `tokens_to_send` hook. On the
        // other hand, the `token_received` hook, that is triggered after the
        // transfer, calls the vault, which is assumed not malicious.
        //
        // Conclusion: we need to do the transfer before we mint so that any
        // reentrancy would happen before the assets are transferred and before
        // the shares are minted, which is a valid state.

        self.safe_erc20.safe_transfer_from(
            self.asset(),
            caller,
            contract::address(),
            assets,
        )?;

        erc20._mint(receiver, shares)?;

        evm::log(Deposit { sender: caller, owner: receiver, assets, shares });

        Ok(())
    }

    /// Withdraw/redeem common workflow.
    ///
    /// # Arguments
    ///
    /// * `caller` - Address initiating the withdrawal.
    /// * `receiver` - Address receiving the assets.
    /// * `owner` - Address owning the shares.
    /// * `assets` - Amount of underlying tokens to transfer.
    /// * `shares` - Amount of shares to burn.
    /// * `erc20` - Write access to an [`Erc20`] contract.
    ///
    /// # Errors
    ///
    /// * [`erc20::Error::InsufficientAllowance`] - If `caller` needs allowance.
    /// * [`erc20::Error::InvalidApprover`] - If `owner` is `Address::ZERO`.
    /// * [`erc20::Error::InsufficientBalance`] - If `owner` lacks shares.
    /// * [`safe_erc20::Error::SafeErc20FailedOperation`] - If transfer fails.
    ///
    /// # Events
    ///
    /// * [`Withdraw`]
    fn _withdraw(
        &mut self,
        caller: Address,
        receiver: Address,
        owner: Address,
        assets: U256,
        shares: U256,
        erc20: &mut Erc20,
    ) -> Result<(), Error> {
        if caller != owner {
            erc20._spend_allowance(owner, caller, shares)?;
        }

        // If asset() is ERC-777, `transfer` can trigger a reentrancy AFTER the
        // transfer happens through the `tokens_received` hook. On the other
        // hand, the `tokens_to_send` hook, that is triggered before the
        // transfer, calls the vault, which is assumed not malicious.
        //
        // Conclusion: we need to do the transfer after the burn so that any
        // reentrancy would happen after the shares are burned and after the
        // assets are transferred, which is a valid state.

        erc20._burn(owner, shares)?;

        self.safe_erc20.safe_transfer(self.asset(), receiver, assets)?;

        evm::log(Withdraw { sender: caller, receiver, owner, assets, shares });

        Ok(())
    }

    /// Returns the decimals offset between the underlying asset and vault
    /// shares.
    /// Currently, always returns `U8::ZERO`.
    fn _decimals_offset(&self) -> U8 {
        self.decimals_offset.get()
    }
}

// TODO: Add missing tests once `motsu` supports calling external contracts.
#[cfg(all(test, feature = "std"))]
mod tests {
    use alloy_primitives::{address, Address, U256, U8};
    use motsu::prelude::Contract;
    use stylus_sdk::prelude::*;

    use super::{Erc4626, IErc4626};
    use crate::token::erc20::Erc20;

    #[storage]
    struct Erc4626TestExample {
        erc4626: Erc4626,
        erc20: Erc20,
    }

    #[public]
    impl Erc4626TestExample {
        fn asset(&self) -> Address {
            self.erc4626.asset()
        }

        fn max_deposit(&self, receiver: Address) -> U256 {
            self.erc4626.max_deposit(receiver)
        }

        fn max_mint(&self, receiver: Address) -> U256 {
            self.erc4626.max_mint(receiver)
        }

        fn max_redeem(&self, owner: Address) -> U256 {
            self.erc4626.max_redeem(owner, &self.erc20)
        }
    }
    unsafe impl TopLevelStorage for Erc4626TestExample {}

    #[motsu::test]
    fn asset_works(contract: Contract<Erc4626TestExample>, alice: Address) {
        let asset = address!("DeaDbeefdEAdbeefdEadbEEFdeadbeEFdEaDbeeF");
        contract.init(alice, |contract| contract.erc4626.asset.set(asset));
        assert_eq!(contract.sender(alice).erc4626.asset(), asset);
    }

    #[motsu::test]
    fn max_deposit(contract: Contract<Erc4626TestExample>, alice: Address) {
        let max_deposit = contract.sender(alice).max_deposit(alice);
        assert_eq!(max_deposit, U256::MAX);
    }
    #[motsu::test]
    fn max_mint(contract: Contract<Erc4626TestExample>, alice: Address) {
        let max_mint = contract.sender(alice).max_mint(alice);
        assert_eq!(max_mint, U256::MAX);
    }

    #[motsu::test]
    fn max_redeem_works(
        contract: Contract<Erc4626TestExample>,
        alice: Address,
    ) {
        let assets = U256::from(1000);
        contract.init(alice, |contract| {
            contract.erc20._mint(alice, assets).expect("should mint assets");
        });
        let max_redeem = contract.sender(alice).max_redeem(alice);
        assert_eq!(assets, max_redeem);
    }

    #[motsu::test]
    fn decimals_offset(contract: Contract<Erc4626TestExample>, alice: Address) {
        let decimals_offset = contract.sender(alice).erc4626._decimals_offset();
        assert_eq!(decimals_offset, U8::ZERO);

        let new_decimal_offset = U8::from(10);
        contract.sender(alice).erc4626.decimals_offset.set(new_decimal_offset);

        let decimals_offset = contract.sender(alice).erc4626._decimals_offset();
        assert_eq!(decimals_offset, new_decimal_offset);
    }

    #[motsu::test]
    fn decimals(contract: Contract<Erc4626TestExample>, alice: Address) {
        let underlying_decimals = U8::from(17);
        contract.init(alice, |contract| {
            contract.erc4626.underlying_decimals.set(underlying_decimals);
        });
        let decimals = contract.sender(alice).erc4626.decimals();
        assert_eq!(decimals, underlying_decimals);

        let new_decimal_offset = U8::from(10);
        contract.sender(alice).erc4626.decimals_offset.set(new_decimal_offset);

        let decimals = contract.sender(alice).erc4626.decimals();
        assert_eq!(decimals, underlying_decimals + new_decimal_offset);
    }
}<|MERGE_RESOLUTION|>--- conflicted
+++ resolved
@@ -13,11 +13,7 @@
 use alloy_sol_types::SolCall;
 pub use sol::*;
 use stylus_sdk::{
-<<<<<<< HEAD
-    call::{self, Call},
-=======
-    call::{Call, MethodError},
->>>>>>> 9e840ca5
+    call::{self, Call, MethodError},
     contract, evm, msg,
     prelude::*,
     storage::{StorageAddress, StorageU8},
