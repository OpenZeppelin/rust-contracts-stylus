//! ERC-4626 Tokenized Vault Standard Implementation as defined in [ERC-4626].
//!
//! This extension allows the minting and burning of "shares" (represented using
//! the ERC-20 inheritance) in exchange for underlying "assets" through
//! standardized `deposit`, `mint`, `redeem` and `burn` workflows. This contract
//! extends the ERC-20 standard. Any additional extensions included along it
//! would affect the "shares" token represented by this contract and not the
//! "assets" token which is an independent contract.

use alloc::{vec, vec::Vec};

use alloy_primitives::{uint, Address, U256, U8};
use openzeppelin_stylus_proc::interface_id;
pub use sol::*;
use stylus_sdk::{
    prelude::{errors::MethodError, *},
    storage::{StorageAddress, StorageU8},
};

use super::IErc20Metadata;
use crate::{
    token::erc20::{
        self,
        abi::{Erc20Interface, Erc20MetadataInterface},
        utils::{safe_erc20, ISafeErc20, SafeErc20},
        Erc20, IErc20,
    },
    utils::math::alloy::{Math, Rounding},
};

const TEN: U256 = uint!(10_U256);

#[cfg_attr(coverage_nightly, coverage(off))]
mod sol {
    use alloy_sol_macro::sol;

    sol! {
        /// Emitted when assets are deposited into the contract.
        #[derive(Debug)]
        #[allow(missing_docs)]
        event Deposit(address indexed sender, address indexed owner, uint256 assets, uint256 shares);

        /// Emitted when assets are withdrawn from the contract.
        #[derive(Debug)]
        #[allow(missing_docs)]
        event Withdraw(
            address indexed sender,
            address indexed receiver,
            address indexed owner,
            uint256 assets,
            uint256 shares
        );
    }

    sol! {
        /// Indicates an attempt to deposit more assets than the max amount for
        /// `receiver`.
        ///
        /// * `receiver` - Address of the asset's recipient.
        /// * `assets` - Amount of assets deposited.
        /// * `max` - Maximum amount of assets that can be deposited.
        #[derive(Debug)]
        #[allow(missing_docs)]
        error ERC4626ExceededMaxDeposit(address receiver, uint256 assets, uint256 max);

        /// Indicates an attempt to mint more shares than the max amount for
        /// `receiver`.
        ///
        /// * `receiver` - Address of share's recipient.
        /// * `shares` - Amount of shares to mint.
        /// * `max` - Maximum amount of shares that can be minted.
        #[derive(Debug)]
        #[allow(missing_docs)]
        error ERC4626ExceededMaxMint(address receiver, uint256 shares, uint256 max);

        /// Indicates an attempt to withdraw more assets than the max amount for
        /// `owner`.
        ///
        /// * `owner` - Address of the asset's owner.
        /// * `assets` - Amount of assets to withdraw.
        /// * `max` - Maximum amount of assets that can be withdrawn.
        #[derive(Debug)]
        #[allow(missing_docs)]
        error ERC4626ExceededMaxWithdraw(address owner, uint256 assets, uint256 max);

        /// Indicates an attempt to redeem more shares than the max amount for
        /// `owner`.
        ///
        /// * `owner` - Address of the share's owner.
        /// * `shares` - Amount of shares to redeem.
        /// * `max` - Maximum amount of shares that can be redeemed.
        #[derive(Debug)]
        #[allow(missing_docs)]
        error ERC4626ExceededMaxRedeem(address owner, uint256 shares, uint256 max);

        /// The address is not a valid ERC-20 token.
        ///
        /// * `asset` - Address of the invalid ERC-20 token.
        #[derive(Debug)]
        #[allow(missing_docs)]
        error InvalidAsset(address asset);
    }
}

/// An [`Erc4626`] error.
#[derive(SolidityError, Debug)]
pub enum Error {
    /// Indicates an attempt to deposit more assets than the max amount for
    /// `receiver`.
    ExceededMaxDeposit(ERC4626ExceededMaxDeposit),
    /// Indicates an attempt to mint more shares than the max amount for
    /// `receiver`.
    ExceededMaxMint(ERC4626ExceededMaxMint),
    /// Indicates an attempt to withdraw more assets than the max amount for
    /// `owner`.
    ExceededMaxWithdraw(ERC4626ExceededMaxWithdraw),
    /// Indicates an attempt to redeem more shares than the max amount for
    /// `owner`.
    ExceededMaxRedeem(ERC4626ExceededMaxRedeem),
    /// The address is not a valid ERC-20 token.
    InvalidAsset(InvalidAsset),
    /// An operation with an ERC-20 token failed.
    SafeErc20FailedOperation(safe_erc20::SafeErc20FailedOperation),
    /// Indicates a failed [`ISafeErc20::safe_decrease_allowance`] request.
    SafeErc20FailedDecreaseAllowance(
        safe_erc20::SafeErc20FailedDecreaseAllowance,
    ),
    /// Indicates an error related to the current balance of `sender`. Used in
    /// transfers.
    InsufficientBalance(erc20::ERC20InsufficientBalance),
    /// Indicates a failure with the token `sender`. Used in transfers.
    InvalidSender(erc20::ERC20InvalidSender),
    /// Indicates a failure with the token `receiver`. Used in transfers.
    InvalidReceiver(erc20::ERC20InvalidReceiver),
    /// Indicates a failure with the `spender`’s `allowance`. Used in
    /// transfers.
    InsufficientAllowance(erc20::ERC20InsufficientAllowance),
    /// Indicates a failure with the `spender` to be approved. Used in
    /// approvals.
    InvalidSpender(erc20::ERC20InvalidSpender),
    /// Indicates a failure with the `approver` of a token to be approved. Used
    /// in approvals. approver Address initiating an approval operation.
    InvalidApprover(erc20::ERC20InvalidApprover),
}

#[cfg_attr(coverage_nightly, coverage(off))]
impl From<safe_erc20::Error> for Error {
    fn from(value: safe_erc20::Error) -> Self {
        match value {
            safe_erc20::Error::SafeErc20FailedOperation(e) => {
                Error::SafeErc20FailedOperation(e)
            }
            safe_erc20::Error::SafeErc20FailedDecreaseAllowance(e) => {
                Error::SafeErc20FailedDecreaseAllowance(e)
            }
        }
    }
}

#[cfg_attr(coverage_nightly, coverage(off))]
impl From<erc20::Error> for Error {
    fn from(value: erc20::Error) -> Self {
        match value {
            erc20::Error::InsufficientBalance(e) => {
                Error::InsufficientBalance(e)
            }
            erc20::Error::InvalidSender(e) => Error::InvalidSender(e),
            erc20::Error::InvalidReceiver(e) => Error::InvalidReceiver(e),
            erc20::Error::InsufficientAllowance(e) => {
                Error::InsufficientAllowance(e)
            }
            erc20::Error::InvalidSpender(e) => Error::InvalidSpender(e),
            erc20::Error::InvalidApprover(e) => Error::InvalidApprover(e),
        }
    }
}

#[cfg_attr(coverage_nightly, coverage(off))]
impl errors::MethodError for Error {
    fn encode(self) -> alloc::vec::Vec<u8> {
        self.into()
    }
}

/// State of an [`Erc4626`] token.
#[storage]
pub struct Erc4626 {
    /// Token Address of the vault.
    pub(crate) asset: StorageAddress,
    /// Token decimals.
    pub(crate) underlying_decimals: StorageU8,
    /// Decimals offset.
    pub(crate) decimals_offset: StorageU8,
    /// [`SafeErc20`] contract.
    safe_erc20: SafeErc20,
}

/// NOTE: Implementation of [`TopLevelStorage`] to be able use `&mut self` when
/// calling other contracts and not `&mut (impl TopLevelStorage +
/// BorrowMut<Self>)`. Should be fixed in the future by the Stylus team.
unsafe impl TopLevelStorage for Erc4626 {}

/// ERC-4626 Tokenized Vault Standard Interface
#[interface_id]
#[public]
pub trait IErc4626: IErc20Metadata {
    /// The error type associated to the trait implementation.
    type Error: Into<alloc::vec::Vec<u8>>;

    /// Returns the address of the underlying token used for the Vault for
    /// accounting, depositing, and withdrawing.
    ///
    /// # Arguments
    ///
    /// * `&self` - Read access to the contract's state.
    #[must_use]
    fn asset(&self) -> Address;

    /// Returns the total amount of the underlying asset that is “managed” by
    /// Vault.
    ///
    /// # Arguments
    ///
    /// * `&self` - Read access to the contract's state.
    ///
    /// # Errors
    ///
    /// * [`Error::InvalidAsset`] - If the [`IErc4626::asset()`] is not a ERC-20
    ///   Token address.
    fn total_assets(&self) -> Result<U256, Self::Error>;

    /// Returns the amount of shares that the Vault would exchange for the
    /// amount of assets provided, in an ideal scenario where all the conditions
    /// are met.
    ///
    /// NOTE:
    /// - This calculation MAY NOT reflect the “per-user” price-per-share, and
    ///   instead should reflect the “average-user’s” price-per-share, meaning
    ///   what the average user should expect to see when exchanging to and
    ///   from.
    /// - To expose this function in your contract's ABI, implement it as shown
    ///   in the Examples section below, accepting only the `assets` parameter.
    ///   The `erc20` reference should come from your contract's state. The
    ///   implementation should forward the call to your internal storage
    ///   instance along with the `erc20` reference.
    ///
    /// # Arguments
    ///
    /// * `&self` - Read access to the contract's state.
    /// * `assets` - Amount of the underlying asset.
    ///
    /// # Errors
    ///
    /// * [`Error::InvalidAsset`] - If the [`IErc4626::asset()`] is not an
    ///   ERC-20 Token address.
    ///
    /// # Panics
    ///
    /// * If decimal offset calculation overflows.
    /// * If multiplication or division operations overflow.
    fn convert_to_shares(&self, assets: U256) -> Result<U256, Self::Error>;

    /// Returns the amount of assets that the Vault would exchange for the
    /// amount of shares provided, in an ideal scenario where all the conditions
    /// are met.
    ///
    /// NOTE:
    /// - This calculation MAY NOT reflect the “per-user” price-per-share, and
    ///   instead should reflect the “average-user’s” price-per-share, meaning
    ///   what the average user should expect to see when exchanging to and
    ///   from.
    /// - To expose this function in your contract's ABI, implement it as shown
    ///   in the Examples section below, accepting only the `shares` parameter.
    ///   The `erc20` reference should come from your contract's state. The
    ///   implementation should forward the call to your internal storage
    ///   instance along with the `erc20` reference.
    ///
    /// # Arguments
    ///
    /// * `&self` - Read access to the contract's state.
    /// * `shares` - Number of shares.
    ///
    /// # Errors
    ///
    /// * [`Error::InvalidAsset`] - If the [`IErc4626::asset()`] is not an
    ///   ERC-20 Token address.
    ///
    /// # Panics
    ///
    /// * If decimal offset calculation overflows.
    /// * If multiplication or division operations overflow.
    fn convert_to_assets(&self, shares: U256) -> Result<U256, Self::Error>;

    /// Returns the maximum amount of the underlying asset that can be deposited
    /// into the Vault for the receiver, through a deposit call.
    ///
    /// # Arguments
    ///
    /// * `&self` - Read access to the contract's state.
    /// * `receiver` - The address of the entity receiving the shares.
    #[must_use]
    fn max_deposit(&self, receiver: Address) -> U256;

    /// Allows an on-chain or off-chain user to simulate the effects of their
    /// deposit at the current block, given current on-chain conditions.
    ///
    /// NOTE:
    /// - Any unfavorable discrepancy between [`IErc4626::convert_to_shares`]
    ///   and [`IErc4626::preview_deposit`] SHOULD be considered slippage in
    ///   share price or some other type of condition, meaning the depositor
    ///   will lose assets by depositing.
    /// - To expose this function in your contract's ABI, implement it as shown
    ///   in the Examples section below, accepting only the `assets` parameter.
    ///   The `erc20` reference should come from your contract's state. The
    ///   implementation should forward the call to your internal storage
    ///   instance along with the `erc20` reference.
    ///
    /// # Arguments
    ///
    /// * `&self` - Read access to the contract's state.
    /// * `assets` - Amount of the underlying asset to deposit.
    ///
    /// # Errors
    ///
    /// * [`Error::InvalidAsset`] - If the [`IErc4626::asset()`] is not an
    ///   ERC-20 Token address.
    ///
    /// # Panics
    ///
    /// * If decimal offset calculation overflows.
    /// * If multiplication or division operations overflow during conversion.
    fn preview_deposit(&self, assets: U256) -> Result<U256, Self::Error>;

    /// Deposits exactly `assets` amount of underlying tokens into the Vault and
    /// mints corresponding Vault shares to `receiver`.
    ///
    /// Returns the amount of shares minted.
    ///
    /// NOTE: To expose this function in your contract's ABI, implement it as
    /// shown in the Examples section below, accepting only the `assets` and
    /// `receiver` parameters. The `erc20` reference should come from your
    /// contract's state. The implementation should forward the call to your
    /// internal storage instance along with the `erc20` reference.
    ///
    /// # Arguments
    ///
    /// * `&mut self` - Write access to the contract's state.
    /// * `assets` - Amount of the underlying asset to deposit.
    /// * `receiver` - The address receiving the shares.
    ///
    /// # Errors
    ///
    /// * [`Error::InvalidAsset`] - If the [`IErc4626::asset()`] is not an
    ///   ERC-20 Token address.
    /// * [`Error::ExceededMaxDeposit`] - If deposit amount exceeds maximum
    ///   allowed.
    /// * [`safe_erc20::Error::SafeErc20FailedOperation`] - If caller lacks
    ///   sufficient balance or hasn't approved enough tokens to the Vault
    ///   contract.
    ///
    /// # Events
    ///
    /// * [`Deposit`]
    ///
    /// # Panics
    ///
    /// * If decimal offset calculation overflows.
    /// * If multiplication or division operations overflow during conversion.
    fn deposit(
        &mut self,
        assets: U256,
        receiver: Address,
    ) -> Result<U256, Self::Error>;

    /// Returns the maximum amount of the Vault shares that can be minted for
    /// the receiver, through a mint call.
    ///
    /// # Arguments
    ///
    /// * `&self` - Read access to the contract's state.
    /// * `receiver` - The address of the entity receiving the shares.
    #[must_use]
    fn max_mint(&self, receiver: Address) -> U256;

    /// Allows an on-chain or off-chain user to simulate the effects of their
    /// mint at the current block, given current on-chain conditions.
    ///
    /// NOTE:
    /// - Any unfavorable discrepancy between [`IErc4626::convert_to_assets`]
    ///   and [`IErc4626::preview_mint`] SHOULD be considered slippage in share
    ///   price or some other type of condition, meaning the depositor will lose
    ///   assets by minting.
    /// - To expose this function in your contract's ABI, implement it as shown
    ///   in the Examples section below, accepting only the `shares` parameter.
    ///   The `erc20` reference should come from your contract's state. The
    ///   implementation should forward the call to your internal storage
    ///   instance along with the `erc20` reference.
    ///
    /// # Arguments
    ///
    /// * `&self` - Read access to the contract's state.
    /// * `shares` - Number of shares to mint.
    ///
    /// # Errors
    ///
    /// * [`Error::InvalidAsset`] - If the [`IErc4626::asset()`] is not an
    ///   ERC-20 Token address.
    ///
    /// # Panics
    ///
    /// * If decimal offset calculation overflows.
    /// * If multiplication or division operations overflow during conversion.
    fn preview_mint(&self, shares: U256) -> Result<U256, Self::Error>;

    /// Mints the specified number of shares to `receiver` by pulling the
    /// required amount of underlying tokens from caller.
    ///
    /// Returns amount of tokens deposited.
    ///
    /// NOTE:
    /// - Most implementations will require pre-approval of the Vault with the
    ///   Vault’s underlying asset token.
    /// - To expose this function in your contract's ABI, implement it as shown
    ///   in the Examples section below, accepting only the `shares` and
    ///   `receiver` parameters. The `erc20` reference should come from your
    ///   contract's state. The implementation should forward the call to your
    ///   internal storage instance along with the `erc20` reference.
    ///
    /// # Arguments
    ///
    /// * `&mut self` - Write access to the contract's state.
    /// * `shares` - Number of shares to mint.
    /// * `receiver` - The address receiving the shares.
    ///
    /// # Errors
    ///
    /// * [`Error::InvalidAsset`] - If the [`IErc4626::asset()`] is not an
    ///   ERC-20 Token address.
    /// * [`Error::ExceededMaxMint`] - If requested shares amount exceeds
    ///   maximum mintable amount for `receiver`.
    /// * [`safe_erc20::Error::SafeErc20FailedOperation`] - If caller lacks
    ///   sufficient balance or hasn't approved enough tokens to the Vault
    ///   contract.
    ///
    /// # Events
    ///
    /// * [`Deposit`]
    ///
    /// # Panics
    ///
    /// * If decimal offset calculation overflows.
    /// * If multiplication or division operations overflow during conversion.
    fn mint(
        &mut self,
        shares: U256,
        receiver: Address,
    ) -> Result<U256, Self::Error>;

    /// Returns the maximum amount of the underlying asset that can be withdrawn
    /// from the owner balance in the Vault, through a withdraw call.
    ///
    /// NOTE: To expose this function in your contract's ABI, implement it as
    /// shown in the Examples section below, accepting only the `owner`
    /// parameter. The `erc20` reference should come from your contract's state.
    /// The implementation should forward the call to your internal storage
    /// instance along with the `erc20` reference.
    ///
    /// # Arguments
    ///
    /// * `&self` - Read access to the contract's state.
    /// * `owner` - The address of the entity owning the shares.
    ///
    /// # Errors
    ///
    /// * [`Error::InvalidAsset`] - If the [`IErc4626::asset()`] is not an
    ///   ERC-20 Token address.
    ///
    /// # Panics
    ///
    /// * If decimal offset calculation overflows.
    /// * If multiplication or division operations overflow during conversion.
    fn max_withdraw(&self, owner: Address) -> Result<U256, Self::Error>;

    /// Allows an on-chain or off-chain user to simulate the effects of their
    /// withdrawal at the current block, given current on-chain conditions.
    ///
    /// NOTE: To expose this function in your contract's ABI, implement it as
    /// shown in the Examples section below, accepting only the `assets`
    /// parameter. The `erc20` reference should come from your contract's state.
    /// The implementation should forward the call to your internal storage
    /// instance along with the `erc20` reference.
    ///
    /// # Arguments
    ///
    /// * `&self` - Read access to the contract's state.
    /// * `assets` - Amount of the underlying asset to withdraw.
    ///
    /// # Errors
    ///
    /// * [`Error::InvalidAsset`] - If the [`IErc4626::asset()`] is not an
    ///   ERC-20 Token address.
    ///
    /// # Panics
    ///
    /// * If decimal offset calculation overflows.
    /// * If multiplication or division operations overflow during conversion.
    fn preview_withdraw(&self, assets: U256) -> Result<U256, Self::Error>;

    /// Withdraws the specified amount of underlying tokens to `receiver` by
    /// burning the required number of shares from `owner`.
    ///
    /// Returns number of shares burned.
    ///
    /// NOTE:
    /// - Some implementations will require pre-requesting to the Vault before a
    ///   withdrawal may be performed. Those methods should be performed
    ///   separately.
    /// - To expose this function in your contract's ABI, implement it as shown
    ///   in the Examples section below, accepting only the `assets`, `receiver`
    ///   and `owner` parameters. The `erc20` reference should come from your
    ///   contract's state. The implementation should forward the call to your
    ///   internal storage instance along with the `erc20` reference.
    ///
    /// # Arguments
    ///
    /// * `&mut self` - Write access to the contract's state.
    /// * `assets` - Amount of the underlying asset to withdraw.
    /// * `receiver` - The address receiving the withdrawn assets.
    /// * `owner` - The address owning the shares to be deducted.
    ///
    /// # Errors
    ///
    /// * [`Error::InvalidAsset`] - If the [`IErc4626::asset()`] is not an
    ///   ERC-20 Token address.
    /// * [`Error::ExceededMaxWithdraw`] - If requested assets amount exceeds
    ///   maximum withdrawable amount for `owner`.
    /// * [`erc20::Error::InsufficientAllowance`] - If caller is not `owner` and
    ///   lacks sufficient allowance for shares.
    /// * [`erc20::Error::InvalidApprover`] - If `owner` address is
    ///   [`Address::ZERO`] when burning shares.
    /// * [`safe_erc20::Error::SafeErc20FailedOperation`] - If underlying token
    ///   transfer fails or returns false.
    ///
    /// # Events
    ///
    /// * [`Withdraw`]
    ///
    /// # Panics
    ///
    /// * If decimal offset calculation overflows.
    /// * If multiplication or division operations overflow during conversion.
    fn withdraw(
        &mut self,
        assets: U256,
        receiver: Address,
        owner: Address,
    ) -> Result<U256, Self::Error>;

    /// Returns the maximum amount of Vault shares that can be redeemed from the
    /// owner balance in the Vault, through a redeem call.
    ///
    /// NOTE: To expose this function in your contract's ABI, implement it as
    /// shown in the Examples section below, accepting only the `owner`
    /// parameter. The `erc20` reference should come from your contract's state.
    /// The implementation should forward the call to your internal storage
    /// instance along with the `erc20` reference.
    ///
    /// # Arguments
    ///
    /// * `&self` - Read access to the contract's state.
    /// * `owner` - The address of the entity owning the shares.
    #[must_use]
    fn max_redeem(&self, owner: Address) -> U256;

    /// Allows an on-chain or off-chain user to simulate the effects of their
    /// redemption at the current block, given current on-chain conditions.
    ///
    /// NOTE: To expose this function in your contract's ABI, implement it as
    /// shown in the Examples section below, accepting only the `shares`
    /// parameter. The `erc20` reference should come from your contract's state.
    /// The implementation should forward the call to your internal storage
    /// instance along with the `erc20` reference.
    ///
    /// NOTE: Any unfavorable discrepancy between
    /// [`IErc4626::convert_to_assets`] and [`IErc4626::preview_redeem`] SHOULD
    /// be considered slippage in share price or some other type of condition,
    /// meaning the depositor will lose assets by redeeming.
    ///
    /// # Arguments
    ///
    /// * `&self` - Read access to the contract's state.
    /// * `shares` - Number of shares to redeem.
    ///
    /// # Errors
    ///
    /// * [`Error::InvalidAsset`] - If the [`IErc4626::asset()`] is not an
    ///   ERC-20 Token address.
    ///
    /// # Panics
    ///
    /// * If decimal offset calculation overflows.
    /// * If multiplication or division operations overflow during conversion.
    fn preview_redeem(&self, shares: U256) -> Result<U256, Self::Error>;

    /// Burns the specified number of shares from `owner` and sends the
    /// corresponding amount of underlying tokens to `receiver`.
    ///
    /// Returns amount of tokens transferred.
    ///
    /// NOTE: To expose this function in your contract's ABI, implement it as
    /// shown in the Examples section below, accepting only the `shares`,
    /// `receiver` and `owner` parameters. The `erc20` reference should come
    /// from your contract's state. The implementation should forward the call
    /// to your internal storage instance along with the `erc20` reference.
    ///
    /// # Arguments
    ///
    /// * `&mut self` - Write access to the contract's state.
    /// * `shares` - Number of shares to redeem.
    /// * `receiver` - The address receiving the underlying assets.
    /// * `owner` - The address owning the shares to be redeemed.
    ///
    /// # Errors
    ///
    /// * [`Error::InvalidAsset`] - If the [`IErc4626::asset()`] is not an
    ///   ERC-20 Token address.
    /// * [`Error::ExceededMaxRedeem`] - If requested shares amount exceeds
    ///   maximum redeemable amount for owner.
    /// * [`erc20::Error::InsufficientAllowance`] - If caller is not `owner` and
    ///   lacks sufficient allowance for shares.
    /// * [`safe_erc20::Error::SafeErc20FailedOperation`] - If underlying token
    ///   transfer fails or returns false.
    ///
    /// # Events
    ///
    /// * [`Withdraw`]
    ///
    /// # Panics
    ///
    /// * If multiplication or division operations overflow during conversion.
    fn redeem(
        &mut self,
        shares: U256,
        receiver: Address,
        owner: Address,
    ) -> Result<U256, Self::Error>;
}

impl Erc4626 {
    /// See [`IErc4626::asset`].
    #[must_use]
    pub fn asset(&self) -> Address {
        self.asset.get()
    }

    /// See [`IErc4626::total_assets`].
    #[allow(clippy::missing_errors_doc)]
    pub fn total_assets(&self) -> Result<U256, Error> {
        let asset = self.asset();
        let erc20 = Erc20Interface::new(asset);
        let contract_address = self.vm().contract_address();
        erc20
            .balance_of(self.vm(), Call::new(), contract_address)
            .map_err(|_| InvalidAsset { asset }.into())
    }

    /// See [`IErc4626::convert_to_shares`].
    #[allow(clippy::missing_errors_doc)]
    pub fn convert_to_shares(
        &self,
        assets: U256,
        erc20: &Erc20,
    ) -> Result<U256, Error> {
        self._convert_to_shares(assets, Rounding::Floor, erc20)
    }

    /// See [`IErc4626::convert_to_assets`].
    #[allow(clippy::missing_errors_doc)]
    pub fn convert_to_assets(
        &self,
        shares: U256,
        erc20: &Erc20,
    ) -> Result<U256, Error> {
        self._convert_to_assets(shares, Rounding::Floor, erc20)
    }

    /// See [`IErc4626::max_deposit`].
    #[must_use]
    pub fn max_deposit(&self, _receiver: Address) -> U256 {
        U256::MAX
    }

    /// See [`IErc4626::max_mint`].
    #[must_use]
    pub fn max_mint(&self, _receiver: Address) -> U256 {
        U256::MAX
    }

    /// See [`IErc4626::max_withdraw`].
    #[allow(clippy::missing_errors_doc)]
    pub fn max_withdraw(
        &self,
        owner: Address,
        erc20: &Erc20,
    ) -> Result<U256, Error> {
        let balance = erc20.balance_of(owner);
        self._convert_to_assets(balance, Rounding::Floor, erc20)
    }

    /// See [`IErc4626::max_redeem`].
    #[must_use]
    pub fn max_redeem(&self, owner: Address, erc20: &Erc20) -> U256 {
        erc20.balance_of(owner)
    }

    /// See [`IErc4626::preview_deposit`].
    #[allow(clippy::missing_errors_doc)]
    pub fn preview_deposit(
        &self,
        assets: U256,
        erc20: &Erc20,
    ) -> Result<U256, Error> {
        self._convert_to_shares(assets, Rounding::Floor, erc20)
    }

    /// See [`IErc4626::preview_mint`].
    #[allow(clippy::missing_errors_doc)]
    pub fn preview_mint(
        &self,
        shares: U256,
        erc20: &Erc20,
    ) -> Result<U256, Error> {
        self._convert_to_assets(shares, Rounding::Ceil, erc20)
    }

    /// See [`IErc4626::preview_withdraw`].
    #[allow(clippy::missing_errors_doc)]
    pub fn preview_withdraw(
        &self,
        assets: U256,
        erc20: &Erc20,
    ) -> Result<U256, Error> {
        self._convert_to_shares(assets, Rounding::Ceil, erc20)
    }

    /// See [`IErc4626::preview_redeem`].
    #[allow(clippy::missing_errors_doc)]
    pub fn preview_redeem(
        &self,
        shares: U256,
        erc20: &Erc20,
    ) -> Result<U256, Error> {
        self._convert_to_assets(shares, Rounding::Floor, erc20)
    }

    /// See [`IErc4626::deposit`].
    #[allow(clippy::missing_errors_doc)]
    pub fn deposit(
        &mut self,
        assets: U256,
        receiver: Address,
        erc20: &mut Erc20,
    ) -> Result<U256, Error> {
        let max_assets = self.max_deposit(receiver);

        if assets > max_assets {
            return Err(Error::ExceededMaxDeposit(ERC4626ExceededMaxDeposit {
                receiver,
                assets,
                max: max_assets,
            }));
        }

        let shares = self.preview_deposit(assets, erc20)?;

        self._deposit(self.vm().msg_sender(), receiver, assets, shares, erc20)?;

        Ok(shares)
    }

    /// See [`IErc4626::mint`].
    #[allow(clippy::missing_errors_doc)]
    pub fn mint(
        &mut self,
        shares: U256,
        receiver: Address,
        erc20: &mut Erc20,
    ) -> Result<U256, Error> {
        let max_shares = self.max_mint(receiver);

        if shares > max_shares {
            return Err(Error::ExceededMaxMint(ERC4626ExceededMaxMint {
                receiver,
                shares,
                max: max_shares,
            }));
        }

        let assets = self.preview_mint(shares, erc20)?;
        self._deposit(self.vm().msg_sender(), receiver, assets, shares, erc20)?;

        Ok(assets)
    }

    /// See [`IErc4626::withdraw`].
    #[allow(clippy::missing_errors_doc)]
    pub fn withdraw(
        &mut self,
        assets: U256,
        receiver: Address,
        owner: Address,
        erc20: &mut Erc20,
    ) -> Result<U256, Error> {
        let max_assets = self.max_withdraw(owner, erc20)?;

        if assets > max_assets {
            return Err(Error::ExceededMaxWithdraw(
                ERC4626ExceededMaxWithdraw { owner, assets, max: max_assets },
            ));
        }

        let shares = self.preview_withdraw(assets, erc20)?;
        self._withdraw(
            self.vm().msg_sender(),
            receiver,
            owner,
            assets,
            shares,
            erc20,
        )?;

        Ok(shares)
    }

    /// See [`IErc4626::redeem`].
    #[allow(clippy::missing_errors_doc)]
    pub fn redeem(
        &mut self,
        shares: U256,
        receiver: Address,
        owner: Address,
        erc20: &mut Erc20,
    ) -> Result<U256, Error> {
        let max_shares = self.max_redeem(owner, erc20);
        if shares > max_shares {
            return Err(Error::ExceededMaxRedeem(ERC4626ExceededMaxRedeem {
                owner,
                shares,
                max: max_shares,
            }));
        }

        let assets = self.preview_redeem(shares, erc20)?;

        self._withdraw(
            self.vm().msg_sender(),
            receiver,
            owner,
            assets,
            shares,
            erc20,
        )?;

        Ok(assets)
    }
}

#[public]
impl Erc4626 {
    // TODO: remove `decimals_offset` once function overriding is possible.
    /// Constructor.
    ///
    /// # Arguments
    ///
    /// * `&mut self` - Write access to the contract's state.
    /// * `asset` - The underlying vault asset.
    /// * `decimals_offset` - The decimal offset of the vault shares.
    #[constructor]
    pub fn constructor(&mut self, asset: Address, decimals_offset: U8) {
        let underlying_decimals =
            self.try_get_asset_decimals(asset).unwrap_or(18);

        self.underlying_decimals.set(U8::from(underlying_decimals));
        self.asset.set(asset);
        self.decimals_offset.set(decimals_offset);
    }
}

impl Erc4626 {
    /// Returns the number of decimals used in representing vault shares. Adds
    /// the decimals offset to the underlying token's decimals.
    ///
    /// NOTE: To expose this function in your contract's ABI, implement it as
    /// shown in the Examples section below. The implementation should forward
    /// the call to your internal storage instance.
    ///
    /// # Arguments
    ///
    /// * `&self` - Read access to the contract's state.
    ///
    /// # Panics
    ///
    /// * When adding the offset decimals to the underlying token's decimals
    ///   would exceed [`U8::MAX`].
    ///
    /// # Examples
    ///
    /// ```rust,ignore
    ///     fn decimals(&self) -> U8 {
    ///         self.erc4626.decimals()
    ///     }
    /// ```
    #[must_use]
    pub fn decimals(&self) -> U8 {
        self.underlying_decimals
            .get()
            .checked_add(self._decimals_offset())
            .expect("Decimals should not be greater than `U8::MAX`")
    }

    /// Converts a given amount of assets to shares using the specified
    /// `rounding` mode.
    ///
    /// # Arguments
    ///
    /// * `&self` - Read access to the contract's state.
    /// * `assets` - The amount of assets to convert.
    /// * `rounding` - The [`Rounding`] mode to use for the conversion.
    /// * `erc20` - Read access to an [`Erc20`] contract.
    ///
    /// # Errors
    ///
    /// * [`Error::InvalidAsset`] - If the token address is not a valid ERC-20
    ///   token.
    ///
    /// # Panics
    ///
    /// * If decimal offset calculation overflows in the power operation.
    /// * If multiplication or division operations overflow during conversion.
    pub fn _convert_to_shares(
        &self,
        assets: U256,
        rounding: Rounding,
        erc20: &Erc20,
    ) -> Result<U256, Error> {
        let total_supply = erc20.total_supply();

        let multiplier = total_supply
            .checked_add(
                TEN.checked_pow(U256::from(self._decimals_offset())).expect(
                    "decimal offset overflow in `Erc4626::_convert_to_shares`",
                ),
            )
            .expect("multiplier overflow in `Erc4626::_convert_to_shares`");

        let denominator = self
            .total_assets()?
            .checked_add(U256::ONE)
            .expect("denominator overflow in `Erc4626::_convert_to_shares`");

        let shares = assets.mul_div(multiplier, denominator, rounding);

        Ok(shares)
    }

    /// Converts a given amount of shares to assets using the specified
    /// `rounding` mode.
    ///
    /// # Arguments
    ///
    /// * `&self` - Read access to the contract's state.
    /// * `shares` - The amount of shares to convert.
    /// * `rounding` - The [`Rounding`] mode to use for the conversion.
    /// * `erc20` - Read access to an [`Erc20`] contract.
    ///
    /// # Errors
    ///
    /// * [`Error::InvalidAsset`] - If the token address is not a valid ERC-20
    ///   token.
    ///
    /// # Panics
    ///
    /// * If decimal offset calculation overflows.
    /// * If multiplication or division operations overflow.
    pub fn _convert_to_assets(
        &self,
        shares: U256,
        rounding: Rounding,
        erc20: &Erc20,
    ) -> Result<U256, Error> {
        let multiplier = self
            .total_assets()?
            .checked_add(U256::ONE)
            .expect("multiplier overflow in `Erc4626::_convert_to_assets`");

        let total_supply = erc20.total_supply();

        let denominator = total_supply
            .checked_add(
                TEN.checked_pow(U256::from(self._decimals_offset())).expect(
                    "decimal offset overflow in `Erc4626::_convert_to_assets`",
                ),
            )
            .expect("denominator overflow in `Erc4626::_convert_to_assets`");

        let assets = shares.mul_div(multiplier, denominator, rounding);

        Ok(assets)
    }

    /// Deposit/mint common workflow.
    ///
    /// # Arguments
    ///
    /// * `caller` - Address initiating the deposit.
    /// * `receiver` - Address receiving the minted shares.
    /// * `assets` - Amount of underlying tokens to transfer.
    /// * `shares` - Amount of shares to mint.
    /// * `erc20` - Write access to an [`Erc20`] contract.
    ///
    /// # Errors
    ///
    /// * [`safe_erc20::Error::SafeErc20FailedOperation`] - If token transfer
    ///   fails.
    /// * [`erc20::Error::InvalidReceiver`] - If `receiver` is
    ///   [`Address::ZERO`].
    ///
    /// # Events
    ///
    /// * [`Deposit`]
    pub fn _deposit(
        &mut self,
        caller: Address,
        receiver: Address,
        assets: U256,
        shares: U256,
        erc20: &mut Erc20,
    ) -> Result<(), Error> {
        // If asset() is ERC-777, `transfer_from` can trigger a reentrancy
        // BEFORE the transfer happens through the `tokens_to_send` hook. On the
        // other hand, the `token_received` hook, that is triggered after the
        // transfer, calls the vault, which is assumed not malicious.
        //
        // Conclusion: we need to do the transfer before we mint so that any
        // reentrancy would happen before the assets are transferred and before
        // the shares are minted, which is a valid state.

        self.safe_erc20.safe_transfer_from(
            self.asset(),
            caller,
            self.vm().contract_address(),
            assets,
        )?;

        erc20._mint(receiver, shares)?;

        self.vm().log(Deposit {
            sender: caller,
            owner: receiver,
            assets,
            shares,
        });

        Ok(())
    }

    /// Withdraw/redeem common workflow.
    ///
    /// # Arguments
    ///
    /// * `caller` - Address initiating the withdrawal.
    /// * `receiver` - Address receiving the assets.
    /// * `owner` - Address owning the shares.
    /// * `assets` - Amount of underlying tokens to transfer.
    /// * `shares` - Amount of shares to burn.
    /// * `erc20` - Write access to an [`Erc20`] contract.
    ///
    /// # Errors
    ///
    /// * [`erc20::Error::InsufficientAllowance`] - If `caller` needs allowance.
    /// * [`erc20::Error::InvalidApprover`] - If `owner` is [`Address::ZERO`].
    /// * [`erc20::Error::InsufficientBalance`] - If `owner` lacks shares.
    /// * [`safe_erc20::Error::SafeErc20FailedOperation`] - If transfer fails.
    ///
    /// # Events
    ///
    /// * [`Withdraw`]
    pub fn _withdraw(
        &mut self,
        caller: Address,
        receiver: Address,
        owner: Address,
        assets: U256,
        shares: U256,
        erc20: &mut Erc20,
    ) -> Result<(), Error> {
        if caller != owner {
            erc20._spend_allowance(owner, caller, shares)?;
        }

        // If asset() is ERC-777, `transfer` can trigger a reentrancy AFTER the
        // transfer happens through the `tokens_received` hook. On the other
        // hand, the `tokens_to_send` hook, that is triggered before the
        // transfer, calls the vault, which is assumed not malicious.
        //
        // Conclusion: we need to do the transfer after the burn so that any
        // reentrancy would happen after the shares are burned and after the
        // assets are transferred, which is a valid state.

        erc20._burn(owner, shares)?;

        self.safe_erc20.safe_transfer(self.asset(), receiver, assets)?;

        self.vm().log(Withdraw {
            sender: caller,
            receiver,
            owner,
            assets,
            shares,
        });

        Ok(())
    }

    /// Returns the decimals offset between the underlying asset and vault
    /// shares.
    /// Currently, always returns [`U8::ZERO`].
    #[must_use]
    pub fn _decimals_offset(&self) -> U8 {
        self.decimals_offset.get()
    }
}

impl Erc4626 {
    /// Attempts to fetch the asset decimals. Returns None if the attempt failed
    /// in any way. This follows Rust's idiomatic Option pattern rather than
    /// Solidity's boolean tuple return.
    fn try_get_asset_decimals(&mut self, asset: Address) -> Option<u8> {
<<<<<<< HEAD
        let erc20 = IErc20MetadataInterface::new(asset);
        let call = Call::new();
        erc20.decimals(self.vm(), call).ok()
=======
        let erc20 = Erc20MetadataInterface::new(asset);
        let call = Call::new_in(self);
        erc20.decimals(call).ok()
>>>>>>> 01e6d116
    }
}

// TODO: implement `IErc165` once `IErc4626` is implemented for `Erc4626`.
// #[public]
// impl IErc165 for Erc4626 {
//     fn supports_interface(&self, interface_id: B32) -> bool {
//         <Self as IErc4626>::interface_id() == interface_id
//             || <Self as IErc165>::interface_id() == interface_id
//     }
// }

#[cfg(test)]
mod tests {
    #![allow(clippy::unused_self)]
    use alloy_primitives::{address, aliases::B32, Address, U256, U8};
    use motsu::prelude::*;
    use stylus_sdk::{prelude::*, storage::StorageU8};

    use super::*;
    use crate::{
        token::erc20::{
            extensions::{Erc20Metadata, IErc20Metadata},
            ERC20InsufficientAllowance, ERC20InvalidReceiver, Erc20,
        },
        utils::introspection::erc165::IErc165,
    };

    #[storage]
    struct Erc4626TestExample {
        erc4626: Erc4626,
        erc20: Erc20,
        metadata: Erc20Metadata,
    }

    unsafe impl TopLevelStorage for Erc4626TestExample {}

    #[public]
    #[implements(IErc4626<Error = Error>, IErc20Metadata, IErc165)]
    impl Erc4626TestExample {
        #[constructor]
        fn constructor(&mut self, asset: Address, decimals_offset: U8) {
            self.erc4626.constructor(asset, decimals_offset);
        }
    }

    #[public]
    impl IErc4626 for Erc4626TestExample {
        type Error = Error;

        fn asset(&self) -> Address {
            self.erc4626.asset()
        }

        fn total_assets(&self) -> Result<U256, Self::Error> {
            self.erc4626.total_assets()
        }

        fn convert_to_shares(&self, assets: U256) -> Result<U256, Self::Error> {
            self.erc4626.convert_to_shares(assets, &self.erc20)
        }

        fn convert_to_assets(&self, shares: U256) -> Result<U256, Self::Error> {
            self.erc4626.convert_to_assets(shares, &self.erc20)
        }

        fn max_deposit(&self, receiver: Address) -> U256 {
            self.erc4626.max_deposit(receiver)
        }

        fn preview_deposit(&self, assets: U256) -> Result<U256, Self::Error> {
            self.erc4626.preview_deposit(assets, &self.erc20)
        }

        fn deposit(
            &mut self,
            assets: U256,
            receiver: Address,
        ) -> Result<U256, Self::Error> {
            self.erc4626.deposit(assets, receiver, &mut self.erc20)
        }

        fn max_mint(&self, receiver: Address) -> U256 {
            self.erc4626.max_mint(receiver)
        }

        fn preview_mint(&self, shares: U256) -> Result<U256, Self::Error> {
            self.erc4626.preview_mint(shares, &self.erc20)
        }

        fn mint(
            &mut self,
            shares: U256,
            receiver: Address,
        ) -> Result<U256, Self::Error> {
            self.erc4626.mint(shares, receiver, &mut self.erc20)
        }

        fn max_withdraw(&self, owner: Address) -> Result<U256, Self::Error> {
            self.erc4626.max_withdraw(owner, &self.erc20)
        }

        fn preview_withdraw(&self, assets: U256) -> Result<U256, Self::Error> {
            self.erc4626.preview_withdraw(assets, &self.erc20)
        }

        fn withdraw(
            &mut self,
            assets: U256,
            receiver: Address,
            owner: Address,
        ) -> Result<U256, Self::Error> {
            self.erc4626.withdraw(assets, receiver, owner, &mut self.erc20)
        }

        fn max_redeem(&self, owner: Address) -> U256 {
            self.erc4626.max_redeem(owner, &self.erc20)
        }

        fn preview_redeem(&self, shares: U256) -> Result<U256, Self::Error> {
            self.erc4626.preview_redeem(shares, &self.erc20)
        }

        fn redeem(
            &mut self,
            shares: U256,
            receiver: Address,
            owner: Address,
        ) -> Result<U256, Self::Error> {
            self.erc4626.redeem(shares, receiver, owner, &mut self.erc20)
        }
    }

    #[cfg_attr(coverage_nightly, coverage(off))]
    #[public]
    impl IErc20Metadata for Erc4626TestExample {
        fn name(&self) -> String {
            self.metadata.name()
        }

        fn symbol(&self) -> String {
            self.metadata.symbol()
        }

        fn decimals(&self) -> U8 {
            self.erc4626.decimals()
        }
    }

    #[cfg_attr(coverage_nightly, coverage(off))]
    #[public]
    impl IErc165 for Erc4626TestExample {
        fn supports_interface(&self, interface_id: B32) -> bool {
            <Self as IErc4626>::interface_id() == interface_id
                || self.erc20.supports_interface(interface_id)
                || self.metadata.supports_interface(interface_id)
        }
    }

    #[storage]
    struct Erc20DecimalsMock {
        decimals: StorageU8,
    }

    unsafe impl TopLevelStorage for Erc20DecimalsMock {}

    #[public]
    impl Erc20DecimalsMock {
        #[constructor]
        fn constructor(&mut self, decimals: U8) {
            self.decimals.set(decimals);
        }

        fn decimals(&self) -> U8 {
            self.decimals.get()
        }
    }

    #[motsu::test]
    fn decimals_inherited_from_asset(alice: Address) {
        for decimals in [0, 9, 12, 18, 36].map(U8::from) {
            let token = Contract::<Erc20DecimalsMock>::from_tag("erc20");
            token.sender(alice).constructor(decimals);

            let vault = Contract::<Erc4626TestExample>::from_tag("erc4626");
            vault.sender(alice).constructor(token.address(), U8::ZERO);

            assert_eq!(vault.sender(alice).decimals(), decimals);
        }
    }

    #[storage]
    struct InvalidAssetMock;

    unsafe impl TopLevelStorage for InvalidAssetMock {}

    #[public]
    impl InvalidAssetMock {}

    #[motsu::test]
    fn decimals_returns_default_value_when_asset_has_not_yet_been_created(
        vault: Contract<Erc4626TestExample>,
        invalid_asset: Contract<InvalidAssetMock>,
        alice: Address,
    ) {
        vault.sender(alice).constructor(invalid_asset.address(), U8::ZERO);
        assert_eq!(vault.sender(alice).decimals(), uint!(18_U8));
    }

<<<<<<< HEAD
=======
    #[storage]
    struct Erc20ExcessDecimalsMock;

    unsafe impl TopLevelStorage for Erc20ExcessDecimalsMock {}

    #[public]
    impl Erc20ExcessDecimalsMock {
        fn decimals(&self) -> U256 {
            U256::MAX
        }
    }

    #[motsu::test]
    fn constructor(
        vault: Contract<Erc4626TestExample>,
        token: Contract<Erc20AssetSimpleMock>,
        alice: Address,
    ) {
        vault.sender(alice).constructor(token.address(), U8::ZERO);
        assert_eq!(vault.sender(alice).decimals(), uint!(18_U8));
        assert_eq!(vault.sender(alice).asset(), token.address());

        vault.sender(alice).erc4626.decimals_offset.set(uint!(12_U8));
        assert_eq!(vault.sender(alice).decimals(), uint!(30_U8));
    }

    #[motsu::test]
    fn decimals_returns_default_value_when_underlying_decimals_exceeds_u8_max(
        vault: Contract<Erc4626TestExample>,
        token: Contract<Erc20ExcessDecimalsMock>,
        alice: Address,
    ) {
        vault.sender(alice).constructor(token.address(), U8::ZERO);
        assert_eq!(vault.sender(alice).decimals(), uint!(18_U8));
    }

>>>>>>> 01e6d116
    #[motsu::test]
    #[should_panic = "Decimals should not be greater than `U8::MAX`"]
    fn decimals_revert_when_overflowing(
        vault: Contract<Erc4626TestExample>,
        token: Contract<Erc20DecimalsMock>,
        alice: Address,
    ) {
        token.sender(alice).constructor(uint!(18_U8));
        vault.sender(alice).constructor(token.address(), U8::MAX);
        _ = vault.sender(alice).decimals();
    }

    #[motsu::test]
    fn asset_works(vault: Contract<Erc4626TestExample>, alice: Address) {
        let asset = address!("DeaDbeefdEAdbeefdEadbEEFdeadbeEFdEaDbeeF");
        vault.sender(alice).erc4626.asset.set(asset);
        assert_eq!(vault.sender(alice).erc4626.asset(), asset);
    }

    #[storage]
    struct Erc20BalanceOfRevertMock;

    unsafe impl TopLevelStorage for Erc20BalanceOfRevertMock {}

    #[public]
    impl Erc20BalanceOfRevertMock {
        fn balance_of(&self, _owner: Address) -> Result<U256, Vec<u8>> {
            Err("balance_of reverted".into())
        }
    }

    #[motsu::test]
    fn total_assets_returns_invalid_asset_err(
        vault: Contract<Erc4626TestExample>,
        token: Contract<Erc20BalanceOfRevertMock>,
        alice: Address,
    ) {
        vault.sender(alice).constructor(token.address(), U8::ZERO);
        let res = vault.sender(alice).total_assets();
        assert!(
            matches!(res, Err(Error::InvalidAsset(InvalidAsset { asset })) if asset == token.address()),
            "expected InvalidAsset error"
        );
    }

    #[motsu::test]
    fn convert_and_preview_functions_revert_with_invalid_asset(
        vault: Contract<Erc4626TestExample>,
        token: Contract<Erc20BalanceOfRevertMock>,
        alice: Address,
    ) {
        vault.sender(alice).constructor(token.address(), U8::ZERO);

        // All functions that depend on total_assets should error with
        // InvalidAsset.
        let assets = uint!(1000_U256);
        let shares = uint!(500_U256);

        let r1 = vault.sender(alice).convert_to_shares(assets);
        assert!(
            matches!(r1, Err(Error::InvalidAsset(InvalidAsset { asset })) if asset == token.address()),
            "convert_to_shares should err"
        );

        let r2 = vault.sender(alice).convert_to_assets(shares);
        assert!(
            matches!(r2, Err(Error::InvalidAsset(InvalidAsset { asset })) if asset == token.address()),
            "convert_to_assets should err"
        );

        let r3 = vault.sender(alice).preview_deposit(assets);
        assert!(
            matches!(r3, Err(Error::InvalidAsset(InvalidAsset { asset })) if asset == token.address()),
            "preview_deposit should err"
        );

        let r4 = vault.sender(alice).preview_mint(shares);
        assert!(
            matches!(r4, Err(Error::InvalidAsset(InvalidAsset { asset })) if asset == token.address()),
            "preview_mint should err"
        );

        let r5 = vault.sender(alice).preview_withdraw(assets);
        assert!(
            matches!(r5, Err(Error::InvalidAsset(InvalidAsset { asset })) if asset == token.address()),
            "preview_withdraw should err"
        );

        let r6 = vault.sender(alice).preview_redeem(shares);
        assert!(
            matches!(r6, Err(Error::InvalidAsset(InvalidAsset { asset })) if asset == token.address()),
            "preview_redeem should err"
        );
    }

    #[motsu::test]
    fn redeem_exceeds_max_redeem(
        vault: Contract<Erc4626TestExample>,
        invalid_asset: Contract<InvalidAssetMock>,
        alice: Address,
        bob: Address,
    ) {
        // Use non-contract asset to avoid external interactions; redeem's
        // ExceededMaxRedeem check happens before any asset calls.
        vault.sender(alice).constructor(invalid_asset.address(), U8::ZERO);

        // Mint some shares to Alice using the internal ERC-20 share token.
        let initial_shares = uint!(100_U256);
        vault
            .sender(alice)
            .erc20
            ._mint(alice, initial_shares)
            .motsu_expect("mint shares to alice");

        // Try to redeem more than balance to trigger ExceededMaxRedeem.
        let attempt =
            vault.sender(alice).redeem(initial_shares + U256::ONE, bob, alice);
        matches!(attempt, Err(Error::ExceededMaxRedeem(ERC4626ExceededMaxRedeem { owner, shares, max })) if owner == alice && shares == initial_shares + U256::ONE && max == initial_shares)
            .then_some(())
            .expect("expected ExceededMaxRedeem error");
    }

    // Minimal ERC-20-like mock to satisfy [`SafeErc20`] and
    // [`Erc20Interface::balance_of`].
    #[storage]
    struct Erc20AssetSimpleMock {
        erc20: Erc20,
        metadata: Erc20Metadata,
    }

    unsafe impl TopLevelStorage for Erc20AssetSimpleMock {}

    #[public]
    #[implements(IErc20<Error = Error>, IErc20Metadata, IErc165)]
    impl Erc20AssetSimpleMock {}

    #[public]
    impl IErc20 for Erc20AssetSimpleMock {
        type Error = Error;

        fn total_supply(&self) -> U256 {
            self.erc20.total_supply()
        }

        fn balance_of(&self, owner: Address) -> U256 {
            self.erc20.balance_of(owner)
        }

        fn transfer(
            &mut self,
            to: Address,
            amount: U256,
        ) -> Result<bool, Error> {
            Ok(self.erc20.transfer(to, amount)?)
        }

        fn allowance(&self, owner: Address, spender: Address) -> U256 {
            self.erc20.allowance(owner, spender)
        }

        fn approve(
            &mut self,
            spender: Address,
            amount: U256,
        ) -> Result<bool, Error> {
            Ok(self.erc20.approve(spender, amount)?)
        }

        fn transfer_from(
            &mut self,
            from: Address,
            to: Address,
            amount: U256,
        ) -> Result<bool, Error> {
            Ok(self.erc20.transfer_from(from, to, amount)?)
        }
    }

    #[public]
    impl IErc20Metadata for Erc20AssetSimpleMock {
        fn name(&self) -> String {
            self.metadata.name()
        }

        fn symbol(&self) -> String {
            self.metadata.symbol()
        }

        fn decimals(&self) -> U8 {
            self.metadata.decimals()
        }
    }

    #[public]
    impl IErc165 for Erc20AssetSimpleMock {
        fn supports_interface(&self, interface_id: B32) -> bool {
            self.erc20.supports_interface(interface_id)
                || self.metadata.supports_interface(interface_id)
        }
    }

    #[motsu::test]
    fn convert_math_and_previews_rounding(
        vault: Contract<Erc4626TestExample>,
        asset: Contract<Erc20AssetSimpleMock>,
        alice: Address,
    ) {
        // Configure asset with total_assets = 1000 and 18 decimals, offset 0
        vault.sender(alice).constructor(asset.address(), U8::ZERO);

        let total_assets = uint!(1000_U256);
        asset
            .sender(alice)
            .erc20
            ._mint(vault.address(), total_assets)
            .motsu_expect("mint assets");

        // Set total_supply by minting shares to Alice
        let supply = uint!(100_U256);
        vault
            .sender(alice)
            .erc20
            ._mint(alice, supply)
            .motsu_expect("mint shares");

        // convert_to_shares(assets=1000) with rounding floor should be:
        // shares = 1000 * (supply + 10^offset) / (assets_under_mgmt + 1)
        // = 1000 * (100 + 1) / (1000 + 1) = floor(101000/1001) = 100
        let shares = vault
            .sender(alice)
            .convert_to_shares(total_assets)
            .motsu_expect("convert_to_shares");
        assert_eq!(shares, uint!(100_U256));

        // convert_to_assets(shares=100), floor: 100 * (1000+1) / (100+1) =
        // floor(100100/101) = 991
        let assets = vault
            .sender(alice)
            .convert_to_assets(uint!(100_U256))
            .motsu_expect("convert_to_assets");
        assert_eq!(assets, uint!(991_U256));

        // preview_mint uses Ceil rounding for shares->assets:
        // ceil(100100/101)     // = 992
        let assets_ceiled = vault
            .sender(alice)
            .preview_mint(uint!(100_U256))
            .motsu_expect("preview_mint");
        assert_eq!(assets_ceiled, uint!(992_U256));

        // preview_withdraw uses Ceil rounding for assets->shares:
        // ceil(1000*101/1001) = 101
        let shares_ceiled = vault
            .sender(alice)
            .preview_withdraw(total_assets)
            .motsu_expect("preview_withdraw");
        assert_eq!(shares_ceiled, uint!(101_U256));
    }

    #[motsu::test]
    fn deposit_success_and_receiver_gets_shares(
        vault: Contract<Erc4626TestExample>,
        asset: Contract<Erc20AssetSimpleMock>,
        alice: Address,
        bob: Address,
    ) {
        // Asset supports transferFrom; set managed assets to 1000 so math
        // works.
        vault.sender(alice).constructor(asset.address(), U8::ZERO);

        let assets = uint!(1000_U256);
        asset
            .sender(alice)
            .erc20
            ._mint(alice, assets)
            .motsu_expect("mint assets");
        asset
            .sender(alice)
            .erc20
            .approve(vault.address(), assets)
            .motsu_expect("approve assets");

        let expected_shares = vault
            .sender(alice)
            .preview_deposit(assets)
            .motsu_expect("preview_deposit");
        let minted =
            vault.sender(alice).deposit(assets, bob).motsu_expect("deposit");
        assert_eq!(minted, expected_shares);
        assert_eq!(vault.sender(alice).erc20.balance_of(bob), expected_shares);
    }

    #[motsu::test]
    fn deposit_with_zero_receiver_reverts(
        vault: Contract<Erc4626TestExample>,
        asset: Contract<Erc20AssetSimpleMock>,
        alice: Address,
    ) {
        vault.sender(alice).constructor(asset.address(), U8::ZERO);

        let assets = uint!(1000_U256);
        asset
            .sender(alice)
            .erc20
            ._mint(alice, assets)
            .motsu_expect("mint assets");
        asset
            .sender(alice)
            .erc20
            .approve(vault.address(), assets)
            .motsu_expect("approve assets");

        let attempt = vault.sender(alice).deposit(U256::ONE, Address::ZERO);
        assert!(
            matches!(attempt, Err(Error::InvalidReceiver(ERC20InvalidReceiver { receiver })) if receiver.is_zero()),
            "expected InvalidReceiver error"
        );
    }

    #[motsu::test]
    fn withdraw(
        vault: Contract<Erc4626TestExample>,
        asset: Contract<Erc20AssetSimpleMock>,
        alice: Address,
        bob: Address,
    ) {
        vault.sender(alice).constructor(asset.address(), U8::ZERO);

        let assets = uint!(1000_U256);
        asset
            .sender(alice)
            .erc20
            ._mint(vault.address(), assets)
            .motsu_expect("mint assets");

        // Give Alice some shares to withdraw against
        vault
            .sender(alice)
            .erc20
            ._mint(alice, uint!(200_U256))
            .motsu_expect("mint shares");

        let shares = vault
            .sender(alice)
            .withdraw(uint!(10_U256), bob, alice)
            .motsu_expect("withdraw");

        assert_eq!(shares, uint!(3_U256));
    }

    #[motsu::test]
    fn withdraw_requires_allowance_when_caller_not_owner(
        vault: Contract<Erc4626TestExample>,
        asset: Contract<Erc20AssetSimpleMock>,
        alice: Address,
        bob: Address,
    ) {
        vault.sender(alice).constructor(asset.address(), U8::ZERO);

        let assets = uint!(1000_U256);
        asset
            .sender(alice)
            .erc20
            ._mint(vault.address(), assets)
            .motsu_expect("mint assets");

        // Give Alice some shares to withdraw against
        vault
            .sender(alice)
            .erc20
            ._mint(alice, uint!(200_U256))
            .motsu_expect("mint shares");

        // Bob tries to withdraw on behalf of Alice without allowance
        let attempt = vault.sender(bob).withdraw(U256::ONE, bob, alice);
        assert!(
            matches!(attempt, Err(Error::InsufficientAllowance(ERC20InsufficientAllowance { spender, allowance, needed })) if spender == bob && allowance.is_zero() && needed == U256::ONE),
            "expected InsufficientAllowance error"
        );
    }

    #[motsu::test]
    fn withdraw_exceeds_max_withdraw(
        vault: Contract<Erc4626TestExample>,
        asset: Contract<Erc20AssetSimpleMock>,
        alice: Address,
        bob: Address,
    ) {
        vault.sender(alice).constructor(asset.address(), U8::ZERO);

        // Alice has zero shares; any positive withdrawal should exceed max.
        let attempt = vault.sender(alice).withdraw(U256::ONE, bob, alice);
        assert!(
            matches!(attempt, Err(Error::ExceededMaxWithdraw(ERC4626ExceededMaxWithdraw { owner, assets, max })) if owner == alice && assets == U256::ONE && max.is_zero()),
            "expected ExceededMaxWithdraw error"
        );
    }

    #[motsu::test]
    fn deposit_fails_when_safe_transfer_from_fails(
        vault: Contract<Erc4626TestExample>,
        asset: Contract<Erc20AssetSimpleMock>,
        alice: Address,
    ) {
        vault.sender(alice).constructor(asset.address(), U8::ZERO);

        let assets = uint!(1000_U256);
        asset
            .sender(alice)
            .erc20
            ._mint(alice, assets)
            .motsu_expect("mint assets");

        // missing approval to vault to take out assets
        let attempt = vault.sender(alice).deposit(U256::ONE, alice);
        assert!(
            matches!(attempt, Err(Error::SafeErc20FailedOperation(safe_erc20::SafeErc20FailedOperation { token })) if token == asset.address()),
            "expected SafeErc20FailedOperation error"
        );
    }

    #[motsu::test]
    fn mint_success_and_receiver_gets_shares(
        vault: Contract<Erc4626TestExample>,
        asset: Contract<Erc20AssetSimpleMock>,
        alice: Address,
        bob: Address,
    ) {
        vault.sender(alice).constructor(asset.address(), U8::ZERO);

        let assets = uint!(1000_U256);
        asset
            .sender(alice)
            .erc20
            ._mint(alice, assets)
            .motsu_expect("mint assets");
        asset
            .sender(alice)
            .erc20
            .approve(vault.address(), assets)
            .motsu_expect("approve assets");

        let shares = uint!(25_U256);
        let expected_assets = vault
            .sender(alice)
            .preview_mint(shares)
            .motsu_expect("preview_mint");
        let spent_assets =
            vault.sender(alice).mint(shares, bob).motsu_expect("mint");

        assert_eq!(spent_assets, expected_assets);
        assert_eq!(vault.sender(alice).erc20.balance_of(bob), shares);
    }

    #[motsu::test]
    fn mint_fails_when_safe_transfer_from_fails(
        vault: Contract<Erc4626TestExample>,
        asset: Contract<Erc20AssetSimpleMock>,
        alice: Address,
    ) {
        vault.sender(alice).constructor(asset.address(), U8::ZERO);

        let assets = uint!(1000_U256);
        asset
            .sender(alice)
            .erc20
            ._mint(alice, assets)
            .motsu_expect("mint assets");

        // missing approval to vault to take out assets
        let attempt = vault.sender(alice).mint(uint!(5_U256), alice);
        assert!(
            matches!(attempt, Err(Error::SafeErc20FailedOperation(safe_erc20::SafeErc20FailedOperation { token })) if token == asset.address()),
            "expected SafeErc20FailedOperation error"
        );
    }

    #[motsu::test]
    fn redeem_success_flow(
        vault: Contract<Erc4626TestExample>,
        asset: Contract<Erc20AssetSimpleMock>,
        alice: Address,
        bob: Address,
    ) {
        vault.sender(alice).constructor(asset.address(), U8::ZERO);

        let assets = uint!(1000_U256);
        asset
            .sender(alice)
            .erc20
            ._mint(vault.address(), assets)
            .motsu_expect("mint assets");

        // Give Alice some shares to withdraw against
        vault
            .sender(alice)
            .erc20
            ._mint(alice, uint!(200_U256))
            .motsu_expect("mint shares");

        let redeem_shares = uint!(10_U256);
        let expected_assets = vault
            .sender(alice)
            .preview_redeem(redeem_shares)
            .motsu_expect("preview_redeem");
        let assets_out = vault
            .sender(alice)
            .redeem(redeem_shares, bob, alice)
            .motsu_expect("redeem");
        assert_eq!(assets_out, expected_assets);
        // Shares decreased for Alice
        assert_eq!(
            vault.sender(alice).erc20.balance_of(alice),
            uint!(190_U256)
        );
    }

    #[motsu::test]
    fn max_deposit(vault: Contract<Erc4626TestExample>, alice: Address) {
        let max_deposit = vault.sender(alice).max_deposit(alice);
        assert_eq!(max_deposit, U256::MAX);
    }

    #[motsu::test]
    fn max_withdraw(
        vault: Contract<Erc4626TestExample>,
        token: Contract<Erc20AssetSimpleMock>,
        alice: Address,
    ) {
        vault.sender(alice).constructor(token.address(), U8::ZERO);
        let max_withdraw = vault
            .sender(alice)
            .max_withdraw(alice)
            .motsu_expect("should get max withdraw");
        assert_eq!(max_withdraw, U256::ZERO);
    }

    #[motsu::test]
    fn max_mint(vault: Contract<Erc4626TestExample>, alice: Address) {
        let max_mint = vault.sender(alice).max_mint(alice);
        assert_eq!(max_mint, U256::MAX);
    }

    #[motsu::test]
    fn max_redeem_works(vault: Contract<Erc4626TestExample>, alice: Address) {
        let assets = uint!(1000_U256);
        vault
            .sender(alice)
            .erc20
            ._mint(alice, assets)
            .motsu_expect("should mint assets");
        let max_redeem = vault.sender(alice).max_redeem(alice);
        assert_eq!(assets, max_redeem);
    }

    #[motsu::test]
    fn decimals_offset(vault: Contract<Erc4626TestExample>, alice: Address) {
        let decimals_offset = vault.sender(alice).erc4626._decimals_offset();
        assert_eq!(decimals_offset, U8::ZERO);

        let new_decimal_offset = uint!(10_U8);
        vault.sender(alice).erc4626.decimals_offset.set(new_decimal_offset);

        let decimals_offset = vault.sender(alice).erc4626._decimals_offset();
        assert_eq!(decimals_offset, new_decimal_offset);
    }

    #[motsu::test]
    fn decimals(vault: Contract<Erc4626TestExample>, alice: Address) {
        let underlying_decimals = uint!(17_U8);
        vault
            .sender(alice)
            .erc4626
            .underlying_decimals
            .set(underlying_decimals);
        let decimals = vault.sender(alice).erc4626.decimals();
        assert_eq!(decimals, underlying_decimals);

        let new_decimal_offset = uint!(10_U8);
        vault.sender(alice).erc4626.decimals_offset.set(new_decimal_offset);

        let decimals = vault.sender(alice).erc4626.decimals();
        assert_eq!(decimals, underlying_decimals + new_decimal_offset);
    }

    #[motsu::test]
    fn interface_id() {
        let actual = <Erc4626TestExample as IErc4626>::interface_id();
        let expected: B32 = 0x87dfe5a0_u32.into();
        assert_eq!(actual, expected);
    }
}<|MERGE_RESOLUTION|>--- conflicted
+++ resolved
@@ -1136,15 +1136,9 @@
     /// in any way. This follows Rust's idiomatic Option pattern rather than
     /// Solidity's boolean tuple return.
     fn try_get_asset_decimals(&mut self, asset: Address) -> Option<u8> {
-<<<<<<< HEAD
-        let erc20 = IErc20MetadataInterface::new(asset);
+        let erc20 = Erc20MetadataInterface::new(asset);
         let call = Call::new();
         erc20.decimals(self.vm(), call).ok()
-=======
-        let erc20 = Erc20MetadataInterface::new(asset);
-        let call = Call::new_in(self);
-        erc20.decimals(call).ok()
->>>>>>> 01e6d116
     }
 }
 
@@ -1354,20 +1348,6 @@
         assert_eq!(vault.sender(alice).decimals(), uint!(18_U8));
     }
 
-<<<<<<< HEAD
-=======
-    #[storage]
-    struct Erc20ExcessDecimalsMock;
-
-    unsafe impl TopLevelStorage for Erc20ExcessDecimalsMock {}
-
-    #[public]
-    impl Erc20ExcessDecimalsMock {
-        fn decimals(&self) -> U256 {
-            U256::MAX
-        }
-    }
-
     #[motsu::test]
     fn constructor(
         vault: Contract<Erc4626TestExample>,
@@ -1382,17 +1362,6 @@
         assert_eq!(vault.sender(alice).decimals(), uint!(30_U8));
     }
 
-    #[motsu::test]
-    fn decimals_returns_default_value_when_underlying_decimals_exceeds_u8_max(
-        vault: Contract<Erc4626TestExample>,
-        token: Contract<Erc20ExcessDecimalsMock>,
-        alice: Address,
-    ) {
-        vault.sender(alice).constructor(token.address(), U8::ZERO);
-        assert_eq!(vault.sender(alice).decimals(), uint!(18_U8));
-    }
-
->>>>>>> 01e6d116
     #[motsu::test]
     #[should_panic = "Decimals should not be greater than `U8::MAX`"]
     fn decimals_revert_when_overflowing(
