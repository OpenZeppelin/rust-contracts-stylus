//! ERC-4626 Tokenized Vault Standard Implementation as defined in [ERC-4626].
//!
//! This extension allows the minting and burning of "shares" (represented using
//! the ERC-20 inheritance) in exchange for underlying "assets" through
//! standardized `deposit`, `mint`, `redeem` and `burn` workflows. This contract
//! extends the ERC-20 standard. Any additional extensions included along it
//! would affect the "shares" token represented by this contract and not the
//! "assets" token which is an independent contract.

use alloc::{vec, vec::Vec};

<<<<<<< HEAD
use alloy_primitives::{uint, Address, U256, U8};
use alloy_sol_types::SolCall;
=======
use alloy_primitives::{uint, Address, FixedBytes, U256, U8};
>>>>>>> 17b270e1
pub use sol::*;
use stylus_sdk::{
    call::{self, Call, MethodError},
    contract, evm, msg,
    prelude::*,
    storage::{StorageAddress, StorageU8},
};

use crate::{
    token::erc20::{
        self,
<<<<<<< HEAD
        utils::{
            safe_erc20, IERC20Metadata, IErc20 as IErc20Solidity, ISafeErc20,
            SafeErc20,
        },
=======
        interface::Erc20Interface,
        utils::{safe_erc20, ISafeErc20, SafeErc20},
>>>>>>> 17b270e1
        Erc20, IErc20,
    },
    utils::{
        introspection::erc165::{Erc165, IErc165},
        math::alloy::{Math, Rounding},
    },
};

const ONE: U256 = uint!(1_U256);
const TEN: U256 = uint!(10_U256);

#[cfg_attr(coverage_nightly, coverage(off))]
mod sol {
    use alloy_sol_macro::sol;

    sol! {
        /// Emitted when assets are deposited into the contract.
        #[derive(Debug)]
        #[allow(missing_docs)]
        event Deposit(address indexed sender, address indexed owner, uint256 assets, uint256 shares);

        /// Emitted when assets are withdrawn from the contract.
        #[derive(Debug)]
        #[allow(missing_docs)]
        event Withdraw(
            address indexed sender,
            address indexed receiver,
            address indexed owner,
            uint256 assets,
            uint256 shares
        );
    }

    sol! {
        /// Indicates an attempt to deposit more assets than the max amount for
        /// `receiver`.
        ///
        /// * `receiver` - Address of the asset's recipient.
        /// * `assets` - Amount of assets deposited.
        /// * `max` - Maximum amount of assets that can be deposited.
        #[derive(Debug)]
        #[allow(missing_docs)]
        error ERC4626ExceededMaxDeposit(address receiver, uint256 assets, uint256 max);

        /// Indicates an attempt to mint more shares than the max amount for
        /// `receiver`.
        ///
        /// * `receiver` - Address of share's recipient.
        /// * `shares` - Amount of shares to mint.
        /// * `max` - Maximum amount of shares that can be minted.
        #[derive(Debug)]
        #[allow(missing_docs)]
        error ERC4626ExceededMaxMint(address receiver, uint256 shares, uint256 max);

        /// Indicates an attempt to withdraw more assets than the max amount for
        /// `owner`.
        ///
        /// * `owner` - Address of the asset's owner.
        /// * `assets` - Amount of assets to withdraw.
        /// * `max` - Maximum amount of assets that can be withdrawn.
        #[derive(Debug)]
        #[allow(missing_docs)]
        error ERC4626ExceededMaxWithdraw(address owner, uint256 assets, uint256 max);

        /// Indicates an attempt to redeem more shares than the max amount for
        /// `owner`.
        ///
        /// * `owner` - Address of the share's owner.
        /// * `shares` - Amount of shares to redeem.
        /// * `max` - Maximum amount of shares that can be redeemed.
        #[derive(Debug)]
        #[allow(missing_docs)]
        error ERC4626ExceededMaxRedeem(address owner, uint256 shares, uint256 max);

        /// The address is not a valid ERC-20 token.
        ///
        /// * `asset` - Address of the invalid ERC-20 token.
        #[derive(Debug)]
        #[allow(missing_docs)]
        error InvalidAsset(address asset);
    }
}

/// An [`Erc4626`] error.
#[derive(SolidityError, Debug)]
pub enum Error {
    /// Indicates an attempt to deposit more assets than the max amount for
    /// `receiver`.
    ExceededMaxDeposit(ERC4626ExceededMaxDeposit),
    /// Indicates an attempt to mint more shares than the max amount for
    /// `receiver`.
    ExceededMaxMint(ERC4626ExceededMaxMint),
    /// Indicates an attempt to withdraw more assets than the max amount for
    /// `owner`.
    ExceededMaxWithdraw(ERC4626ExceededMaxWithdraw),
    /// Indicates an attempt to redeem more shares than the max amount for
    /// `owner`.
    ExceededMaxRedeem(ERC4626ExceededMaxRedeem),
    /// The address is not a valid ERC-20 token.
    InvalidAsset(InvalidAsset),
    /// Error type from [`SafeErc20`] contract [`safe_erc20::Error`].
    SafeErc20(safe_erc20::Error),
    /// Error type from [`Erc20`] contract [`erc20::Error`].
    Erc20(erc20::Error),
}

impl MethodError for Error {
    fn encode(self) -> alloc::vec::Vec<u8> {
        self.into()
    }
}

/// State of an [`Erc4626`] token.
#[storage]
pub struct Erc4626 {
    /// Token Address of the vault.
    pub(crate) asset: StorageAddress,
    /// Token decimals.
    pub(crate) underlying_decimals: StorageU8,
    /// Decimals offset.
    pub(crate) decimals_offset: StorageU8,
    /// [`SafeErc20`] contract.
    safe_erc20: SafeErc20,
}

/// NOTE: Implementation of [`TopLevelStorage`] to be able use `&mut self` when
/// calling other contracts and not `&mut (impl TopLevelStorage +
/// BorrowMut<Self>)`. Should be fixed in the future by the Stylus team.
unsafe impl TopLevelStorage for Erc4626 {}

/// ERC-4626 Tokenized Vault Standard Interface
pub trait IErc4626 {
    /// The error type associated to the trait implementation.
    type Error: Into<alloc::vec::Vec<u8>>;

    // Manually calculated, as some of the functions' parameters do not
    // implement AbiType.
    /// Solidity interface id associated with [`IErc4626`] trait. Computed as a
    /// XOR of selectors for each function in the trait.
    const INTERFACE_ID: u32 =
        u32::from_be_bytes(stylus_sdk::function_selector!("asset"))
            ^ u32::from_be_bytes(stylus_sdk::function_selector!("totalAssets"))
            ^ u32::from_be_bytes(stylus_sdk::function_selector!(
                "convertToShares",
                U256
            ))
            ^ u32::from_be_bytes(stylus_sdk::function_selector!(
                "convertToAssets",
                U256
            ))
            ^ u32::from_be_bytes(stylus_sdk::function_selector!(
                "maxDeposit",
                Address
            ))
            ^ u32::from_be_bytes(stylus_sdk::function_selector!(
                "previewDeposit",
                U256
            ))
            ^ u32::from_be_bytes(stylus_sdk::function_selector!(
                "deposit", U256, Address
            ))
            ^ u32::from_be_bytes(stylus_sdk::function_selector!(
                "maxMint", Address
            ))
            ^ u32::from_be_bytes(stylus_sdk::function_selector!(
                "previewMint",
                U256
            ))
            ^ u32::from_be_bytes(stylus_sdk::function_selector!(
                "mint", U256, Address
            ))
            ^ u32::from_be_bytes(stylus_sdk::function_selector!(
                "maxWithdraw",
                Address
            ))
            ^ u32::from_be_bytes(stylus_sdk::function_selector!(
                "previewWithdraw",
                U256
            ))
            ^ u32::from_be_bytes(stylus_sdk::function_selector!(
                "withdraw", U256, Address, Address
            ))
            ^ u32::from_be_bytes(stylus_sdk::function_selector!(
                "maxRedeem",
                Address
            ))
            ^ u32::from_be_bytes(stylus_sdk::function_selector!(
                "previewRedeem",
                U256
            ))
            ^ u32::from_be_bytes(stylus_sdk::function_selector!(
                "redeem", U256, Address, Address
            ));

    /// Returns the address of the underlying token used for the Vault for
    /// accounting, depositing, and withdrawing.
    ///
    /// # Arguments
    ///
    /// * `&self` - Read access to the contract's state.
    fn asset(&self) -> Address;

    /// Returns the total amount of the underlying asset that is “managed” by
    /// Vault.
    ///
    /// # Arguments
    ///
    /// * `&mut self` - Write access to the contract's state.
    ///
    /// # Errors
    ///
    /// * [`Error::InvalidAsset`] - If the [`IErc4626::asset()`] is not a ERC-20
    ///   Token address.
    fn total_assets(&mut self) -> Result<U256, Self::Error>;

    /// Returns the amount of shares that the Vault would exchange for the
    /// amount of assets provided, in an ideal scenario where all the conditions
    /// are met.
    ///
    /// NOTE:
    /// - This calculation MAY NOT reflect the “per-user” price-per-share, and
    ///   instead should reflect the “average-user’s” price-per-share, meaning
    ///   what the average user should expect to see when exchanging to and
    ///   from.
    /// - To expose this function in your contract's ABI, implement it as shown
    ///   in the Examples section below, accepting only the `assets` parameter.
    ///   The `erc20` reference should come from your contract's state. The
    ///   implementation should forward the call to your internal storage
    ///   instance along with the `erc20` reference.
    ///
    /// # Arguments
    ///
    /// * `&mut self` - Write access to the contract's state.
    /// * `assets` - Amount of the underlying asset.
    /// * `erc20` - Read access to an [`Erc20`] contract.
    ///
    /// # Errors
    ///
    /// * [`Error::InvalidAsset`] - If the [`IErc4626::asset()`] is not an
    ///   ERC-20 Token address.
    ///
    /// # Panics
    ///
    /// * If decimal offset calculation overflows.
    /// * If multiplication or division operations overflow.
    ///
    /// # Examples
    ///
    /// ```rust,ignore
    /// fn convert_to_shares(&mut self, assets: U256) -> Result<U256, erc4626::Error> {
    ///     self.erc4626.convert_to_shares(assets, &self.erc20)
    /// }
    /// ```
    fn convert_to_shares(
        &mut self,
        assets: U256,
        erc20: &Erc20,
    ) -> Result<U256, Self::Error>;

    /// Returns the amount of assets that the Vault would exchange for the
    /// amount of shares provided, in an ideal scenario where all the conditions
    /// are met.
    ///
    /// NOTE:
    /// - This calculation MAY NOT reflect the “per-user” price-per-share, and
    ///   instead should reflect the “average-user’s” price-per-share, meaning
    ///   what the average user should expect to see when exchanging to and
    ///   from.
    /// - To expose this function in your contract's ABI, implement it as shown
    ///   in the Examples section below, accepting only the `shares` parameter.
    ///   The `erc20` reference should come from your contract's state. The
    ///   implementation should forward the call to your internal storage
    ///   instance along with the `erc20` reference.
    ///
    /// # Arguments
    ///
    /// * `&mut self` - Write access to the contract's state.
    /// * `shares` - Number of shares.
    /// * `erc20` - Read access to an [`Erc20`] contract.
    ///
    /// # Errors
    ///
    /// * [`Error::InvalidAsset`] - If the [`IErc4626::asset()`] is not an
    ///   ERC-20 Token address.
    ///
    /// # Panics
    ///
    /// * If decimal offset calculation overflows.
    /// * If multiplication or division operations overflow.
    ///
    /// # Examples
    ///
    /// ```rust,ignore
    /// fn convert_to_assets(&mut self, shares: U256) -> Result<U256, erc4626::Error> {
    ///     self.erc4626.convert_to_assets(shares, &self.erc20)
    /// }
    /// ```
    fn convert_to_assets(
        &mut self,
        shares: U256,
        erc20: &Erc20,
    ) -> Result<U256, Self::Error>;

    /// Returns the maximum amount of the underlying asset that can be deposited
    /// into the Vault for the receiver, through a deposit call.
    ///
    /// # Arguments
    ///
    /// * `&self` - Read access to the contract's state.
    /// * `receiver` - The address of the entity receiving the shares.
    fn max_deposit(&self, receiver: Address) -> U256;

    /// Allows an on-chain or off-chain user to simulate the effects of their
    /// deposit at the current block, given current on-chain conditions.
    ///
    /// NOTE:
    /// - Any unfavorable discrepancy between [`IErc4626::convert_to_shares`]
    ///   and [`IErc4626::preview_deposit`] SHOULD be considered slippage in
    ///   share price or some other type of condition, meaning the depositor
    ///   will lose assets by depositing.
    /// - To expose this function in your contract's ABI, implement it as shown
    ///   in the Examples section below, accepting only the `assets` parameter.
    ///   The `erc20` reference should come from your contract's state. The
    ///   implementation should forward the call to your internal storage
    ///   instance along with the `erc20` reference.
    ///
    /// # Arguments
    ///
    /// * `&mut self` - Write access to the contract's state.
    /// * `assets` - Amount of the underlying asset to deposit.
    /// * `erc20` - Read access to an [`Erc20`] contract.
    ///
    /// # Errors
    ///
    /// * [`Error::InvalidAsset`] - If the [`IErc4626::asset()`] is not an
    ///   ERC-20 Token address.
    ///
    /// # Panics
    ///
    /// * If decimal offset calculation overflows.
    /// * If multiplication or division operations overflow during conversion.
    ///
    /// # Examples
    ///
    /// ```rust,ignore
    /// fn preview_deposit(&mut self, assets: U256) -> Result<U256, erc4626::Error> {
    ///     self.erc4626.preview_deposit(assets, &self.erc20)
    /// }
    /// ```
    fn preview_deposit(
        &mut self,
        assets: U256,
        erc20: &Erc20,
    ) -> Result<U256, Self::Error>;

    /// Deposits exactly `assets` amount of underlying tokens into the Vault and
    /// mints corresponding Vault shares to `receiver`.
    ///
    /// Returns the amount of shares minted.
    ///
    /// NOTE: To expose this function in your contract's ABI, implement it as
    /// shown in the Examples section below, accepting only the `assets` and
    /// `receiver` parameters. The `erc20` reference should come from your
    /// contract's state. The implementation should forward the call to your
    /// internal storage instance along with the `erc20` reference.
    ///
    /// # Arguments
    ///
    /// * `&mut self` - Write access to the contract's state.
    /// * `assets` - Amount of the underlying asset to deposit.
    /// * `receiver` - The address receiving the shares.
    /// * `erc20` - Write access to an [`Erc20`] contract.
    ///
    /// # Errors
    ///
    /// * [`Error::InvalidAsset`] - If the [`IErc4626::asset()`] is not an
    ///   ERC-20 Token address.
    /// * [`Error::ExceededMaxDeposit`] - If deposit amount exceeds maximum
    ///   allowed.
    /// * [`safe_erc20::Error::SafeErc20FailedOperation`] - If caller lacks
    ///   sufficient balance or hasn't approved enough tokens to the Vault
    ///   contract.
    ///
    /// # Events
    ///
    /// * [`Deposit`]
    ///
    /// # Panics
    ///
    /// * If decimal offset calculation overflows.
    /// * If multiplication or division operations overflow during conversion.
    ///
    /// # Examples
    ///
    /// ```rust,ignore
    /// fn deposit(
    ///     &mut self,
    ///     assets: U256,
    ///     receiver: Address,
    /// ) -> Result<U256, erc4626::Error> {
    ///     self.erc4626.deposit(assets, receiver, &mut self.erc20)
    /// }
    /// ```
    fn deposit(
        &mut self,
        assets: U256,
        receiver: Address,
        erc20: &mut Erc20,
    ) -> Result<U256, Self::Error>;

    /// Returns the maximum amount of the Vault shares that can be minted for
    /// the receiver, through a mint call.
    ///
    /// # Arguments
    ///
    /// * `&self` - Read access to the contract's state.
    /// * `receiver` - The address of the entity receiving the shares.
    fn max_mint(&self, receiver: Address) -> U256;

    /// Allows an on-chain or off-chain user to simulate the effects of their
    /// mint at the current block, given current on-chain conditions.
    ///
    /// NOTE:
    /// - Any unfavorable discrepancy between [`IErc4626::convert_to_assets`]
    ///   and [`IErc4626::preview_mint`] SHOULD be considered slippage in share
    ///   price or some other type of condition, meaning the depositor will lose
    ///   assets by minting.
    /// - To expose this function in your contract's ABI, implement it as shown
    ///   in the Examples section below, accepting only the `shares` parameter.
    ///   The `erc20` reference should come from your contract's state. The
    ///   implementation should forward the call to your internal storage
    ///   instance along with the `erc20` reference.
    ///
    /// # Arguments
    ///
    /// * `&mut self` - Write access to the contract's state.
    /// * `shares` - Number of shares to mint.
    /// * `erc20` - Read access to an [`Erc20`] contract.
    ///
    /// # Errors
    ///
    /// * [`Error::InvalidAsset`] - If the [`IErc4626::asset()`] is not an
    ///   ERC-20 Token address.
    ///
    /// # Panics
    ///
    /// * If decimal offset calculation overflows.
    /// * If multiplication or division operations overflow during conversion.
    ///
    /// # Examples
    ///
    /// ```rust,ignore
    /// fn preview_mint(&mut self, shares: U256) -> Result<U256, erc4626::Error> {
    ///     self.erc4626.preview_mint(shares, &self.erc20)
    /// }
    /// ```
    fn preview_mint(
        &mut self,
        shares: U256,
        erc20: &Erc20,
    ) -> Result<U256, Self::Error>;

    /// Mints the specified number of shares to `receiver` by pulling the
    /// required amount of underlying tokens from caller.
    ///
    /// Returns amount of tokens deposited.
    ///
    /// NOTE:
    /// - Most implementations will require pre-approval of the Vault with the
    ///   Vault’s underlying asset token.
    /// - To expose this function in your contract's ABI, implement it as shown
    ///   in the Examples section below, accepting only the `shares` and
    ///   `receiver` parameters. The `erc20` reference should come from your
    ///   contract's state. The implementation should forward the call to your
    ///   internal storage instance along with the `erc20` reference.
    ///
    /// # Arguments
    ///
    /// * `&mut self` - Write access to the contract's state.
    /// * `shares` - Number of shares to mint.
    /// * `receiver` - The address receiving the shares.
    /// * `erc20` - Write access to an [`Erc20`] contract.
    ///
    /// # Errors
    ///
    /// * [`Error::InvalidAsset`] - If the [`IErc4626::asset()`] is not an
    ///   ERC-20 Token address.
    /// * [`Error::ExceededMaxMint`] - If requested shares amount exceeds
    ///   maximum mintable amount for `receiver`.
    /// * [`safe_erc20::Error::SafeErc20FailedOperation`] - If caller lacks
    ///   sufficient balance or hasn't approved enough tokens to the Vault
    ///   contract.
    ///
    /// # Events
    ///
    /// * [`Deposit`]
    ///
    /// # Panics
    ///
    /// * If decimal offset calculation overflows.
    /// * If multiplication or division operations overflow during conversion.
    ///
    /// # Examples
    ///
    /// ```rust,ignore
    /// fn mint(
    ///     &mut self,
    ///     shares: U256,
    ///     receiver: Address,
    /// ) -> Result<U256, erc4626::Error> {
    ///     self.erc4626.mint(shares, receiver, &mut self.erc20)
    /// }
    /// ```
    fn mint(
        &mut self,
        shares: U256,
        receiver: Address,
        erc20: &mut Erc20,
    ) -> Result<U256, Self::Error>;

    /// Returns the maximum amount of the underlying asset that can be withdrawn
    /// from the owner balance in the Vault, through a withdraw call.
    ///
    /// NOTE: To expose this function in your contract's ABI, implement it as
    /// shown in the Examples section below, accepting only the `owner`
    /// parameter. The `erc20` reference should come from your contract's state.
    /// The implementation should forward the call to your internal storage
    /// instance along with the `erc20` reference.
    ///
    /// # Arguments
    ///
    /// * `&mut self` - Write access to the contract's state.
    /// * `owner` - The address of the entity owning the shares.
    /// * `erc20` - Read access to an [`Erc20`] contract.
    ///
    /// # Errors
    ///
    /// * [`Error::InvalidAsset`] - If the [`IErc4626::asset()`] is not an
    ///   ERC-20 Token address.
    ///
    /// # Panics
    ///
    /// * If decimal offset calculation overflows.
    /// * If multiplication or division operations overflow during conversion.
    ///
    /// # Examples
    ///
    /// ```rust,ignore
    /// fn max_withdraw(&mut self, owner: Address) -> Result<U256, erc4626::Error> {
    ///     self.erc4626.max_withdraw(owner, &self.erc20)
    /// }
    /// ```
    fn max_withdraw(
        &mut self,
        owner: Address,
        erc20: &Erc20,
    ) -> Result<U256, Self::Error>;

    /// Allows an on-chain or off-chain user to simulate the effects of their
    /// withdrawal at the current block, given current on-chain conditions.
    ///
    /// NOTE: To expose this function in your contract's ABI, implement it as
    /// shown in the Examples section below, accepting only the `assets`
    /// parameter. The `erc20` reference should come from your contract's state.
    /// The implementation should forward the call to your internal storage
    /// instance along with the `erc20` reference.
    ///
    /// # Arguments
    ///
    /// * `&mut self` - Write access to the contract's state.
    /// * `assets` - Amount of the underlying asset to withdraw.
    /// * `erc20` - Read access to an [`Erc20`] contract.
    ///
    /// # Errors
    ///
    /// * [`Error::InvalidAsset`] - If the [`IErc4626::asset()`] is not an
    ///   ERC-20 Token address.
    ///
    /// # Panics
    ///
    /// * If decimal offset calculation overflows.
    /// * If multiplication or division operations overflow during conversion.
    ///
    /// # Examples
    ///
    /// ```rust,ignore
    /// fn preview_withdraw(&mut self, assets: U256) -> Result<U256, erc4626::Error> {
    ///     self.erc4626.preview_withdraw(assets, &self.erc20)
    /// }
    /// ```
    fn preview_withdraw(
        &mut self,
        assets: U256,
        erc20: &Erc20,
    ) -> Result<U256, Self::Error>;

    /// Withdraws the specified amount of underlying tokens to `receiver` by
    /// burning the required number of shares from `owner`.
    ///
    /// Returns number of shares burned.
    ///
    /// NOTE:
    /// - Some implementations will require pre-requesting to the Vault before a
    ///   withdrawal may be performed. Those methods should be performed
    ///   separately.
    /// - To expose this function in your contract's ABI, implement it as shown
    ///   in the Examples section below, accepting only the `assets`, `receiver`
    ///   and `owner` parameters. The `erc20` reference should come from your
    ///   contract's state. The implementation should forward the call to your
    ///   internal storage instance along with the `erc20` reference.
    ///
    /// # Arguments
    ///
    /// * `&mut self` - Write access to the contract's state.
    /// * `assets` - Amount of the underlying asset to withdraw.
    /// * `receiver` - The address receiving the withdrawn assets.
    /// * `owner` - The address owning the shares to be deducted.
    /// * `erc20` - Write access to an [`Erc20`] contract.
    ///
    /// # Errors
    ///
    /// * [`Error::InvalidAsset`] - If the [`IErc4626::asset()`] is not an
    ///   ERC-20 Token address.
    /// * [`Error::ExceededMaxWithdraw`] - If requested assets amount exceeds
    ///   maximum withdrawable amount for `owner`.
    /// * [`erc20::Error::InsufficientAllowance`] - If caller is not `owner` and
    ///   lacks sufficient allowance for shares.
    /// * [`erc20::Error::InvalidApprover`] - If `owner` address is
    ///   `Address::ZERO` when burning shares.
    /// * [`safe_erc20::Error::SafeErc20FailedOperation`] - If underlying token
    ///   transfer fails or returns false.
    ///
    /// # Events
    ///
    /// * [`Withdraw`]
    ///
    /// # Panics
    ///
    /// * If decimal offset calculation overflows.
    /// * If multiplication or division operations overflow during conversion.
    ///
    /// # Examples
    ///
    /// ```rust,ignore
    /// fn withdraw(
    ///     &mut self,
    ///     assets: U256,
    ///     receiver: Address,
    ///     owner: Address,
    /// ) -> Result<U256, erc4626::Error> {
    ///     self.erc4626.withdraw(assets, receiver, owner, &mut self.erc20)
    /// }
    /// ```
    fn withdraw(
        &mut self,
        assets: U256,
        receiver: Address,
        owner: Address,
        erc20: &mut Erc20,
    ) -> Result<U256, Self::Error>;

    /// Returns the maximum amount of Vault shares that can be redeemed from the
    /// owner balance in the Vault, through a redeem call.
    ///
    /// NOTE: To expose this function in your contract's ABI, implement it as
    /// shown in the Examples section below, accepting only the `owner`
    /// parameter. The `erc20` reference should come from your contract's state.
    /// The implementation should forward the call to your internal storage
    /// instance along with the `erc20` reference.
    ///
    /// # Arguments
    ///
    /// * `&self` - Read access to the contract's state.
    /// * `owner` - The address of the entity owning the shares.
    /// * `erc20` - Read access to an [`Erc20`] contract.
    ///
    /// # Examples
    ///
    /// ```rust,ignore
    /// fn max_redeem(&mut self, owner: Address) -> U256 {
    ///     self.erc4626.max_redeem(owner, &self.erc20)
    /// }
    /// ```
    fn max_redeem(&self, owner: Address, erc20: &Erc20) -> U256;

    /// Allows an on-chain or off-chain user to simulate the effects of their
    /// redemption at the current block, given current on-chain conditions.
    ///
    /// NOTE: To expose this function in your contract's ABI, implement it as
    /// shown in the Examples section below, accepting only the `shares`
    /// parameter. The `erc20` reference should come from your contract's state.
    /// The implementation should forward the call to your internal storage
    /// instance along with the `erc20` reference.
    ///
    /// NOTE: Any unfavorable discrepancy between
    /// [`IErc4626::convert_to_assets`] and [`IErc4626::preview_redeem`] SHOULD
    /// be considered slippage in share price or some other type of condition,
    /// meaning the depositor will lose assets by redeeming.
    ///
    /// # Arguments
    ///
    /// * `&mut self` - Write access to the contract's state.
    /// * `shares` - Number of shares to redeem.
    /// * `erc20` - Read access to an [`Erc20`] contract.
    ///
    /// # Errors
    ///
    /// * [`Error::InvalidAsset`] - If the [`IErc4626::asset()`] is not an
    ///   ERC-20 Token address.
    ///
    /// # Panics
    ///
    /// * If decimal offset calculation overflows.
    /// * If multiplication or division operations overflow during conversion.
    ///
    /// # Examples
    ///
    /// ```rust,ignore
    /// fn preview_redeem(&mut self, shares: U256) -> Result<U256, erc4626::Error> {
    ///     self.erc4626.preview_redeem(shares, &self.erc20)
    /// }
    /// ```
    fn preview_redeem(
        &mut self,
        shares: U256,
        erc20: &Erc20,
    ) -> Result<U256, Self::Error>;

    /// Burns the specified number of shares from `owner` and sends the
    /// corresponding amount of underlying tokens to `receiver`.
    ///
    /// Returns amount of tokens transferred.
    ///
    /// NOTE: To expose this function in your contract's ABI, implement it as
    /// shown in the Examples section below, accepting only the `shares`,
    /// `receiver` and `owner` parameters. The `erc20` reference should come
    /// from your contract's state. The implementation should forward the call
    /// to your internal storage instance along with the `erc20` reference.
    ///
    /// # Arguments
    ///
    /// * `&mut self` - Write access to the contract's state.
    /// * `shares` - Number of shares to redeem.
    /// * `receiver` - The address receiving the underlying assets.
    /// * `owner` - The address owning the shares to be redeemed.
    /// * `erc20` - Write access to an [`Erc20`] contract.
    ///
    /// # Errors
    ///
    /// * [`Error::InvalidAsset`] - If the [`IErc4626::asset()`] is not an
    ///   ERC-20 Token address.
    /// * [`Error::ExceededMaxRedeem`] - If requested shares amount exceeds
    ///   maximum redeemable amount for owner.
    /// * [`erc20::Error::InsufficientAllowance`] - If caller is not `owner` and
    ///   lacks sufficient allowance for shares.
    /// * [`safe_erc20::Error::SafeErc20FailedOperation`] - If underlying token
    ///   transfer fails or returns false.
    ///
    /// # Events
    ///
    /// * [`Withdraw`]
    ///
    /// # Panics
    ///
    /// * If multiplication or division operations overflow during conversion.
    ///
    /// # Examples
    ///
    /// ```rust,ignore
    /// fn redeem(
    ///     &mut self,
    ///     shares: U256,
    ///     receiver: Address,
    ///     owner: Address,
    /// ) -> Result<U256, erc4626::Error> {
    ///     self.erc4626.redeem(shares, receiver, owner, &mut self.erc20)
    /// }
    /// ```
    fn redeem(
        &mut self,
        shares: U256,
        receiver: Address,
        owner: Address,
        erc20: &mut Erc20,
    ) -> Result<U256, Self::Error>;
}

impl IErc4626 for Erc4626 {
    type Error = Error;

    fn asset(&self) -> Address {
        self.asset.get()
    }

    fn total_assets(&mut self) -> Result<U256, Self::Error> {
        let erc20 = Erc20Interface::new(self.asset());
        let call = Call::new_in(self);
        Ok(erc20
            .balance_of(call, contract::address())
            .map_err(|_| InvalidAsset { asset: self.asset() })?)
    }

    fn convert_to_shares(
        &mut self,
        assets: U256,
        erc20: &Erc20,
    ) -> Result<U256, Self::Error> {
        self._convert_to_shares(assets, Rounding::Floor, erc20)
    }

    fn convert_to_assets(
        &mut self,
        shares: U256,
        erc20: &Erc20,
    ) -> Result<U256, Self::Error> {
        self._convert_to_assets(shares, Rounding::Floor, erc20)
    }

    fn max_deposit(&self, _receiver: Address) -> U256 {
        U256::MAX
    }

    fn max_mint(&self, _receiver: Address) -> U256 {
        U256::MAX
    }

    fn max_withdraw(
        &mut self,
        owner: Address,
        erc20: &Erc20,
    ) -> Result<U256, Self::Error> {
        let balance = erc20.balance_of(owner);
        self._convert_to_assets(balance, Rounding::Floor, erc20)
    }

    fn max_redeem(&self, owner: Address, erc20: &Erc20) -> U256 {
        erc20.balance_of(owner)
    }

    fn preview_deposit(
        &mut self,
        assets: U256,
        erc20: &Erc20,
    ) -> Result<U256, Self::Error> {
        self._convert_to_shares(assets, Rounding::Floor, erc20)
    }

    fn preview_mint(
        &mut self,
        shares: U256,
        erc20: &Erc20,
    ) -> Result<U256, Self::Error> {
        self._convert_to_assets(shares, Rounding::Ceil, erc20)
    }

    fn preview_withdraw(
        &mut self,
        assets: U256,
        erc20: &Erc20,
    ) -> Result<U256, Self::Error> {
        self._convert_to_shares(assets, Rounding::Ceil, erc20)
    }

    fn preview_redeem(
        &mut self,
        shares: U256,
        erc20: &Erc20,
    ) -> Result<U256, Self::Error> {
        self._convert_to_assets(shares, Rounding::Floor, erc20)
    }

    fn deposit(
        &mut self,
        assets: U256,
        receiver: Address,
        erc20: &mut Erc20,
    ) -> Result<U256, Self::Error> {
        let max_assets = self.max_deposit(receiver);

        if assets > max_assets {
            return Err(Error::ExceededMaxDeposit(ERC4626ExceededMaxDeposit {
                receiver,
                assets,
                max: max_assets,
            }));
        }

        let shares = self.preview_deposit(assets, erc20)?;

        self._deposit(msg::sender(), receiver, assets, shares, erc20)?;

        Ok(shares)
    }

    fn mint(
        &mut self,
        shares: U256,
        receiver: Address,
        erc20: &mut Erc20,
    ) -> Result<U256, Error> {
        let max_shares = self.max_mint(receiver);

        if shares > max_shares {
            return Err(Error::ExceededMaxMint(ERC4626ExceededMaxMint {
                receiver,
                shares,
                max: max_shares,
            }));
        }

        let assets = self.preview_mint(shares, erc20)?;
        self._deposit(msg::sender(), receiver, assets, shares, erc20)?;

        Ok(assets)
    }

    fn withdraw(
        &mut self,
        assets: U256,
        receiver: Address,
        owner: Address,
        erc20: &mut Erc20,
    ) -> Result<U256, Error> {
        let max_assets = self.max_withdraw(owner, erc20)?;

        if assets > max_assets {
            return Err(Error::ExceededMaxWithdraw(
                ERC4626ExceededMaxWithdraw { owner, assets, max: max_assets },
            ));
        }

        let shares = self.preview_withdraw(assets, erc20)?;
        self._withdraw(msg::sender(), receiver, owner, assets, shares, erc20)?;

        Ok(shares)
    }

    fn redeem(
        &mut self,
        shares: U256,
        receiver: Address,
        owner: Address,
        erc20: &mut Erc20,
    ) -> Result<U256, Self::Error> {
        let max_shares = self.max_redeem(owner, erc20);
        if shares > max_shares {
            return Err(Error::ExceededMaxRedeem(ERC4626ExceededMaxRedeem {
                owner,
                shares,
                max: max_shares,
            }));
        }

        let assets = self.preview_redeem(shares, erc20)?;

        self._withdraw(msg::sender(), receiver, owner, assets, shares, erc20)?;

        Ok(assets)
    }
}

// TODO: uncomment once multiple public attributes are supported
// #[public]
impl Erc4626 {
    /// Constructor
    // TODO: remove `decimals_offset` once function overriding is possible
    // #[constructor]
    pub fn constructor(&mut self, asset: Address, decimals_offset: U8) {
        let underlying_decimals =
            self.try_get_asset_decimals(asset).unwrap_or(18);

        self.underlying_decimals.set(U8::from(underlying_decimals));
        self.asset.set(asset);
        self.decimals_offset.set(decimals_offset);
    }

    /// Attempts to fetch the asset decimals. Returns None if the attempt failed
    /// in any way. This follows Rust's idiomatic Option pattern rather than
    /// Solidity's boolean tuple return.
    fn try_get_asset_decimals(&mut self, asset: Address) -> Option<u8> {
        let call = IERC20Metadata::decimalsCall {};

        // Perform the static call
        let decimals =
            call::static_call(Call::new_in(self), asset, &call.abi_encode())
                .ok()?;

        decimals.first().copied()
    }
}

impl Erc4626 {
    /// Returns the number of decimals used in representing vault shares. Adds
    /// the decimals offset to the underlying token's decimals.
    ///
    /// NOTE: To expose this function in your contract's ABI, implement it as
    /// shown in the Examples section below. The implementation should forward
    /// the call to your internal storage instance.
    ///
    /// # Arguments
    ///
    /// * `&self` - Read access to the contract's state.
    ///
    /// # Panics
    ///
    /// * When adding the offset decimals to the underlying token's decimals
    ///   would exceed `U8::MAX`.
    ///
    /// # Examples
    ///
    /// ```rust,ignore
    ///     fn decimals(&self) -> U8 {
    ///         self.erc4626.decimals()
    ///     }
    /// ```
    pub fn decimals(&self) -> U8 {
        self.underlying_decimals
            .get()
            .checked_add(self._decimals_offset())
            .expect("Decimals should not be greater than `U8::MAX`")
    }

    /// Converts a given amount of assets to shares using the specified
    /// `rounding` mode.
    ///
    /// # Arguments
    ///
    /// * `&mut self` - Write access to the contract's state.
    /// * `assets` - The amount of assets to convert.
    /// * `rounding` - The [`Rounding`] mode to use for the conversion.
    /// * `erc20` - Read access to an [`Erc20`] contract.
    ///
    /// # Errors
    ///
    /// * [`Error::InvalidAsset`] - If the token address is not a valid ERC-20
    ///   token.
    ///
    /// # Panics
    ///
    /// * If decimal offset calculation overflows in the power operation.
    /// * If multiplication or division operations overflow during conversion.
    fn _convert_to_shares(
        &mut self,
        assets: U256,
        rounding: Rounding,
        erc20: &Erc20,
    ) -> Result<U256, Error> {
        let total_supply = erc20.total_supply();

        let multiplier = total_supply
            .checked_add(
                TEN.checked_pow(U256::from(self._decimals_offset())).expect(
                    "decimal offset overflow in `Erc4626::_convert_to_shares`",
                ),
            )
            .expect("multiplier overflow in `Erc4626::_convert_to_shares`");

        let denominator = self
            .total_assets()?
            .checked_add(ONE)
            .expect("denominator overflow in `Erc4626::_convert_to_shares`");

        let shares = assets.mul_div(multiplier, denominator, rounding);

        Ok(shares)
    }

    /// Converts a given amount of shares to assets using the specified
    /// `rounding` mode.
    ///
    /// # Arguments
    ///
    /// * `&mut self` - Write access to the contract's state.
    /// * `shares` - The amount of shares to convert.
    /// * `rounding` - The [`Rounding`] mode to use for the conversion.
    /// * `erc20` - Read access to an [`Erc20`] contract.
    ///
    /// # Errors
    ///
    /// * [`Error::InvalidAsset`] - If the token address is not a valid ERC-20
    ///   token.
    ///
    /// # Panics
    ///
    /// * If decimal offset calculation overflows.
    /// * If multiplication or division operations overflow.
    fn _convert_to_assets(
        &mut self,
        shares: U256,
        rounding: Rounding,
        erc20: &Erc20,
    ) -> Result<U256, Error> {
        let multiplier = self
            .total_assets()?
            .checked_add(ONE)
            .expect("multiplier overflow in `Erc4626::_convert_to_assets`");

        let total_supply = erc20.total_supply();

        let denominator = total_supply
            .checked_add(
                TEN.checked_pow(U256::from(self._decimals_offset())).expect(
                    "decimal offset overflow in `Erc4626::_convert_to_assets`",
                ),
            )
            .expect("denominator overflow in `Erc4626::_convert_to_assets`");

        let assets = shares.mul_div(multiplier, denominator, rounding);

        Ok(assets)
    }

    /// Deposit/mint common workflow.
    ///
    /// # Arguments
    ///
    /// * `caller` - Address initiating the deposit.
    /// * `receiver` - Address receiving the minted shares.
    /// * `assets` - Amount of underlying tokens to transfer.
    /// * `shares` - Amount of shares to mint.
    /// * `erc20` - Write access to an [`Erc20`] contract.
    ///
    /// # Errors
    ///
    /// * [`safe_erc20::Error::SafeErc20FailedOperation`] - If token transfer
    ///   fails.
    /// * [`erc20::Error::InvalidReceiver`] - If `receiver` is `Address::ZERO`.
    ///
    /// # Events
    ///
    /// * [`Deposit`]
    fn _deposit(
        &mut self,
        caller: Address,
        receiver: Address,
        assets: U256,
        shares: U256,
        erc20: &mut Erc20,
    ) -> Result<(), Error> {
        // If asset() is ERC-777, `transfer_from` can trigger a reentrancy
        // BEFORE the transfer happens through the `tokens_to_send` hook. On the
        // other hand, the `token_received` hook, that is triggered after the
        // transfer, calls the vault, which is assumed not malicious.
        //
        // Conclusion: we need to do the transfer before we mint so that any
        // reentrancy would happen before the assets are transferred and before
        // the shares are minted, which is a valid state.

        self.safe_erc20.safe_transfer_from(
            self.asset(),
            caller,
            contract::address(),
            assets,
        )?;

        erc20._mint(receiver, shares)?;

        evm::log(Deposit { sender: caller, owner: receiver, assets, shares });

        Ok(())
    }

    /// Withdraw/redeem common workflow.
    ///
    /// # Arguments
    ///
    /// * `caller` - Address initiating the withdrawal.
    /// * `receiver` - Address receiving the assets.
    /// * `owner` - Address owning the shares.
    /// * `assets` - Amount of underlying tokens to transfer.
    /// * `shares` - Amount of shares to burn.
    /// * `erc20` - Write access to an [`Erc20`] contract.
    ///
    /// # Errors
    ///
    /// * [`erc20::Error::InsufficientAllowance`] - If `caller` needs allowance.
    /// * [`erc20::Error::InvalidApprover`] - If `owner` is `Address::ZERO`.
    /// * [`erc20::Error::InsufficientBalance`] - If `owner` lacks shares.
    /// * [`safe_erc20::Error::SafeErc20FailedOperation`] - If transfer fails.
    ///
    /// # Events
    ///
    /// * [`Withdraw`]
    fn _withdraw(
        &mut self,
        caller: Address,
        receiver: Address,
        owner: Address,
        assets: U256,
        shares: U256,
        erc20: &mut Erc20,
    ) -> Result<(), Error> {
        if caller != owner {
            erc20._spend_allowance(owner, caller, shares)?;
        }

        // If asset() is ERC-777, `transfer` can trigger a reentrancy AFTER the
        // transfer happens through the `tokens_received` hook. On the other
        // hand, the `tokens_to_send` hook, that is triggered before the
        // transfer, calls the vault, which is assumed not malicious.
        //
        // Conclusion: we need to do the transfer after the burn so that any
        // reentrancy would happen after the shares are burned and after the
        // assets are transferred, which is a valid state.

        erc20._burn(owner, shares)?;

        self.safe_erc20.safe_transfer(self.asset(), receiver, assets)?;

        evm::log(Withdraw { sender: caller, receiver, owner, assets, shares });

        Ok(())
    }

    /// Returns the decimals offset between the underlying asset and vault
    /// shares.
    /// Currently, always returns `U8::ZERO`.
    fn _decimals_offset(&self) -> U8 {
        self.decimals_offset.get()
    }
}

impl IErc165 for Erc4626 {
    fn supports_interface(interface_id: FixedBytes<4>) -> bool {
        <Self as IErc4626>::INTERFACE_ID == u32::from_be_bytes(*interface_id)
            || Erc165::supports_interface(interface_id)
    }
}

// TODO: Add missing tests once `motsu` supports calling external contracts.
#[cfg(all(test, feature = "std"))]
mod tests {
    use alloy_primitives::{address, Address, U256, U8};
    use motsu::prelude::*;
    use stylus_sdk::prelude::*;

    use super::{Erc4626, IErc4626};
    use crate::{token::erc20::Erc20, utils::introspection::erc165::IErc165};

    #[storage]
    struct Erc4626TestExample {
        erc4626: Erc4626,
        erc20: Erc20,
    }

    #[public]
    impl Erc4626TestExample {
        fn asset(&self) -> Address {
            self.erc4626.asset()
        }

        fn max_deposit(&self, receiver: Address) -> U256 {
            self.erc4626.max_deposit(receiver)
        }

        fn max_mint(&self, receiver: Address) -> U256 {
            self.erc4626.max_mint(receiver)
        }

        fn max_redeem(&self, owner: Address) -> U256 {
            self.erc4626.max_redeem(owner, &self.erc20)
        }
    }
    unsafe impl TopLevelStorage for Erc4626TestExample {}

    #[motsu::test]
    fn asset_works(contract: Contract<Erc4626TestExample>, alice: Address) {
        let asset = address!("DeaDbeefdEAdbeefdEadbEEFdeadbeEFdEaDbeeF");
        contract.init(alice, |contract| contract.erc4626.asset.set(asset));
        assert_eq!(contract.sender(alice).erc4626.asset(), asset);
    }

    #[motsu::test]
    fn max_deposit(contract: Contract<Erc4626TestExample>, alice: Address) {
        let max_deposit = contract.sender(alice).max_deposit(alice);
        assert_eq!(max_deposit, U256::MAX);
    }
    #[motsu::test]
    fn max_mint(contract: Contract<Erc4626TestExample>, alice: Address) {
        let max_mint = contract.sender(alice).max_mint(alice);
        assert_eq!(max_mint, U256::MAX);
    }

    #[motsu::test]
    fn max_redeem_works(
        contract: Contract<Erc4626TestExample>,
        alice: Address,
    ) {
        let assets = U256::from(1000);
        contract.init(alice, |contract| {
            contract
                .erc20
                ._mint(alice, assets)
                .motsu_expect("should mint assets");
        });
        let max_redeem = contract.sender(alice).max_redeem(alice);
        assert_eq!(assets, max_redeem);
    }

    #[motsu::test]
    fn decimals_offset(contract: Contract<Erc4626TestExample>, alice: Address) {
        let decimals_offset = contract.sender(alice).erc4626._decimals_offset();
        assert_eq!(decimals_offset, U8::ZERO);

        let new_decimal_offset = U8::from(10);
        contract.sender(alice).erc4626.decimals_offset.set(new_decimal_offset);

        let decimals_offset = contract.sender(alice).erc4626._decimals_offset();
        assert_eq!(decimals_offset, new_decimal_offset);
    }

    #[motsu::test]
    fn decimals(contract: Contract<Erc4626TestExample>, alice: Address) {
        let underlying_decimals = U8::from(17);
        contract.init(alice, |contract| {
            contract.erc4626.underlying_decimals.set(underlying_decimals);
        });
        let decimals = contract.sender(alice).erc4626.decimals();
        assert_eq!(decimals, underlying_decimals);

        let new_decimal_offset = U8::from(10);
        contract.sender(alice).erc4626.decimals_offset.set(new_decimal_offset);

        let decimals = contract.sender(alice).erc4626.decimals();
        assert_eq!(decimals, underlying_decimals + new_decimal_offset);
    }

    #[motsu::test]
    fn interface_id() {
        let actual = <Erc4626 as IErc4626>::INTERFACE_ID;
        let expected = 0x87dfe5a0;
        assert_eq!(actual, expected);
    }

    #[motsu::test]
    fn supports_interface() {
        assert!(Erc4626::supports_interface(
            <Erc4626 as IErc4626>::INTERFACE_ID.into()
        ));
        assert!(Erc4626::supports_interface(
            <Erc4626 as IErc165>::INTERFACE_ID.into()
        ));

        let fake_interface_id = 0x12345678u32;
        assert!(!Erc4626::supports_interface(fake_interface_id.into()));
    }
}<|MERGE_RESOLUTION|>--- conflicted
+++ resolved
@@ -9,15 +9,10 @@
 
 use alloc::{vec, vec::Vec};
 
-<<<<<<< HEAD
-use alloy_primitives::{uint, Address, U256, U8};
-use alloy_sol_types::SolCall;
-=======
 use alloy_primitives::{uint, Address, FixedBytes, U256, U8};
->>>>>>> 17b270e1
 pub use sol::*;
 use stylus_sdk::{
-    call::{self, Call, MethodError},
+    call::{Call, MethodError},
     contract, evm, msg,
     prelude::*,
     storage::{StorageAddress, StorageU8},
@@ -26,15 +21,8 @@
 use crate::{
     token::erc20::{
         self,
-<<<<<<< HEAD
-        utils::{
-            safe_erc20, IERC20Metadata, IErc20 as IErc20Solidity, ISafeErc20,
-            SafeErc20,
-        },
-=======
-        interface::Erc20Interface,
+        interface::{Erc20Interface, IERC20Metadata},
         utils::{safe_erc20, ISafeErc20, SafeErc20},
->>>>>>> 17b270e1
         Erc20, IErc20,
     },
     utils::{
@@ -1015,14 +1003,10 @@
     /// in any way. This follows Rust's idiomatic Option pattern rather than
     /// Solidity's boolean tuple return.
     fn try_get_asset_decimals(&mut self, asset: Address) -> Option<u8> {
-        let call = IERC20Metadata::decimalsCall {};
-
-        // Perform the static call
-        let decimals =
-            call::static_call(Call::new_in(self), asset, &call.abi_encode())
-                .ok()?;
-
-        decimals.first().copied()
+        let erc20 = IERC20Metadata::new(asset);
+        let call = Call::new_in(self);
+        let decimals = erc20.decimals(call).ok();
+        decimals
     }
 }
 
