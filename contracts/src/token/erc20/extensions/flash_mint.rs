--- conflicted
+++ resolved
@@ -125,11 +125,7 @@
     use stylus_sdk::prelude::sol_interface;
 
     sol_interface! {
-<<<<<<< HEAD
-        /// Interface of the ERC-3156 `FlashBorrower`, as defined in [ERC-3156].
-=======
         /// Interface of the ERC-3156 Flash Borrower, as defined in [ERC-3156].
->>>>>>> 0ff74494
         ///
         /// [ERC-3156]: https://eips.ethereum.org/EIPS/eip-3156
         interface IERC3156FlashBorrower {
