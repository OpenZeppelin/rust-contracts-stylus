//! Implementation of the ERC-3156 Flash loans extension, as defined in
//! [ERC-3156].
//!
//! Adds the [`IErc3156FlashLender::flash_loan`] method, which provides flash
//! loan support at the token level. By default there is no fee, but this can be
//! changed by overriding [`IErc3156FlashLender::flash_loan`].
//!
//! NOTE: When this extension is used along with the
//! [`crate::token::erc20::extensions::Capped`] extension,
//! [`IErc3156FlashLender::max_flash_loan`] will not correctly reflect the
//! maximum that can be flash minted. We recommend overriding
//! [`IErc3156FlashLender::max_flash_loan`] so that it correctly reflects the
//! supply cap.
//!
//! [ERC-3156]: https://eips.ethereum.org/EIPS/eip-3156

// TODO: once ERC20Votes is implemented, include it in the comment above next to
// ERC20Capped.

use alloc::{vec, vec::Vec};

use alloy_primitives::{Address, U256};
use openzeppelin_stylus_proc::interface_id;
use stylus_sdk::{
    abi::Bytes,
    call::{Call, MethodError},
    contract, msg,
    prelude::*,
    storage::{StorageAddress, StorageU256},
};

use crate::token::erc20::{self, Erc20, IErc20};

/// The expected value returned from [`IERC3156FlashBorrower::on_flash_loan`].
pub const BORROWER_CALLBACK_VALUE: [u8; 32] = keccak_const::Keccak256::new()
    .update("ERC3156FlashBorrower.onFlashLoan".as_bytes())
    .finalize();

pub use sol::*;
mod sol {
    #![cfg_attr(coverage_nightly, coverage(off))]
    use alloy_sol_macro::sol;

    sol! {
        /// Indicate that the loan token is not supported or valid.
        ///
        /// * `token` - Address of the unsupported token.
        #[derive(Debug)]
        #[allow(missing_docs)]
        error ERC3156UnsupportedToken(address token);

        /// Indicate an error related to the loan value exceeding the maximum.
        ///
        /// * `max_loan` - Maximum loan value.
        #[derive(Debug)]
        #[allow(missing_docs)]
        error ERC3156ExceededMaxLoan(uint256 max_loan);

        /// Indicate that the receiver of a flashloan is not a valid [`IERC3156FlashBorrower::on_flash_loan`] implementer.
        ///
        /// * `receiver` - Address to which tokens are being transferred.
        #[derive(Debug)]
        #[allow(missing_docs)]
        error ERC3156InvalidReceiver(address receiver);
    }
}

/// An [`Erc20FlashMint`] extension error.
#[derive(SolidityError, Debug)]
pub enum Error {
    /// Indicate that the loan token is not supported or valid.
    UnsupportedToken(ERC3156UnsupportedToken),
    /// Indicate an error related to the loan value exceeding the maximum.
    ExceededMaxLoan(ERC3156ExceededMaxLoan),
    /// Indicate that the receiver of a flashloan is not a valid
    /// [`IERC3156FlashBorrower::on_flash_loan`] implementer.
    ERC3156InvalidReceiver(ERC3156InvalidReceiver),
    /// Indicates an error related to the current balance of `sender`. Used in
    /// transfers.
    InsufficientBalance(erc20::ERC20InsufficientBalance),
    /// Indicates a failure with the token `sender`. Used in transfers.
    InvalidSender(erc20::ERC20InvalidSender),
    /// Indicates a failure with the token `receiver`. Used in transfers.
    InvalidReceiver(erc20::ERC20InvalidReceiver),
    /// Indicates a failure with the `spender`’s `allowance`. Used in
    /// transfers.
    InsufficientAllowance(erc20::ERC20InsufficientAllowance),
    /// Indicates a failure with the `spender` to be approved. Used in
    /// approvals.
    InvalidSpender(erc20::ERC20InvalidSpender),
    /// Indicates a failure with the `approver` of a token to be approved. Used
    /// in approvals. approver Address initiating an approval operation.
    InvalidApprover(erc20::ERC20InvalidApprover),
}

impl From<erc20::Error> for Error {
    fn from(value: erc20::Error) -> Self {
        match value {
            erc20::Error::InsufficientBalance(e) => {
                Error::InsufficientBalance(e)
            }
            erc20::Error::InvalidSender(e) => Error::InvalidSender(e),
            erc20::Error::InvalidReceiver(e) => Error::InvalidReceiver(e),
            erc20::Error::InsufficientAllowance(e) => {
                Error::InsufficientAllowance(e)
            }
            erc20::Error::InvalidSpender(e) => Error::InvalidSpender(e),
            erc20::Error::InvalidApprover(e) => Error::InvalidApprover(e),
        }
    }
}

impl MethodError for Error {
    fn encode(self) -> alloc::vec::Vec<u8> {
        self.into()
    }
}

pub use borrower::IERC3156FlashBorrower;
mod borrower {
    #![allow(missing_docs)]
    #![cfg_attr(coverage_nightly, coverage(off))]
    use alloc::vec;

    use stylus_sdk::prelude::sol_interface;

    sol_interface! {
        /// Interface of the ERC-3156 FlashBorrower, as defined in [ERC-3156].
        ///
        /// [ERC-3156]: https://eips.ethereum.org/EIPS/eip-3156
        interface IERC3156FlashBorrower {
            /// Receives a flash loan.
            ///
            /// To indicate successful handling of the flash loan, this function should return
            /// the `keccak256` hash of "ERC3156FlashBorrower.onFlashLoan".
            ///
            /// # Arguments
            ///
            /// * `initiator` - The initiator of the flash loan.
            /// * `token` - The token to be flash loaned.
            /// * `amount` - The amount of tokens lent.
            /// * `fee` - The additional amount of tokens to repay.
            /// * `data` - Arbitrary data structure, intended to contain user-defined parameters.
            #[allow(missing_docs)]
            function onFlashLoan(
                address initiator,
                address token,
                uint256 amount,
                uint256 fee,
                bytes calldata data
            ) external returns (bytes32);
        }
    }
}

/// State of an [`Erc20FlashMint`] Contract.
#[storage]
pub struct Erc20FlashMint {
    // TODO: Remove this field once function overriding is possible. For now we
    // keep this field `pub`, since this is used to simulate overriding.
    /// Fee applied when doing flash loans.
    pub flash_fee_value: StorageU256,
    // TODO: Remove this field once function overriding is possible. For now we
    // keep this field `pub`, since this is used to simulate overriding.
    /// Receiver address of the flash fee.
    pub flash_fee_receiver_address: StorageAddress,
}

/// NOTE: Implementation of [`TopLevelStorage`] to be able use `&mut self` when
/// calling other contracts and not `&mut (impl TopLevelStorage +
/// BorrowMut<Self>)`. Should be fixed in the future by the Stylus team.
unsafe impl TopLevelStorage for Erc20FlashMint {}

/// Interface of the ERC-3156 Flash Lender, as defined in [ERC-3156].
///
/// [ERC-3156]: https://eips.ethereum.org/EIPS/eip-3156
#[interface_id]
pub trait IErc3156FlashLender {
    /// The error type associated to this trait implementation.
    type Error: Into<alloc::vec::Vec<u8>>;

    /// Returns the maximum amount of tokens available for loan.
    ///
    /// NOTE: This function does not consider any form of supply cap, so in case
    /// it's used in a token with a cap like
    /// [`crate::token::erc20::extensions::Capped`], make sure to override this
    /// function to integrate the cap instead of [`U256::MAX`].
    ///
    /// # Arguments
    ///
    /// * `&self` - Read access to the contract's state.
    /// * `token` - The address of the token that is requested.
    #[must_use]
    fn max_flash_loan(&self, token: Address) -> U256;

    /// Returns the fee applied when doing flash loans.
    ///
    /// # Arguments
    ///
    /// * `&self` - Read access to the contract's state.
    /// * `token` - The token to be flash loaned.
    /// * `value` - The amount of tokens to be loaned.
    ///
    /// # Errors
    ///
    /// * [`Error::UnsupportedToken`] - If the token is not supported.
    ///
    /// # Examples
    ///
    /// ```rust,ignore
    /// fn flash_fee(&self, token: Address, value: U256) -> Result<U256, flash_mint::Error> {
    ///     self.erc20_flash_mint.flash_fee(token, value)
    /// }
    /// ```
    fn flash_fee(
        &self,
        token: Address,
        value: U256,
    ) -> Result<U256, Self::Error>;

    /// Performs a flash loan.
    ///
    /// New tokens are minted and sent to the `receiver`, who is required to
    /// implement the [`IERC3156FlashBorrower`] interface. By the end of the
    /// flash loan, the receiver is expected to own value + fee tokens and have
    /// them approved back to the token contract itself so they can be burned.
    ///
    /// Returns a boolean value indicating whether the operation succeeded.
    ///
    /// # Arguments
    ///
    /// * `&mut self` - Write access to the contract's state.
    /// * `receiver` - The receiver of the flash loan. Should implement the
    ///   [`IERC3156FlashBorrower::on_flash_loan`] interface.
    /// * `token` - The token to be flash loaned. Only [`contract::address()`]
    ///   is supported.
    /// * `value` - The amount of tokens to be loaned.
    /// * `data` - Arbitrary data that is passed to the receiver.
    ///
    /// # Errors
    ///
    /// * [`Error::ExceededMaxLoan`] - If the `value` is greater than the value
    ///   returned by [`IErc3156FlashLender::max_flash_loan`].
    /// * [`Error::UnsupportedToken`] - If `token` is not supported.
    /// * [`Error::InvalidReceiver`] - If the `token` address is not a contract
    ///   , the contract fails to execute the call, or the receiver does not
    ///   return [`BORROWER_CALLBACK_VALUE`].
    ///
    /// # Events
    ///
    /// * [`erc20::Transfer`].
    /// * [`erc20::Approval`].
    ///
    /// # Panics
    ///
    /// * If the new (temporary) total supply exceeds [`U256::MAX`].
    /// * If the sum of the loan value and fee exceeds the maximum value of
<<<<<<< HEAD
    ///   `U256::MAX`.
=======
    ///   [`U256::MAX`].
>>>>>>> b83948d3
    fn flash_loan(
        &mut self,
        receiver: Address,
        token: Address,
        value: U256,
        data: Bytes,
<<<<<<< HEAD
    ) -> Result<bool, <Self as IErc3156FlashLender>::Error>;
=======
    ) -> Result<bool, Self::Error>;
>>>>>>> b83948d3
}

impl Erc20FlashMint {
    /// See [`IErc3156FlashLender::max_flash_loan`].
    #[must_use]
    pub fn max_flash_loan(&self, token: Address, erc20: &erc20::Erc20) -> U256 {
        if token == contract::address() {
            U256::MAX - erc20.total_supply()
        } else {
            U256::MIN
        }
    }

    /// See [`IErc3156FlashLender::flash_fee`].
    #[allow(clippy::missing_errors_doc)]
    pub fn flash_fee(
        &self,
        token: Address,
        _value: U256,
    ) -> Result<U256, Error> {
        if token == contract::address() {
            Ok(self.flash_fee_value.get())
        } else {
            Err(Error::UnsupportedToken(ERC3156UnsupportedToken { token }))
        }
    }

    // This function can reenter, but it doesn't pose a risk because it always
    // preserves the property that the amount minted at the beginning is always
    // recovered and burned at the end, or else the entire function will revert.
    /// See [`IErc3156FlashLender::flash_loan`].
    #[allow(clippy::missing_panics_doc, clippy::missing_errors_doc)]
    pub fn flash_loan(
        &mut self,
        receiver: Address,
        token: Address,
        value: U256,
        data: &Bytes,
        erc20: &mut Erc20,
    ) -> Result<bool, Error> {
        let max_loan = self.max_flash_loan(token, erc20);
        if value > max_loan {
            return Err(Error::ExceededMaxLoan(ERC3156ExceededMaxLoan {
                max_loan,
            }));
        }

        let fee = self.flash_fee(token, value)?;
        if !Address::has_code(&receiver) {
            return Err(Error::ERC3156InvalidReceiver(
                ERC3156InvalidReceiver { receiver },
            ));
        }
        erc20._mint(receiver, value)?;
        let loan_receiver = IERC3156FlashBorrower::new(receiver);
        let loan_return = loan_receiver
            .on_flash_loan(
                Call::new_in(self),
                msg::sender(),
                token,
                value,
                fee,
                data.to_vec().into(),
            )
            .map_err(|_| {
                Error::ERC3156InvalidReceiver(ERC3156InvalidReceiver {
                    receiver,
                })
            })?;
        if loan_return != BORROWER_CALLBACK_VALUE {
            return Err(Error::ERC3156InvalidReceiver(
                ERC3156InvalidReceiver { receiver },
            ));
        }

        let allowance = value
            .checked_add(fee)
            .expect("allowance should not exceed `U256::MAX`");
        erc20._spend_allowance(receiver, contract::address(), allowance)?;

        let flash_fee_receiver = self.flash_fee_receiver_address.get();

        if fee.is_zero() || flash_fee_receiver.is_zero() {
            erc20._burn(receiver, allowance)?;
        } else {
            erc20._burn(receiver, value)?;
            erc20._transfer(receiver, flash_fee_receiver, fee)?;
        }

        Ok(true)
    }
}

<<<<<<< HEAD
#[cfg(all(test, feature = "std"))]
=======
#[cfg(test)]
>>>>>>> b83948d3
mod tests {
    use motsu::prelude::*;
    use stylus_sdk::{
        abi::Bytes,
        alloy_primitives::{uint, Address, FixedBytes, U256},
        prelude::*,
    };

    use super::*;

    #[storage]
    struct Erc20FlashMintTestExample {
        erc20_flash_mint: Erc20FlashMint,
        erc20: Erc20,
    }

    #[public]
    #[implements(IErc3156FlashLender<Error = Error>)]
    impl Erc20FlashMintTestExample {}

    #[public]
    impl IErc3156FlashLender for Erc20FlashMintTestExample {
        type Error = Error;

        fn max_flash_loan(&self, token: Address) -> U256 {
            self.erc20_flash_mint.max_flash_loan(token, &self.erc20)
        }

        fn flash_fee(
            &self,
            token: Address,
            value: U256,
<<<<<<< HEAD
        ) -> Result<U256, <Self as IErc3156FlashLender>::Error> {
=======
        ) -> Result<U256, Self::Error> {
>>>>>>> b83948d3
            self.erc20_flash_mint.flash_fee(token, value)
        }

        fn flash_loan(
            &mut self,
            receiver: Address,
            token: Address,
            value: U256,
            data: Bytes,
<<<<<<< HEAD
        ) -> Result<bool, <Self as IErc3156FlashLender>::Error> {
=======
        ) -> Result<bool, Self::Error> {
>>>>>>> b83948d3
            self.erc20_flash_mint.flash_loan(
                receiver,
                token,
                value,
                &data,
                &mut self.erc20,
            )
        }
    }

    unsafe impl TopLevelStorage for Erc20FlashMintTestExample {}

    #[motsu::test]
    fn max_flash_loan_token_match(
        contract: Contract<Erc20FlashMintTestExample>,
        alice: Address,
    ) {
        let max_flash_loan =
            contract.sender(alice).max_flash_loan(contract.address());
        assert_eq!(max_flash_loan, U256::MAX);
    }

    #[motsu::test]
    fn max_flash_loan_token_mismatch(
        contract: Contract<Erc20FlashMintTestExample>,
        alice: Address,
    ) {
        let max_flash_loan = contract.sender(alice).max_flash_loan(alice);
        assert_eq!(max_flash_loan, U256::MIN);
    }

    #[motsu::test]
    fn max_flash_loan_when_token_minted(
        contract: Contract<Erc20FlashMintTestExample>,
        alice: Address,
    ) {
        let initial_supply = uint!(10000_U256);

        contract.init(alice, |contract| {
            contract
                .erc20
                ._mint(alice, initial_supply)
                .motsu_expect("should mint initial supply tokens");
        });

        let max_flash_loan =
            contract.sender(alice).max_flash_loan(contract.address());

        assert_eq!(max_flash_loan, U256::MAX - initial_supply);
    }

    #[motsu::test]
    fn flash_fee(
        contract: Contract<Erc20FlashMintTestExample>,
        alice: Address,
    ) {
        let flash_fee_value = uint!(69_U256);
        contract.init(alice, |contract| {
            contract.erc20_flash_mint.flash_fee_value.set(flash_fee_value);
        });

        let flash_fee = contract
            .sender(alice)
            .flash_fee(contract.address(), uint!(1000_U256))
            .motsu_expect("should return flash fee value");

        assert_eq!(flash_fee, flash_fee_value);
    }

    #[motsu::test]
    fn flash_fee_reverts_when_invalid_token(
        contract: Contract<Erc20FlashMintTestExample>,
        alice: Address,
    ) {
        let invalid_token = alice;

        let err = contract
            .sender(alice)
            .flash_fee(invalid_token, uint!(1000_U256))
            .motsu_expect_err("should return Error::UnsupportedToken");

        assert!(matches!(
            err,
            Error::UnsupportedToken(ERC3156UnsupportedToken { token })
                if token == invalid_token
        ));
    }

    #[motsu::test]
    fn flash_loan_reverts_when_exceeded_max_loan(
        contract: Contract<Erc20FlashMintTestExample>,
        alice: Address,
    ) {
        let initial_supply = uint!(10000_U256);

        contract.init(alice, |contract| {
            contract
                .erc20
                ._mint(alice, initial_supply)
                .motsu_expect("should mint initial supply tokens");
        });

        let err = contract
            .sender(alice)
            .flash_loan(alice, contract.address(), U256::MAX, vec![0, 1].into())
            .motsu_expect_err("should return Error::ExceededMaxLoan");

        assert!(matches!(
            err,
            Error::ExceededMaxLoan(ERC3156ExceededMaxLoan { max_loan })
                if max_loan == U256::MAX - initial_supply
        ));
    }

    #[motsu::test]
    fn flash_loan_reverts_when_receiver_is_zero_address(
        contract: Contract<Erc20FlashMintTestExample>,
        alice: Address,
    ) {
        let invalid_reciver = Address::ZERO;
        let err = contract
            .sender(alice)
            .flash_loan(
                invalid_reciver,
                contract.address(),
                uint!(1000_U256),
                vec![0, 1].into(),
            )
            .motsu_expect_err("should return Error::InvalidReceiver");

        assert!(matches!(
            err,
            Error::ERC3156InvalidReceiver(ERC3156InvalidReceiver { receiver }) if receiver == invalid_reciver
        ));
    }

    #[motsu::test]
    fn flash_loan_reverts_when_invalid_receiver(
        contract: Contract<Erc20FlashMintTestExample>,
        alice: Address,
    ) {
        let invalid_receiver = alice;

        let err = contract
            .sender(alice)
            .flash_loan(
                invalid_receiver,
                contract.address(),
                uint!(1000_U256),
                vec![0, 1].into(),
            )
            .motsu_expect_err("should return Error::InvalidReceiver");

        assert!(matches!(
            err,
            Error::ERC3156InvalidReceiver(ERC3156InvalidReceiver { receiver })
                if receiver == invalid_receiver
        ));
    }

    #[motsu::test]
    fn interface_id() {
        let actual =
            <Erc20FlashMintTestExample as IErc3156FlashLender>::interface_id();
        let expected: FixedBytes<4> = 0xe4143091_u32.into();
        assert_eq!(actual, expected);
    }
}<|MERGE_RESOLUTION|>--- conflicted
+++ resolved
@@ -255,22 +255,14 @@
     ///
     /// * If the new (temporary) total supply exceeds [`U256::MAX`].
     /// * If the sum of the loan value and fee exceeds the maximum value of
-<<<<<<< HEAD
-    ///   `U256::MAX`.
-=======
     ///   [`U256::MAX`].
->>>>>>> b83948d3
     fn flash_loan(
         &mut self,
         receiver: Address,
         token: Address,
         value: U256,
         data: Bytes,
-<<<<<<< HEAD
-    ) -> Result<bool, <Self as IErc3156FlashLender>::Error>;
-=======
     ) -> Result<bool, Self::Error>;
->>>>>>> b83948d3
 }
 
 impl Erc20FlashMint {
@@ -364,11 +356,7 @@
     }
 }
 
-<<<<<<< HEAD
-#[cfg(all(test, feature = "std"))]
-=======
 #[cfg(test)]
->>>>>>> b83948d3
 mod tests {
     use motsu::prelude::*;
     use stylus_sdk::{
@@ -401,11 +389,7 @@
             &self,
             token: Address,
             value: U256,
-<<<<<<< HEAD
-        ) -> Result<U256, <Self as IErc3156FlashLender>::Error> {
-=======
         ) -> Result<U256, Self::Error> {
->>>>>>> b83948d3
             self.erc20_flash_mint.flash_fee(token, value)
         }
 
@@ -415,11 +399,7 @@
             token: Address,
             value: U256,
             data: Bytes,
-<<<<<<< HEAD
-        ) -> Result<bool, <Self as IErc3156FlashLender>::Error> {
-=======
         ) -> Result<bool, Self::Error> {
->>>>>>> b83948d3
             self.erc20_flash_mint.flash_loan(
                 receiver,
                 token,
