--- conflicted
+++ resolved
@@ -16,14 +16,8 @@
 use alloy_sol_types::SolType;
 use stylus_sdk::{
     block,
-<<<<<<< HEAD
-    prelude::StorageType,
-    stylus_proc::{public, sol_storage, SolidityError},
-=======
     prelude::{storage, StorageType},
-    storage::TopLevelStorage,
     stylus_proc::{public, SolidityError},
->>>>>>> 603e74ed
 };
 
 use crate::{
