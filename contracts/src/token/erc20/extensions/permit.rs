//! Permit Contract.
//!
//! Extension of the ERC-20 standard allowing approvals to be made
//! via signatures, as defined in the [ERC].
//!
//! Adds the `permit` method, which can be used to change an account’s
//! ERC20 allowance (see [`crate::token::erc20::IErc20::allowance`])
//! by presenting a message signed by the account.
//! By not relying on [`crate::token::erc20::IErc20::approve`],
//! the token holder account doesn’t need to send a transaction,
//! and thus is not required to hold Ether at all.
<<<<<<< HEAD
use alloc::vec::Vec;
=======
//!
//! [ERC]: https://eips.ethereum.org/EIPS/eip-2612
>>>>>>> a19789ae

use alloy_primitives::{b256, keccak256, Address, B256, U256};
use alloy_sol_types::{sol, SolType};
use stylus_sdk::{
    block,
    prelude::StorageType,
    storage::TopLevelStorage,
    stylus_proc::{public, sol_storage, SolidityError},
};

use crate::{
    token::erc20::{self, Erc20, IErc20},
    utils::{
        cryptography::{ecdsa, eip712::IEip712},
        nonces::Nonces,
    },
};

// keccak256("Permit(address owner,address spender,uint256 value,uint256
// nonce,uint256 deadline)")
const PERMIT_TYPEHASH: B256 =
    b256!("6e71edae12b1b97f4d1f60370fef10105fa2faae0126114a169c64845d6126c9");

type StructHashTuple = sol! {
    tuple(bytes32, address, address, uint256, uint256, uint256)
};

sol! {
    /// Indicates an error related to the fact that
    /// permit deadline has expired.
    #[derive(Debug)]
    #[allow(missing_docs)]
    error ERC2612ExpiredSignature(uint256 deadline);

    /// Indicates an error related to the issue about mismatched signature.
    #[derive(Debug)]
    #[allow(missing_docs)]
    error ERC2612InvalidSigner(address signer, address owner);
}

/// A Permit error.
#[derive(SolidityError, Debug)]
pub enum Error {
    /// Indicates an error related to the fact that
    /// permit deadline has expired.
    ExpiredSignature(ERC2612ExpiredSignature),
    /// Indicates an error related to the issue about mismatched signature.
    InvalidSigner(ERC2612InvalidSigner),
    /// Error type from [`Erc20`] contract [`erc20::Error`].
    Erc20(erc20::Error),
    /// Error type from [`ecdsa`] contract [`ecdsa::Error`].
    ECDSA(ecdsa::Error),
}

sol_storage! {
    /// State of a Permit Contract.
    pub struct Erc20Permit<T: IEip712 + StorageType>{
        /// ERC-20 contract.
        Erc20 erc20;

        /// Nonces contract.
        Nonces nonces;

        /// EIP-712 contract. Must implement [`IEip712`] trait.
        T eip712;
    }
}

/// NOTE: Implementation of [`TopLevelStorage`] to be able use `&mut self` when
/// calling other contracts and not `&mut (impl TopLevelStorage +
/// BorrowMut<Self>)`. Should be fixed in the future by the Stylus team.
unsafe impl<T: IEip712 + StorageType> TopLevelStorage for Erc20Permit<T> {}

#[public]
impl<T: IEip712 + StorageType> Erc20Permit<T> {
    /// Returns the current nonce for `owner`.
    ///
    /// # Arguments
    ///
    /// * `&self` - Read access to the contract's state.
    /// * `owner` - The address for which to return the nonce.
    #[must_use]
    pub fn nonces(&self, owner: Address) -> U256 {
        self.nonces.nonces(owner)
    }

    /// Returns the domain separator used in the encoding of the signature for
    /// [`Self::permit`], as defined by EIP712.
    ///
    /// # Arguments
    ///
    /// * `&self` - Read access to the contract's state.
    #[selector(name = "DOMAIN_SEPARATOR")]
    #[must_use]
    pub fn domain_separator(&self) -> B256 {
        self.eip712.domain_separator_v4()
    }

    /// Sets `value` as the allowance of `spender` over `owner`'s tokens,
    /// given `owner`'s signed approval.
    ///
    /// # Arguments
    ///
    /// * `&mut self` - Write access to the contract's state. given address.
    /// * `owner` - Account that owns the tokens.
    /// * `spender` - Account that will spend the tokens.
    /// * `value` - The number of tokens being permitted to transfer by
    ///   `spender`.
    /// * `deadline` - Deadline for the permit action.
    /// * `v` - v value from the `owner`'s signature.
    /// * `r` - r value from the `owner`'s signature.
    /// * `s` - s value from the `owner`'s signature.
    ///
    /// # Errors
    ///
    /// If the `deadline` param is from the past, than the error
    /// [`ERC2612ExpiredSignature`] is returned.
    /// If signer is not an `owner`, than the error
    /// [`ERC2612InvalidSigner`] is returned.
    /// * If the `s` value is grater than [`ecdsa::SIGNATURE_S_UPPER_BOUND`],
    /// then the error [`ecdsa::Error::InvalidSignatureS`] is returned.
    /// * If the recovered address is `Address::ZERO`, then the error
    /// [`ecdsa::Error::InvalidSignature`] is returned.
    /// If the `spender` address is `Address::ZERO`, then the error
    /// [`erc20::Error::InvalidSpender`] is returned.
    ///
    /// # Events
    ///
    /// Emits an [`crate::token::erc20::Approval`] event.
    ///
    /// # Requirements
    ///
    /// * `spender` cannot be the ``Address::ZERO``.
    /// * `deadline` must be a timestamp in the future.
    /// * `v`, `r` and `s` must be a valid secp256k1 signature from `owner`
    /// over the EIP712-formatted function arguments.
    /// * the signature must use `owner`'s current nonce.
    #[allow(clippy::too_many_arguments)]
    pub fn permit(
        &mut self,
        owner: Address,
        spender: Address,
        value: U256,
        deadline: U256,
        v: u8,
        r: B256,
        s: B256,
    ) -> Result<(), Error> {
        if U256::from(block::timestamp()) > deadline {
            return Err(ERC2612ExpiredSignature { deadline }.into());
        }

        let struct_hash = keccak256(StructHashTuple::abi_encode(&(
            *PERMIT_TYPEHASH,
            owner,
            spender,
            value,
            self.nonces.use_nonce(owner),
            deadline,
        )));

        let hash: B256 = self.eip712.hash_typed_data_v4(struct_hash);

        let signer: Address = ecdsa::recover(self, hash, v, r, s)?;

        if signer != owner {
            return Err(ERC2612InvalidSigner { signer, owner }.into());
        }

        self.erc20._approve(owner, spender, value, true)?;

        Ok(())
    }

    /// Returns the number of tokens in existence.
    ///
    /// # Arguments
    ///
    /// * `&self` - Read access to the contract's state.
    pub fn total_supply(&self) -> U256 {
        self.erc20.total_supply()
    }

    /// Returns the number of tokens owned by `account`.
    ///
    /// # Arguments
    ///
    /// * `&self` - Read access to the contract's state.
    /// * `account` - Account to get balance from.
    pub fn balance_of(&self, account: Address) -> U256 {
        self.erc20.balance_of(account)
    }

    /// Moves a `value` amount of tokens from the caller's account to `to`.
    ///
    /// Returns a boolean value indicating whether the operation succeeded.
    ///
    /// # Arguments
    ///
    /// * `&mut self` - Write access to the contract's state.
    /// * `to` - Account to transfer tokens to.
    /// * `value` - Number of tokens to transfer.
    ///
    /// # Errors
    ///
    /// * If the `to` address is `Address::ZERO`, then the error
    /// [`crate::token::erc20::Error::InvalidReceiver`] is returned.
    /// * If the caller doesn't have a balance of at least `value`, then the
    /// error [`crate::token::erc20::Error::InsufficientBalance`] is returned.
    ///
    /// # Events
    ///
    /// Emits a [`crate::token::erc20::Transfer`] event.
    pub fn transfer(
        &mut self,
        to: Address,
        value: U256,
    ) -> Result<bool, crate::token::erc20::Error> {
        self.erc20.transfer(to, value)
    }

    /// Returns the remaining number of tokens that `spender` will be allowed
    /// to spend on behalf of `owner` through `transfer_from`. This is zero by
    /// default.
    ///
    /// This value changes when `approve` or `transfer_from` are called.
    ///
    /// # Arguments
    ///
    /// * `&self` - Read access to the contract's state.
    /// * `owner` - Account that owns the tokens.
    /// * `spender` - Account that will spend the tokens.
    pub fn allowance(&self, owner: Address, spender: Address) -> U256 {
        self.erc20.allowance(owner, spender)
    }

    /// Sets a `value` number of tokens as the allowance of `spender` over the
    /// caller's tokens.
    ///
    /// Returns a boolean value indicating whether the operation succeeded.
    ///
    /// WARNING: Beware that changing an allowance with this method brings the
    /// risk that someone may use both the old and the new allowance by
    /// unfortunate transaction ordering. One possible solution to mitigate
    /// this race condition is to first reduce the `spender`'s allowance to 0
    /// and set the desired value afterwards:
    /// <https://github.com/ethereum/EIPs/issues/20#issuecomment-263524729>
    ///
    /// # Arguments
    ///
    /// * `&mut self` - Write access to the contract's state.
    /// * `owner` - Account that owns the tokens.
    /// * `spender` - Account that will spend the tokens.
    /// * `value` - The number of tokens being allowed to transfer by `spender`.
    ///
    /// # Errors
    ///
    /// If the `spender` address is `Address::ZERO`, then the error
    /// [`crate::token::erc20::Error::InvalidSpender`] is returned.
    ///
    /// # Events
    ///
    /// Emits an [`crate::token::erc20::Approval`] event.
    pub fn approve(
        &mut self,
        spender: Address,
        value: U256,
    ) -> Result<bool, crate::token::erc20::Error> {
        self.erc20.approve(spender, value)
    }

    /// Moves a `value` number of tokens from `from` to `to` using the
    /// allowance mechanism. `value` is then deducted from the caller's
    /// allowance.
    ///
    /// Returns a boolean value indicating whether the operation succeeded.
    ///
    /// NOTE: If `value` is the maximum `U256::MAX`, the allowance is not
    /// updated on `transfer_from`. This is semantically equivalent to
    /// an infinite approval.
    ///
    /// # Arguments
    ///
    /// * `&mut self` - Write access to the contract's state.
    /// * `from` - Account to transfer tokens from.
    /// * `to` - Account to transfer tokens to.
    /// * `value` - Number of tokens to transfer.
    ///
    /// # Errors
    ///
    /// * If the `from` address is `Address::ZERO`, then the error
    /// [`crate::token::erc20::Error::InvalidSender`] is returned.
    /// * If the `to` address is `Address::ZERO`, then the error
    /// [`crate::token::erc20::Error::InvalidReceiver`] is returned.
    /// * If not enough allowance is available, then the error
    /// [`crate::token::erc20::Error::InsufficientAllowance`] is returned.
    ///
    /// # Events
    ///
    /// Emits a [`crate::token::erc20::Transfer`] event.
    pub fn transfer_from(
        &mut self,
        from: Address,
        to: Address,
        value: U256,
    ) -> Result<bool, crate::token::erc20::Error> {
        self.erc20.transfer_from(from, to, value)
    }
}<|MERGE_RESOLUTION|>--- conflicted
+++ resolved
@@ -9,12 +9,8 @@
 //! By not relying on [`crate::token::erc20::IErc20::approve`],
 //! the token holder account doesn’t need to send a transaction,
 //! and thus is not required to hold Ether at all.
-<<<<<<< HEAD
-use alloc::vec::Vec;
-=======
 //!
 //! [ERC]: https://eips.ethereum.org/EIPS/eip-2612
->>>>>>> a19789ae
 
 use alloy_primitives::{b256, keccak256, Address, B256, U256};
 use alloy_sol_types::{sol, SolType};
