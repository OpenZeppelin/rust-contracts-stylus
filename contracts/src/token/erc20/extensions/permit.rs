//! Permit Contract.
//!
//! Extension of the ERC-20 standard allowing approvals to be made
//! via signatures, as defined in the [ERC].
//!
//! Adds the `permit` method, which can be used to change an account’s
//! ERC20 allowance (see [`crate::token::erc20::IErc20::allowance`])
//! by presenting a message signed by the account.
//! By not relying on [`erc20::IErc20::approve`],
//! the token holder account doesn’t need to send a transaction,
//! and thus is not required to hold Ether at all.
//!
//! [ERC]: https://eips.ethereum.org/EIPS/eip-2612
<<<<<<< HEAD
use alloc::{vec, vec::Vec};
=======

use alloc::vec::Vec;
use core::ops::{Deref, DerefMut};
>>>>>>> 180e24ea

use alloy_primitives::{keccak256, Address, B256, U256};
use alloy_sol_types::SolType;
use stylus_sdk::{block, prelude::*};

use crate::{
    token::erc20::{self, Erc20, IErc20},
    utils::{
        cryptography::{ecdsa, eip712::IEip712},
        nonces::Nonces,
    },
};

const PERMIT_TYPEHASH: [u8; 32] =
    keccak_const::Keccak256::new()
        .update(b"Permit(address owner,address spender,uint256 value,uint256 nonce,uint256 deadline)")
        .finalize();

pub use sol::*;
#[cfg_attr(coverage_nightly, coverage(off))]
mod sol {
    use alloy_sol_macro::sol;

    pub(crate) type StructHashTuple = sol! {
        tuple(bytes32, address, address, uint256, uint256, uint256)
    };

    sol! {
        /// Indicates an error related to the fact that
        /// permit deadline has expired.
        #[derive(Debug)]
        #[allow(missing_docs)]
        error ERC2612ExpiredSignature(uint256 deadline);

        /// Indicates an error related to the issue about mismatched signature.
        #[derive(Debug)]
        #[allow(missing_docs)]
        error ERC2612InvalidSigner(address signer, address owner);
    }
}

/// A Permit error.
#[derive(SolidityError, Debug)]
pub enum Error {
    /// Indicates an error related to the fact that
    /// permit deadline has expired.
    ExpiredSignature(ERC2612ExpiredSignature),
    /// Indicates an error related to the issue about mismatched signature.
    InvalidSigner(ERC2612InvalidSigner),
    /// Error type from [`Erc20`] contract [`erc20::Error`].
    Erc20(erc20::Error),
    /// Error type from [`ecdsa`] contract [`ecdsa::Error`].
    ECDSA(ecdsa::Error),
}

/// State of an [`Erc20Permit`] Contract.
#[storage]
pub struct Erc20Permit<T: IEip712 + StorageType> {
    /// [`Erc20`] contract.
    // We leave the parent ERC-20 contract instance public, so that inheritting
    // contract have access to its internal functions.
    pub erc20: Erc20,
    /// [`Nonces`] contract.
    pub(crate) nonces: Nonces,
    /// Contract implementing [`IEip712`] trait.
    pub(crate) eip712: T,
}

impl<T: IEip712 + StorageType> Deref for Erc20Permit<T> {
    type Target = Erc20;

    fn deref(&self) -> &Self::Target {
        &self.erc20
    }
}

impl<T: IEip712 + StorageType> DerefMut for Erc20Permit<T> {
    fn deref_mut(&mut self) -> &mut Self::Target {
        &mut self.erc20
    }
}

/// NOTE: Implementation of [`TopLevelStorage`] to be able use `&mut self` when
/// calling other contracts and not `&mut (impl TopLevelStorage +
/// BorrowMut<Self>)`. Should be fixed in the future by the Stylus team.
unsafe impl<T: IEip712 + StorageType> TopLevelStorage for Erc20Permit<T> {}

#[public]
impl<T: IEip712 + StorageType> Erc20Permit<T> {
    /// Returns the current nonce for `owner`.
    ///
    /// # Arguments
    ///
    /// * `&self` - Read access to the contract's state.
    /// * `owner` - The address for which to return the nonce.
    #[must_use]
    pub fn nonces(&self, owner: Address) -> U256 {
        self.nonces.nonces(owner)
    }

    /// Returns the domain separator used in the encoding of the signature for
    /// [`Self::permit`], as defined by EIP712.
    ///
    /// # Arguments
    ///
    /// * `&self` - Read access to the contract's state.
    #[selector(name = "DOMAIN_SEPARATOR")]
    #[must_use]
    pub fn domain_separator(&self) -> B256 {
        self.eip712.domain_separator_v4()
    }

    /// Sets `value` as the allowance of `spender` over `owner`'s tokens,
    /// given `owner`'s signed approval.
    ///
    /// # Arguments
    ///
    /// * `&mut self` - Write access to the contract's state. given address.
    /// * `owner` - Account that owns the tokens.
    /// * `spender` - Account that will spend the tokens.
    /// * `value` - The number of tokens being permitted to transfer by
    ///   `spender`.
    /// * `deadline` - Deadline for the permit action.
    /// * `v` - v value from the `owner`'s signature.
    /// * `r` - r value from the `owner`'s signature.
    /// * `s` - s value from the `owner`'s signature.
    ///
    /// # Errors
    ///
    /// * [`ERC2612ExpiredSignature`] - If the `deadline` param is from the
    ///   past.
    /// * [`ERC2612InvalidSigner`] - If signer is not an `owner`.
    /// * [`ecdsa::Error::InvalidSignatureS`] - If the `s` value is grater than
    ///   [`ecdsa::SIGNATURE_S_UPPER_BOUND`].
    /// * [`ecdsa::Error::InvalidSignature`] - If the recovered address is
    ///   `Address::ZERO`.
    /// * [`erc20::Error::InvalidSpender`] - If the `spender` address is
    ///   `Address::ZERO`.
    ///
    /// # Events
    ///
    /// * [`erc20::Approval`]
    #[allow(clippy::too_many_arguments)]
    pub fn permit(
        &mut self,
        owner: Address,
        spender: Address,
        value: U256,
        deadline: U256,
        v: u8,
        r: B256,
        s: B256,
    ) -> Result<(), Error> {
        if U256::from(block::timestamp()) > deadline {
            return Err(ERC2612ExpiredSignature { deadline }.into());
        }

        let struct_hash = keccak256(StructHashTuple::abi_encode(&(
            PERMIT_TYPEHASH,
            owner,
            spender,
            value,
            self.nonces.use_nonce(owner),
            deadline,
        )));

        let hash: B256 = self.eip712.hash_typed_data_v4(struct_hash);

        let signer: Address = ecdsa::recover(self, hash, v, r, s)?;

        if signer != owner {
            return Err(ERC2612InvalidSigner { signer, owner }.into());
        }

        self.erc20._approve(owner, spender, value, true)?;

        Ok(())
    }

    /// Returns the number of tokens in existence.
    ///
    /// # Arguments
    ///
    /// * `&self` - Read access to the contract's state.
    pub fn total_supply(&self) -> U256 {
        self.erc20.total_supply()
    }

    /// Returns the number of tokens owned by `account`.
    ///
    /// # Arguments
    ///
    /// * `&self` - Read access to the contract's state.
    /// * `account` - Account to get balance from.
    pub fn balance_of(&self, account: Address) -> U256 {
        self.erc20.balance_of(account)
    }

    /// Moves a `value` amount of tokens from the caller's account to `to`.
    ///
    /// Returns a boolean value indicating whether the operation succeeded.
    ///
    /// # Arguments
    ///
    /// * `&mut self` - Write access to the contract's state.
    /// * `to` - Account to transfer tokens to.
    /// * `value` - Number of tokens to transfer.
    ///
    /// # Errors
    ///
    /// * [`erc20::Error::InvalidReceiver`] - If the `to` address is
    ///   `Address::ZERO`.
    /// * [`erc20::Error::InsufficientBalance`] - If the caller doesn't have a
    ///   balance of at least `value`.
    ///
    /// # Events
    ///
    /// * [`erc20::Transfer`]
    pub fn transfer(
        &mut self,
        to: Address,
        value: U256,
    ) -> Result<bool, crate::token::erc20::Error> {
        self.erc20.transfer(to, value)
    }

    /// Returns the remaining number of tokens that `spender` will be allowed
    /// to spend on behalf of `owner` through `transfer_from`. This is zero by
    /// default.
    ///
    /// This value changes when `approve` or `transfer_from` are called.
    ///
    /// # Arguments
    ///
    /// * `&self` - Read access to the contract's state.
    /// * `owner` - Account that owns the tokens.
    /// * `spender` - Account that will spend the tokens.
    pub fn allowance(&self, owner: Address, spender: Address) -> U256 {
        self.erc20.allowance(owner, spender)
    }

    /// Sets a `value` number of tokens as the allowance of `spender` over the
    /// caller's tokens.
    ///
    /// Returns a boolean value indicating whether the operation succeeded.
    ///
    /// WARNING: Beware that changing an allowance with this method brings the
    /// risk that someone may use both the old and the new allowance by
    /// unfortunate transaction ordering. One possible solution to mitigate
    /// this race condition is to first reduce the `spender`'s allowance to 0
    /// and set the desired value afterwards:
    /// <https://github.com/ethereum/EIPs/issues/20#issuecomment-263524729>
    ///
    /// # Arguments
    ///
    /// * `&mut self` - Write access to the contract's state.
    /// * `owner` - Account that owns the tokens.
    /// * `spender` - Account that will spend the tokens.
    /// * `value` - The number of tokens being allowed to transfer by `spender`.
    ///
    /// # Errors
    ///
    /// [`erc20::Error::InvalidSpender`] - If the `spender`
    /// address is `Address::ZERO`.
    ///
    /// # Events
    ///
    /// * [`erc20::Approval`]
    pub fn approve(
        &mut self,
        spender: Address,
        value: U256,
    ) -> Result<bool, crate::token::erc20::Error> {
        self.erc20.approve(spender, value)
    }

    /// Moves a `value` number of tokens from `from` to `to` using the
    /// allowance mechanism. `value` is then deducted from the caller's
    /// allowance.
    ///
    /// Returns a boolean value indicating whether the operation succeeded.
    ///
    /// NOTE: If `value` is the maximum `U256::MAX`, the allowance is not
    /// updated on `transfer_from`. This is semantically equivalent to
    /// an infinite approval.
    ///
    /// # Arguments
    ///
    /// * `&mut self` - Write access to the contract's state.
    /// * `from` - Account to transfer tokens from.
    /// * `to` - Account to transfer tokens to.
    /// * `value` - Number of tokens to transfer.
    ///
    /// # Errors
    ///
    /// * [`erc20::Error::InvalidSender`] - If the `from` address is
    ///   `Address::ZERO`.
    /// * [`erc20::Error::InvalidReceiver`] - If the `to` address is
    ///   `Address::ZERO`.
    /// * [`erc20::Error::InsufficientAllowance`] - If not enough allowance is
    ///   available.
    ///
    /// # Events
    ///
    /// * [`erc20::Transfer`]
    pub fn transfer_from(
        &mut self,
        from: Address,
        to: Address,
        value: U256,
    ) -> Result<bool, crate::token::erc20::Error> {
        self.erc20.transfer_from(from, to, value)
    }
}<|MERGE_RESOLUTION|>--- conflicted
+++ resolved
@@ -11,13 +11,8 @@
 //! and thus is not required to hold Ether at all.
 //!
 //! [ERC]: https://eips.ethereum.org/EIPS/eip-2612
-<<<<<<< HEAD
 use alloc::{vec, vec::Vec};
-=======
-
-use alloc::vec::Vec;
 use core::ops::{Deref, DerefMut};
->>>>>>> 180e24ea
 
 use alloy_primitives::{keccak256, Address, B256, U256};
 use alloy_sol_types::SolType;
