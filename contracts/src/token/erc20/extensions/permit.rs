//! Permit Contract.
//!
//! Extension of the ERC-20 standard allowing approvals to be made
//! via signatures, as defined in the [ERC].
//!
//! Adds the `permit` method, which can be used to change an account’s
//! ERC20 allowance (see [`crate::token::erc20::IErc20::allowance`])
//! by presenting a message signed by the account.
//! By not relying on [`erc20::IErc20::approve`],
//! the token holder account doesn’t need to send a transaction,
//! and thus is not required to hold Ether at all.
//!
//! [ERC]: https://eips.ethereum.org/EIPS/eip-2612

use alloc::{vec, vec::Vec};

use alloy_primitives::{keccak256, Address, FixedBytes, B256, U256, U8};
use alloy_sol_types::SolType;
use stylus_sdk::{block, call::MethodError, function_selector, prelude::*};

use crate::{
    token::erc20::{self, Erc20},
    utils::{
        cryptography::{
            ecdsa::{self, ECDSAInvalidSignature, ECDSAInvalidSignatureS},
            eip712::IEip712,
        },
        nonces::{INonces, Nonces},
    },
};

const PERMIT_TYPEHASH: [u8; 32] =
    keccak_const::Keccak256::new()
        .update(b"Permit(address owner,address spender,uint256 value,uint256 nonce,uint256 deadline)")
        .finalize();

pub use sol::*;
#[cfg_attr(coverage_nightly, coverage(off))]
mod sol {
    use alloy_sol_macro::sol;

    pub(crate) type StructHashTuple = sol! {
        tuple(bytes32, address, address, uint256, uint256, uint256)
    };

    sol! {
        /// Indicates an error related to the fact that
        /// permit deadline has expired.
        #[derive(Debug)]
        #[allow(missing_docs)]
        error ERC2612ExpiredSignature(uint256 deadline);

        /// Indicates an error related to the issue about mismatched signature.
        #[derive(Debug)]
        #[allow(missing_docs)]
        error ERC2612InvalidSigner(address signer, address owner);
    }
}

/// A Permit error.
#[derive(SolidityError, Debug)]
pub enum Error {
    /// Indicates an error related to the fact that
    /// permit deadline has expired.
    ExpiredSignature(ERC2612ExpiredSignature),
    /// Indicates an error related to the issue about mismatched signature.
    InvalidSigner(ERC2612InvalidSigner),
    /// Indicates an error related to the current balance of `sender`. Used in
    /// transfers.
    InsufficientBalance(erc20::ERC20InsufficientBalance),
    /// Indicates a failure with the token `sender`. Used in transfers.
    InvalidSender(erc20::ERC20InvalidSender),
    /// Indicates a failure with the token `receiver`. Used in transfers.
    InvalidReceiver(erc20::ERC20InvalidReceiver),
    /// Indicates a failure with the `spender`’s `allowance`. Used in
    /// transfers.
    InsufficientAllowance(erc20::ERC20InsufficientAllowance),
    /// Indicates a failure with the `spender` to be approved. Used in
    /// approvals.
    InvalidSpender(erc20::ERC20InvalidSpender),
    /// Indicates a failure with the `approver` of a token to be approved. Used
    /// in approvals. approver Address initiating an approval operation.
    InvalidApprover(erc20::ERC20InvalidApprover),
    /// The signature derives the [`Address::ZERO`].
    InvalidSignature(ECDSAInvalidSignature),
    /// The signature has an `S` value that is in the upper half order.
    InvalidSignatureS(ECDSAInvalidSignatureS),
}

impl From<erc20::Error> for Error {
    fn from(value: erc20::Error) -> Self {
        match value {
            erc20::Error::InsufficientBalance(e) => {
                Error::InsufficientBalance(e)
            }
            erc20::Error::InvalidSender(e) => Error::InvalidSender(e),
            erc20::Error::InvalidReceiver(e) => Error::InvalidReceiver(e),
            erc20::Error::InsufficientAllowance(e) => {
                Error::InsufficientAllowance(e)
            }
            erc20::Error::InvalidSpender(e) => Error::InvalidSpender(e),
            erc20::Error::InvalidApprover(e) => Error::InvalidApprover(e),
        }
    }
}

impl From<ecdsa::Error> for Error {
    fn from(value: ecdsa::Error) -> Self {
        match value {
            ecdsa::Error::InvalidSignature(e) => Error::InvalidSignature(e),
            ecdsa::Error::InvalidSignatureS(e) => Error::InvalidSignatureS(e),
        }
    }
}

impl MethodError for Error {
    fn encode(self) -> alloc::vec::Vec<u8> {
        self.into()
    }
}

/// State of an [`Erc20Permit`] Contract.
#[storage]
pub struct Erc20Permit<T: IEip712 + StorageType> {
    /// Contract implementing [`IEip712`] trait.
    pub(crate) eip712: T,
}

/// NOTE: Implementation of [`TopLevelStorage`] to be able use `&mut self` when
/// calling other contracts and not `&mut (impl TopLevelStorage +
/// BorrowMut<Self>)`. Should be fixed in the future by the Stylus team.
unsafe impl<T: IEip712 + StorageType> TopLevelStorage for Erc20Permit<T> {}

/// Interface for [`Erc20Permit`]
pub trait IErc20Permit: INonces {
    /// The error type associated to this interface.
    type Error: Into<alloc::vec::Vec<u8>>;

<<<<<<< HEAD
=======
    // Calculated manually to include [`INonces::nonces`].
    /// Solidity interface id associated with [`IErc20Permit`] trait.
    /// Computed as a XOR of selectors for each function in the trait.
    #[must_use]
    fn interface_id() -> FixedBytes<4>
    where
        Self: Sized,
    {
        FixedBytes::<4>::new(function_selector!("DOMAIN_SEPARATOR",))
            ^ FixedBytes::<4>::new(function_selector!("nonces", Address,))
            ^ FixedBytes::<4>::new(function_selector!(
                "permit", Address, Address, U256, U256, U8, B256, B256
            ))
    }

>>>>>>> b83948d3
    /// Returns the domain separator used in the encoding of the signature for
    /// [`Self::permit`], as defined by EIP712.
    ///
    /// NOTE: The implementation should use `#[selector(name =
    /// "DOMAIN_SEPARATOR")]` to match Solidity's camelCase naming
    /// convention.
    ///
    /// # Arguments
    ///
    /// * `&self` - Read access to the contract's state.
    #[must_use]
    fn domain_separator(&self) -> B256;

    /// Sets `value` as the allowance of `spender` over `owner`'s tokens,
    /// given `owner`'s signed approval.
    ///
    /// # Arguments
    ///
    /// * `&mut self` - Write access to the contract's state. given address.
    /// * `owner` - Account that owns the tokens.
    /// * `spender` - Account that will spend the tokens.
    /// * `value` - The number of tokens being permitted to transfer by
    ///   `spender`.
    /// * `deadline` - Deadline for the permit action.
    /// * `v` - v value from the `owner`'s signature.
    /// * `r` - r value from the `owner`'s signature.
    /// * `s` - s value from the `owner`'s signature.
    ///
    /// # Errors
    ///
    /// * [`ERC2612ExpiredSignature`] - If the `deadline` param is from the
    ///   past.
    /// * [`ERC2612InvalidSigner`] - If signer is not an `owner`.
    /// * [`ecdsa::Error::InvalidSignatureS`] - If the `s` value is grater than
    ///   [`ecdsa::SIGNATURE_S_UPPER_BOUND`].
    /// * [`ecdsa::Error::InvalidSignature`] - If the recovered address is
    ///   [`Address::ZERO`].
    /// * [`erc20::Error::InvalidSpender`] - If the `spender` address is
    ///   [`Address::ZERO`].
    ///
    /// # Events
    ///
    /// * [`erc20::Approval`]
    #[allow(clippy::too_many_arguments)]
    fn permit(
        &mut self,
        owner: Address,
        spender: Address,
        value: U256,
        deadline: U256,
        v: u8,
        r: B256,
        s: B256,
<<<<<<< HEAD
    ) -> Result<(), <Self as IErc20Permit>::Error>;
=======
    ) -> Result<(), Self::Error>;
>>>>>>> b83948d3
}

impl<T: IEip712 + StorageType> Erc20Permit<T> {
    /// See [`IErc20Permit::domain_separator`].
    #[must_use]
    pub fn domain_separator(&self) -> B256 {
        self.eip712.domain_separator_v4()
    }

    /// See [`IErc20Permit::permit`].
    #[allow(clippy::too_many_arguments, clippy::missing_errors_doc)]
    pub fn permit(
        &mut self,
        owner: Address,
        spender: Address,
        value: U256,
        deadline: U256,
        v: u8,
        r: B256,
        s: B256,
        erc20: &mut Erc20,
        nonces: &mut Nonces,
    ) -> Result<(), Error> {
        if U256::from(block::timestamp()) > deadline {
            return Err(ERC2612ExpiredSignature { deadline }.into());
        }

        let struct_hash = keccak256(StructHashTuple::abi_encode(&(
            PERMIT_TYPEHASH,
            owner,
            spender,
            value,
            nonces.use_nonce(owner),
            deadline,
        )));

        let hash: B256 = self.eip712.hash_typed_data_v4(struct_hash);

        let signer: Address = ecdsa::recover(self, hash, v, r, s)?;

        if signer != owner {
            return Err(ERC2612InvalidSigner { signer, owner }.into());
        }

        erc20._approve(owner, spender, value, true)?;

        Ok(())
    }
}<|MERGE_RESOLUTION|>--- conflicted
+++ resolved
@@ -136,8 +136,6 @@
     /// The error type associated to this interface.
     type Error: Into<alloc::vec::Vec<u8>>;
 
-<<<<<<< HEAD
-=======
     // Calculated manually to include [`INonces::nonces`].
     /// Solidity interface id associated with [`IErc20Permit`] trait.
     /// Computed as a XOR of selectors for each function in the trait.
@@ -153,7 +151,6 @@
             ))
     }
 
->>>>>>> b83948d3
     /// Returns the domain separator used in the encoding of the signature for
     /// [`Self::permit`], as defined by EIP712.
     ///
@@ -207,11 +204,7 @@
         v: u8,
         r: B256,
         s: B256,
-<<<<<<< HEAD
-    ) -> Result<(), <Self as IErc20Permit>::Error>;
-=======
     ) -> Result<(), Self::Error>;
->>>>>>> b83948d3
 }
 
 impl<T: IEip712 + StorageType> Erc20Permit<T> {
