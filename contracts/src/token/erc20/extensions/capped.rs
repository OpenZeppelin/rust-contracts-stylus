//! Capped Contract.
//!
//! Extension of ERC-20 standard that adds a cap to the supply of tokens.
//!
//! Note that they will not be capped by simply including this module,
//! but only once the checks are put in place.

use alloc::vec::Vec;

use alloy_primitives::U256;
<<<<<<< HEAD
use alloy_sol_types::sol;
use stylus_sdk::stylus_proc::{public, sol_storage, SolidityError};
sol! {
    /// Indicates an error related to the operation that failed
    /// because `total_supply` exceeded the `_cap`.
    #[derive(Debug)]
    #[allow(missing_docs)]
    error ERC20ExceededCap(uint256 increased_supply, uint256 cap);
=======
pub use sol::*;
use stylus_sdk::{
    prelude::storage,
    storage::StorageU256,
    stylus_proc::{public, SolidityError},
};

#[cfg_attr(coverage_nightly, coverage(off))]
mod sol {
    use alloy_sol_macro::sol;
>>>>>>> da0249b2

    sol! {
        /// Indicates an error related to the operation that failed
        /// because `total_supply` exceeded the `_cap`.
        #[derive(Debug)]
        #[allow(missing_docs)]
        error ERC20ExceededCap(uint256 increased_supply, uint256 cap);

        /// Indicates an error related to the operation that failed
        /// because the supplied `cap` is not a valid cap value.
        #[derive(Debug)]
        #[allow(missing_docs)]
        error ERC20InvalidCap(uint256 cap);
    }
}

/// A Capped error.
#[derive(SolidityError, Debug)]
pub enum Error {
    /// Indicates an error related to the operation that failed
    /// because `total_supply` exceeded the `_cap`.
    ExceededCap(ERC20ExceededCap),
    /// Indicates an error related to the operation that failed
    /// because the supplied `cap` is not a valid cap value.
    InvalidCap(ERC20InvalidCap),
}

/// State of a Capped Contract.
#[storage]
pub struct Capped {
    /// A cap to the supply of tokens.
    pub _cap: StorageU256,
}

#[public]
impl Capped {
    /// Returns the cap on the token's total supply.
    pub fn cap(&self) -> U256 {
        self._cap.get()
    }
}

#[cfg(all(test, feature = "std"))]
mod tests {
    use alloy_primitives::uint;

    use super::Capped;

    #[motsu::test]
    fn cap_works(contract: Capped) {
        let value = uint!(2024_U256);
        contract._cap.set(value);
        assert_eq!(contract.cap(), value);

        let value = uint!(1_U256);
        contract._cap.set(value);
        assert_eq!(contract.cap(), value);
    }
}<|MERGE_RESOLUTION|>--- conflicted
+++ resolved
@@ -8,16 +8,6 @@
 use alloc::vec::Vec;
 
 use alloy_primitives::U256;
-<<<<<<< HEAD
-use alloy_sol_types::sol;
-use stylus_sdk::stylus_proc::{public, sol_storage, SolidityError};
-sol! {
-    /// Indicates an error related to the operation that failed
-    /// because `total_supply` exceeded the `_cap`.
-    #[derive(Debug)]
-    #[allow(missing_docs)]
-    error ERC20ExceededCap(uint256 increased_supply, uint256 cap);
-=======
 pub use sol::*;
 use stylus_sdk::{
     prelude::storage,
@@ -28,7 +18,6 @@
 #[cfg_attr(coverage_nightly, coverage(off))]
 mod sol {
     use alloy_sol_macro::sol;
->>>>>>> da0249b2
 
     sol! {
         /// Indicates an error related to the operation that failed
