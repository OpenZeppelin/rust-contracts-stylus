//! Capped Contract.
//!
//! Extension of ERC-20 standard that adds a cap to the supply of tokens.
//!
//! Note that they will not be capped by simply including this module,
//! but only once the checks are put in place.

use alloc::vec::Vec;

use alloy_primitives::U256;
pub use sol::*;
use stylus_sdk::{
    prelude::storage,
    storage::StorageU256,
    stylus_proc::{public, SolidityError},
};

#[cfg_attr(coverage_nightly, coverage(off))]
mod sol {
    use alloy_sol_macro::sol;

    sol! {
        /// Indicates an error related to the operation that failed
        /// because `total_supply` exceeded the `cap`.
        #[derive(Debug)]
        #[allow(missing_docs)]
        error ERC20ExceededCap(uint256 increased_supply, uint256 cap);

        /// Indicates an error related to the operation that failed
        /// because the supplied `cap` is not a valid cap value.
        #[derive(Debug)]
        #[allow(missing_docs)]
        error ERC20InvalidCap(uint256 cap);
    }
}

/// A Capped error.
#[derive(SolidityError, Debug)]
pub enum Error {
    /// Indicates an error related to the operation that failed
    /// because `total_supply` exceeded the `cap`.
    ExceededCap(ERC20ExceededCap),
    /// Indicates an error related to the operation that failed
    /// because the supplied `cap` is not a valid cap value.
    InvalidCap(ERC20InvalidCap),
}

/// State of a [`Capped`] Contract.
#[storage]
pub struct Capped {
    /// A cap to the supply of tokens.
    pub(crate) cap: StorageU256,
}

#[public]
impl Capped {
    /// Returns the cap on the token's total supply.
    pub fn cap(&self) -> U256 {
        self.cap.get()
    }
}

#[cfg(all(test, feature = "std"))]
mod tests {
    use alloy_primitives::{uint, Address};
    use motsu::prelude::Contract;
    use stylus_sdk::prelude::TopLevelStorage;

    use super::Capped;

    unsafe impl TopLevelStorage for Capped {}

    #[motsu::test]
    fn cap_works(contract: Contract<Capped>, alice: Address) {
        let value = uint!(2024_U256);
<<<<<<< HEAD
        contract.cap.set(value);
        assert_eq!(contract.cap(), value);

        let value = uint!(1_U256);
        contract.cap.set(value);
        assert_eq!(contract.cap(), value);
=======
        contract.init(alice, |contract| contract._cap.set(value));
        assert_eq!(contract.sender(alice).cap(), value);

        let value = uint!(1_U256);
        contract.init(alice, |contract| contract._cap.set(value));
        assert_eq!(contract.sender(alice).cap(), value);
>>>>>>> e735e3db
    }
}<|MERGE_RESOLUTION|>--- conflicted
+++ resolved
@@ -73,20 +73,11 @@
     #[motsu::test]
     fn cap_works(contract: Contract<Capped>, alice: Address) {
         let value = uint!(2024_U256);
-<<<<<<< HEAD
-        contract.cap.set(value);
-        assert_eq!(contract.cap(), value);
-
-        let value = uint!(1_U256);
-        contract.cap.set(value);
-        assert_eq!(contract.cap(), value);
-=======
-        contract.init(alice, |contract| contract._cap.set(value));
+        contract.init(alice, |contract| contract.cap.set(value));
         assert_eq!(contract.sender(alice).cap(), value);
 
         let value = uint!(1_U256);
-        contract.init(alice, |contract| contract._cap.set(value));
+        contract.init(alice, |contract| contract.cap.set(value));
         assert_eq!(contract.sender(alice).cap(), value);
->>>>>>> e735e3db
     }
 }