//! Implementation of the ERC-20 token standard.
//!
//! We have followed general `OpenZeppelin` Contracts guidelines: functions
//! revert instead of returning `false` on failure. This behavior is
//! nonetheless conventional and does not conflict with the expectations of
//! [`Erc20`] applications.
use alloc::vec::Vec;

use alloy_primitives::{Address, FixedBytes, U256};
use openzeppelin_stylus_proc::interface_id;
use stylus_sdk::{
    call::MethodError,
    evm, msg,
    prelude::storage,
    storage::{StorageMap, StorageU256},
    stylus_proc::{public, SolidityError},
};

use crate::utils::{
    introspection::erc165::{Erc165, IErc165},
    math::storage::{AddAssignChecked, AddAssignUnchecked, SubAssignUnchecked},
};

pub mod extensions;
pub mod utils;

pub use sol::*;
#[cfg_attr(coverage_nightly, coverage(off))]
mod sol {
    use alloy_sol_macro::sol;

    sol! {
        /// Emitted when `value` tokens are moved from one account (`from`) to
        /// another (`to`).
        ///
        /// Note that `value` may be zero.
        #[allow(missing_docs)]
        event Transfer(address indexed from, address indexed to, uint256 value);
        /// Emitted when the allowance of a `spender` for an `owner` is set by a
        /// call to `approve`. `value` is the new allowance.
        #[allow(missing_docs)]
        event Approval(address indexed owner, address indexed spender, uint256 value);
    }

    sol! {
        /// Indicates an error related to the current `balance` of `sender`. Used
        /// in transfers.
        ///
        /// * `sender` - Address whose tokens are being transferred.
        /// * `balance` - Current balance for the interacting account.
        /// * `needed` - Minimum amount required to perform a transfer.
        #[derive(Debug)]
        #[allow(missing_docs)]
        error ERC20InsufficientBalance(address sender, uint256 balance, uint256 needed);
        /// Indicates a failure with the token `sender`. Used in transfers.
        ///
        /// * `sender` - Address whose tokens are being transferred.
        #[derive(Debug)]
        #[allow(missing_docs)]
        error ERC20InvalidSender(address sender);
        /// Indicates a failure with the token `receiver`. Used in transfers.
        ///
        /// * `receiver` - Address to which the tokens are being transferred.
        #[derive(Debug)]
        #[allow(missing_docs)]
        error ERC20InvalidReceiver(address receiver);
        /// Indicates a failure with the `spender`’s `allowance`. Used in
        /// transfers.
        ///
        /// * `spender` - Address that may be allowed to operate on tokens without
        /// being their owner.
        /// * `allowance` - Amount of tokens a `spender` is allowed to operate
        /// with.
        /// * `needed` - Minimum amount required to perform a transfer.
        #[derive(Debug)]
        #[allow(missing_docs)]
        error ERC20InsufficientAllowance(address spender, uint256 allowance, uint256 needed);
        /// Indicates a failure with the `spender` to be approved. Used in
        /// approvals.
        ///
        /// * `spender` - Address that may be allowed to operate on tokens without
        /// being their owner.
        #[derive(Debug)]
        #[allow(missing_docs)]
        error ERC20InvalidSpender(address spender);

        /// Indicates a failure with the `approver` of a token to be approved. Used in approvals.
        /// approver Address initiating an approval operation.
        ///
        /// * `approver` - Address initiating an approval operation.
        #[derive(Debug)]
        #[allow(missing_docs)]
        error ERC20InvalidApprover(address approver);

    }
}

/// An [`Erc20`] error defined as described in [ERC-6093].
///
/// [ERC-6093]: https://eips.ethereum.org/EIPS/eip-6093
#[derive(SolidityError, Debug)]
pub enum Error {
    /// Indicates an error related to the current balance of `sender`. Used in
    /// transfers.
    InsufficientBalance(ERC20InsufficientBalance),
    /// Indicates a failure with the token `sender`. Used in transfers.
    InvalidSender(ERC20InvalidSender),
    /// Indicates a failure with the token `receiver`. Used in transfers.
    InvalidReceiver(ERC20InvalidReceiver),
    /// Indicates a failure with the `spender`’s `allowance`. Used in
    /// transfers.
    InsufficientAllowance(ERC20InsufficientAllowance),
    /// Indicates a failure with the `spender` to be approved. Used in
    /// approvals.
    InvalidSpender(ERC20InvalidSpender),
    /// Indicates a failure with the `approver` of a token to be approved. Used
    /// in approvals. approver Address initiating an approval operation.
    InvalidApprover(ERC20InvalidApprover),
}

impl MethodError for Error {
    fn encode(self) -> alloc::vec::Vec<u8> {
        self.into()
    }
}

/// State of an [`Erc20`] token.
#[storage]
pub struct Erc20 {
    /// Maps users to balances.
    pub(crate) balances: StorageMap<Address, StorageU256>,
    /// Maps users to a mapping of each spender's allowance.
    pub(crate) allowances:
        StorageMap<Address, StorageMap<Address, StorageU256>>,
    /// The total supply of the token.
    pub(crate) total_supply: StorageU256,
}

/// Required interface of an [`Erc20`] compliant contract.
#[interface_id]
pub trait IErc20 {
    /// The error type associated to this ERC-20 trait implementation.
    type Error: Into<alloc::vec::Vec<u8>>;

    /// Returns the number of tokens in existence.
    ///
    /// # Arguments
    ///
    /// * `&self` - Read access to the contract's state.
    fn total_supply(&self) -> U256;

    /// Returns the number of tokens owned by `account`.
    ///
    /// # Arguments
    ///
    /// * `&self` - Read access to the contract's state.
    /// * `account` - Account to get balance from.
    fn balance_of(&self, account: Address) -> U256;

    /// Moves a `value` amount of tokens from the caller's account to `to`.
    ///
    /// Returns a boolean value indicating whether the operation succeeded.
    ///
    /// # Arguments
    ///
    /// * `&mut self` - Write access to the contract's state.
    /// * `to` - Account to transfer tokens to.
    /// * `value` - Number of tokens to transfer.
    ///
    /// # Errors
    ///
    /// * [`Error::InvalidReceiver`] - If the `to` address is `Address::ZERO`.
    /// * [`Error::InsufficientBalance`] - If the caller doesn't have a balance
    ///   of at least `value`.
    ///
    /// # Events
    ///
    /// * [`Transfer`].
    fn transfer(
        &mut self,
        to: Address,
        value: U256,
    ) -> Result<bool, Self::Error>;

    /// Returns the remaining number of tokens that `spender` will be allowed
    /// to spend on behalf of `owner` through `transfer_from`. This is zero by
    /// default.
    ///
    /// This value changes when `approve` or `transfer_from` are called.
    ///
    /// # Arguments
    ///
    /// * `&self` - Read access to the contract's state.
    /// * `owner` - Account that owns the tokens.
    /// * `spender` - Account that will spend the tokens.
    fn allowance(&self, owner: Address, spender: Address) -> U256;

    /// Sets a `value` number of tokens as the allowance of `spender` over the
    /// caller's tokens.
    ///
    /// Returns a boolean value indicating whether the operation succeeded.
    ///
    /// WARNING: Beware that changing an allowance with this method brings the
    /// risk that someone may use both the old and the new allowance by
    /// unfortunate transaction ordering. One possible solution to mitigate
    /// this race condition is to first reduce the `spender`'s allowance to 0
    /// and set the desired value afterwards:
    /// <https://github.com/ethereum/EIPs/issues/20#issuecomment-263524729>
    ///
    /// # Arguments
    ///
    /// * `&mut self` - Write access to the contract's state.
    /// * `owner` - Account that owns the tokens.
    /// * `spender` - Account that will spend the tokens.
    ///
    /// # Errors
    ///
    /// * [`Error::InvalidSpender`] - If the `spender` address is
    ///   `Address::ZERO`.
    ///
    /// # Events
    ///
    /// * [`Approval`].
    fn approve(
        &mut self,
        spender: Address,
        value: U256,
    ) -> Result<bool, Self::Error>;

    /// Moves a `value` number of tokens from `from` to `to` using the
    /// allowance mechanism. `value` is then deducted from the caller's
    /// allowance.
    ///
    /// Returns a boolean value indicating whether the operation succeeded.
    ///
    /// NOTE: If `value` is the maximum `U256::MAX`, the allowance is not
    /// updated on `transfer_from`. This is semantically equivalent to
    /// an infinite approval.
    ///
    /// # Arguments
    ///
    /// * `&mut self` - Write access to the contract's state.
    /// * `from` - Account to transfer tokens from.
    /// * `to` - Account to transfer tokens to.
    /// * `value` - Number of tokens to transfer.
    ///
    /// # Errors
    ///
    /// * [`Error::InvalidSender`] - If the `from` address is `Address::ZERO`.
    /// * [`Error::InvalidReceiver`] - If the `to` address is `Address::ZERO`.
    /// * [`Error::InsufficientAllowance`] - If not enough allowance is
    ///   available.
    /// * [`Error::InsufficientBalance`] - If the `from` address doesn't have
    ///   enough tokens, then the error
    ///  is returned.
    ///
    /// # Events
    ///
    /// * [`Transfer`].
    fn transfer_from(
        &mut self,
        from: Address,
        to: Address,
        value: U256,
    ) -> Result<bool, Self::Error>;
}

#[public]
impl IErc20 for Erc20 {
    type Error = Error;

    fn total_supply(&self) -> U256 {
        self.total_supply.get()
    }

    fn balance_of(&self, account: Address) -> U256 {
        self.balances.get(account)
    }

    fn transfer(
        &mut self,
        to: Address,
        value: U256,
    ) -> Result<bool, Self::Error> {
        let from = msg::sender();
        self._transfer(from, to, value)?;
        Ok(true)
    }

    fn allowance(&self, owner: Address, spender: Address) -> U256 {
        self.allowances.get(owner).get(spender)
    }

    fn approve(
        &mut self,
        spender: Address,
        value: U256,
    ) -> Result<bool, Self::Error> {
        let owner = msg::sender();
        self._approve(owner, spender, value, true)
    }

    fn transfer_from(
        &mut self,
        from: Address,
        to: Address,
        value: U256,
    ) -> Result<bool, Self::Error> {
        let spender = msg::sender();
        self._spend_allowance(from, spender, value)?;
        self._transfer(from, to, value)?;
        Ok(true)
    }
}

impl IErc165 for Erc20 {
    fn supports_interface(interface_id: FixedBytes<4>) -> bool {
        <Self as IErc20>::INTERFACE_ID == u32::from_be_bytes(*interface_id)
            || Erc165::supports_interface(interface_id)
    }
}

impl Erc20 {
    /// Sets a `value` number of tokens as the allowance of `spender` over the
    /// caller's tokens.
    ///
    /// Returns a boolean value indicating whether the operation succeeded.
    /// # Arguments
    ///
    /// * `&mut self` - Write access to the contract's state.
    /// * `owner` - Account that owns the tokens.
    /// * `spender` - Account that will spend the tokens.
    /// * `emit_event` - Emit an [`Approval`] event flag.
    ///
    /// # Errors
    ///
    /// * [`Error::InvalidSpender`] - If the `spender` address is
    ///   `Address::ZERO`.
    ///
    /// # Events
    ///
    /// * [`Approval`].
    fn _approve(
        &mut self,
        owner: Address,
        spender: Address,
        value: U256,
        emit_event: bool,
    ) -> Result<bool, Error> {
        if owner.is_zero() {
            return Err(Error::InvalidApprover(ERC20InvalidApprover {
                approver: Address::ZERO,
            }));
        }

        if spender.is_zero() {
            return Err(Error::InvalidSpender(ERC20InvalidSpender {
                spender: Address::ZERO,
            }));
        }

        self.allowances.setter(owner).insert(spender, value);
        if emit_event {
            evm::log(Approval { owner, spender, value });
        }
        Ok(true)
    }

    /// Internal implementation of transferring tokens between two accounts.
    ///
    /// # Arguments
    ///
    /// * `&mut self` - Write access to the contract's state.
    /// * `from` - Account to transfer tokens from.
    /// * `to` - Account to transfer tokens to.
    /// * `value` - The number of tokens to transfer.
    ///
    /// # Errors
    ///
    /// * [`Error::InvalidSender`] - If the `from` address is `Address::ZERO`.
    /// * [`Error::InvalidReceiver`] - If the `to` address is `Address::ZERO`.
    /// * [`Error::InsufficientBalance`] - If the `from` address doesn't have
    ///   enough tokens.
    ///
    /// # Events
    ///
    /// * [`Transfer`].
    fn _transfer(
        &mut self,
        from: Address,
        to: Address,
        value: U256,
    ) -> Result<(), Error> {
        if from.is_zero() {
            return Err(Error::InvalidSender(ERC20InvalidSender {
                sender: Address::ZERO,
            }));
        }
        if to.is_zero() {
            return Err(Error::InvalidReceiver(ERC20InvalidReceiver {
                receiver: Address::ZERO,
            }));
        }

        self._update(from, to, value)?;

        Ok(())
    }

    /// Creates a `value` amount of tokens and assigns them to `account`,
    /// by transferring it from `Address::ZERO`.
    ///
    /// # Errors
    ///
    /// * [`Error::InvalidReceiver`] - If the `account` address is
    ///   `Address::ZERO`.
    ///
    /// # Events
    ///
    /// * [`Transfer`].
    ///
    /// # Panics
    ///
    /// * If `total_supply` exceeds `U256::MAX`.
    pub fn _mint(
        &mut self,
        account: Address,
        value: U256,
    ) -> Result<(), Error> {
        if account.is_zero() {
            return Err(Error::InvalidReceiver(ERC20InvalidReceiver {
                receiver: Address::ZERO,
            }));
        }
        self._update(Address::ZERO, account, value)
    }

    /// Transfers a `value` amount of tokens from `from` to `to`, or
    /// alternatively mints (or burns) if `from` (or `to`) is the zero address.
    ///
    /// All customizations to transfers, mints, and burns should be done by
    /// using this function.
    ///
    /// # Arguments
    ///
    /// * `from` - Owner's address.
    /// * `to` - Recipient's address.
    /// * `value` - Amount to be transferred.
    ///
    /// # Errors
    ///
    /// * [`Error::InsufficientBalance`] - If the `from` address doesn't have
    ///   enough tokens.
    ///
    /// # Events
    ///
    /// * [`Transfer`].
    ///
    /// # Panics
    ///
    /// * If `total_supply` exceeds `U256::MAX`. It may happen during `mint`
    ///   operation.
    pub fn _update(
        &mut self,
        from: Address,
        to: Address,
        value: U256,
    ) -> Result<(), Error> {
        if from.is_zero() {
            // Mint operation. Overflow check required: the rest of the code
            // assumes that `total_supply` never overflows.
            self.total_supply.add_assign_checked(
                value,
                "should not exceed `U256::MAX` for `total_supply`",
            );
        } else {
            let from_balance = self.balances.get(from);
            if from_balance < value {
                return Err(Error::InsufficientBalance(
                    ERC20InsufficientBalance {
                        sender: from,
                        balance: from_balance,
                        needed: value,
                    },
                ));
            }
            // Overflow not possible:
            // `value` <= `from_balance` <= `total_supply`.
            self.balances.setter(from).set(from_balance - value);
        }

        if to.is_zero() {
            // Overflow not possible:
            // `value` <= `total_supply` or
            // `value` <= `from_balance` <= `total_supply`.
            self.total_supply.sub_assign_unchecked(value);
        } else {
            // Overflow not possible:
            // `balance_to` + `value` is at most `total_supply`,
            // which fits into a `U256`.
            self.balances.setter(to).add_assign_unchecked(value);
        }

        evm::log(Transfer { from, to, value });

        Ok(())
    }

    /// Destroys a `value` amount of tokens from `account`,
    /// lowering the total supply.
    ///
    /// # Arguments
    ///
    /// * `account` - Owner's address.
    /// * `value` - Amount to be burnt.
    ///
    /// # Errors
    ///
    /// * [`Error::InvalidSender`] - If the `from` address is `Address::ZERO`.
    /// * [`Error::InsufficientBalance`] - If the `from` address doesn't have
    ///   enough tokens.
    ///
    /// # Events
    ///
    /// * [`Transfer`].
    pub fn _burn(
        &mut self,
        account: Address,
        value: U256,
    ) -> Result<(), Error> {
        if account == Address::ZERO {
            return Err(Error::InvalidSender(ERC20InvalidSender {
                sender: Address::ZERO,
            }));
        }
        self._update(account, Address::ZERO, value)
    }

    /// Updates `owner`'s allowance for `spender` based on spent `value`.
    ///
    /// Does not update the allowance value in the case of infinite allowance.
    ///
    /// # Arguments
    ///
    /// * `&mut self` - Write access to the contract's state.
    /// * `owner` - Account to transfer tokens from.
    /// * `to` - Account to transfer tokens to.
    /// * `value` - The number of tokens to transfer.
    ///
    /// # Errors
    ///
    /// * [`Error::InsufficientAllowance`] - If not enough allowance is
    ///   available.
    ///
    /// # Events
    ///
    /// * [`Approval`].
    pub fn _spend_allowance(
        &mut self,
        owner: Address,
        spender: Address,
        value: U256,
    ) -> Result<(), Error> {
        let current_allowance = self.allowance(owner, spender);
        if current_allowance != U256::MAX {
            if current_allowance < value {
                return Err(Error::InsufficientAllowance(
                    ERC20InsufficientAllowance {
                        spender,
                        allowance: current_allowance,
                        needed: value,
                    },
                ));
            }

            self._approve(owner, spender, current_allowance - value, false)?;
        }

        Ok(())
    }
}

#[cfg(all(test, feature = "std"))]
mod tests {
    use alloy_primitives::{uint, Address, U256};
    use motsu::prelude::Contract;
    use stylus_sdk::prelude::TopLevelStorage;

    use super::{Erc20, Error, IErc20};
    use crate::utils::introspection::erc165::IErc165;

<<<<<<< HEAD
    #[motsu::test]
    fn reads_balance(contract: Erc20) {
        let balance = contract.balance_of(Address::ZERO);
        assert_eq!(U256::ZERO, balance);

        let owner = msg::sender();
        let one = uint!(1_U256);
        contract.balances.setter(owner).set(one);
        let balance = contract.balance_of(owner);
        assert_eq!(one, balance);
    }
=======
    unsafe impl TopLevelStorage for Erc20 {}
>>>>>>> e735e3db

    #[motsu::test]
    fn update_mint(contract: Contract<Erc20>, alice: Address) {
        let one = uint!(1_U256);

        // Store initial balance & supply.
        let initial_balance = contract.sender(alice).balance_of(alice);
        let initial_supply = contract.sender(alice).total_supply();

        // Mint action should work.
        let result = contract.sender(alice)._update(Address::ZERO, alice, one);
        assert!(result.is_ok());

        // Check updated balance & supply.
        assert_eq!(
            initial_balance + one,
            contract.sender(alice).balance_of(alice)
        );
        assert_eq!(initial_supply + one, contract.sender(alice).total_supply());
    }

    #[motsu::test]
<<<<<<< HEAD
    #[should_panic = "should not exceed `U256::MAX` for `total_supply`"]
    fn update_mint_errors_arithmetic_overflow(contract: Erc20) {
        let alice = address!("A11CEacF9aa32246d767FCCD72e02d6bCbcC375d");
=======
    #[should_panic = "should not exceed `U256::MAX` for `_total_supply`"]
    fn update_mint_errors_arithmetic_overflow(
        contract: Contract<Erc20>,
        alice: Address,
    ) {
>>>>>>> e735e3db
        let one = uint!(1_U256);
        assert_eq!(U256::ZERO, contract.sender(alice).balance_of(alice));
        assert_eq!(U256::ZERO, contract.sender(alice).total_supply());

        // Initialize state for the test case:
        // Alice's balance as `U256::MAX`.
        contract
            .sender(alice)
            ._update(Address::ZERO, alice, U256::MAX)
            .expect("should mint tokens");
        // Mint action should NOT work:
<<<<<<< HEAD
        // overflow on `total_supply`.
        let _result = contract._update(Address::ZERO, alice, one);
=======
        // overflow on `_total_supply`.
        let _result = contract.sender(alice)._update(Address::ZERO, alice, one);
>>>>>>> e735e3db
    }

    #[motsu::test]
    fn mint_works(contract: Contract<Erc20>, alice: Address) {
        let one = uint!(1_U256);

        // Store initial balance & supply.
        let initial_balance = contract.sender(alice).balance_of(alice);
        let initial_supply = contract.sender(alice).total_supply();

        // Mint action should work.
        let result = contract.sender(alice)._mint(alice, one);
        assert!(result.is_ok());

        // Check updated balance & supply.
        assert_eq!(
            initial_balance + one,
            contract.sender(alice).balance_of(alice)
        );
        assert_eq!(initial_supply + one, contract.sender(alice).total_supply());
    }

    #[motsu::test]
    fn mint_errors_invalid_receiver(contract: Contract<Erc20>, alice: Address) {
        let receiver = Address::ZERO;
        let one = uint!(1_U256);

        // Store initial balance & supply.
        let initial_balance = contract.sender(alice).balance_of(receiver);
        let initial_supply = contract.sender(alice).total_supply();

        // Mint action should work.
        let result = contract.sender(alice)._mint(receiver, one);
        assert!(matches!(result, Err(Error::InvalidReceiver(_))));

        // Check updated balance & supply.
        assert_eq!(
            initial_balance,
            contract.sender(alice).balance_of(receiver)
        );
        assert_eq!(initial_supply, contract.sender(alice).total_supply());
    }

    #[motsu::test]
<<<<<<< HEAD
    #[should_panic = "should not exceed `U256::MAX` for `total_supply`"]
    fn mint_errors_arithmetic_overflow(contract: Erc20) {
        let alice = address!("A11CEacF9aa32246d767FCCD72e02d6bCbcC375d");
=======
    #[should_panic = "should not exceed `U256::MAX` for `_total_supply`"]
    fn mint_errors_arithmetic_overflow(
        contract: Contract<Erc20>,
        alice: Address,
    ) {
>>>>>>> e735e3db
        let one = uint!(1_U256);
        assert_eq!(U256::ZERO, contract.sender(alice).balance_of(alice));
        assert_eq!(U256::ZERO, contract.sender(alice).total_supply());

        // Initialize state for the test case:
        // Alice's balance as `U256::MAX`.
        contract
            .sender(alice)
            ._update(Address::ZERO, alice, U256::MAX)
            .expect("should mint tokens");
<<<<<<< HEAD
        // Mint action should NOT work -- overflow on `total_supply`.
        let _result = contract._mint(alice, one);
=======
        // Mint action should NOT work -- overflow on `_total_supply`.
        let _result = contract.sender(alice)._mint(alice, one);
>>>>>>> e735e3db
    }

    #[motsu::test]
    fn update_burn(contract: Contract<Erc20>, alice: Address) {
        let one = uint!(1_U256);
        let two = uint!(2_U256);

        // Initialize state for the test case:
        // Alice's balance as `two`.
        contract
            .sender(alice)
            ._update(Address::ZERO, alice, two)
            .expect("should mint tokens");

        // Store initial balance & supply.
        let initial_balance = contract.sender(alice).balance_of(alice);
        let initial_supply = contract.sender(alice).total_supply();

        // Burn action should work.
        let result = contract.sender(alice)._update(alice, Address::ZERO, one);
        assert!(result.is_ok());

        // Check updated balance & supply.
        assert_eq!(
            initial_balance - one,
            contract.sender(alice).balance_of(alice)
        );
        assert_eq!(initial_supply - one, contract.sender(alice).total_supply());
    }

    #[motsu::test]
    fn update_burn_errors_insufficient_balance(
        contract: Contract<Erc20>,
        alice: Address,
    ) {
        let one = uint!(1_U256);
        let two = uint!(2_U256);

        // Initialize state for the test case:
        // Alice's balance as `one`.
        contract
            .sender(alice)
            ._update(Address::ZERO, alice, one)
            .expect("should mint tokens");

        // Store initial balance & supply.
        let initial_balance = contract.sender(alice).balance_of(alice);
        let initial_supply = contract.sender(alice).total_supply();

        // Burn action should NOT work - `InsufficientBalance`.
        let result = contract.sender(alice)._update(alice, Address::ZERO, two);
        assert!(matches!(result, Err(Error::InsufficientBalance(_))));

        // Check proper state (before revert).
        assert_eq!(initial_balance, contract.sender(alice).balance_of(alice));
        assert_eq!(initial_supply, contract.sender(alice).total_supply());
    }

    #[motsu::test]
    fn update_transfer(
        contract: Contract<Erc20>,
        alice: Address,
        bob: Address,
    ) {
        let one = uint!(1_U256);

        // Initialize state for the test case:
        //  Alice's & Bob's balance as `one`.
        contract
            .sender(alice)
            ._update(Address::ZERO, alice, one)
            .expect("should mint tokens");
        contract
            .sender(alice)
            ._update(Address::ZERO, bob, one)
            .expect("should mint tokens");

        // Store initial balance & supply.
        let initial_alice_balance = contract.sender(alice).balance_of(alice);
        let initial_bob_balance = contract.sender(alice).balance_of(bob);
        let initial_supply = contract.sender(alice).total_supply();

        // Transfer action should work.
        let result = contract.sender(alice)._update(alice, bob, one);
        assert!(result.is_ok());

        // Check updated balance & supply.
        assert_eq!(
            initial_alice_balance - one,
            contract.sender(alice).balance_of(alice)
        );
        assert_eq!(
            initial_bob_balance + one,
            contract.sender(alice).balance_of(bob)
        );
        assert_eq!(initial_supply, contract.sender(alice).total_supply());
    }

    #[motsu::test]
    fn update_transfer_errors_insufficient_balance(
        contract: Contract<Erc20>,
        alice: Address,
        bob: Address,
    ) {
        let one = uint!(1_U256);

        // Initialize state for the test case:
        // Alice's & Bob's balance as `one`.
        contract
            .sender(alice)
            ._update(Address::ZERO, alice, one)
            .expect("should mint tokens");
        contract
            .sender(alice)
            ._update(Address::ZERO, bob, one)
            .expect("should mint tokens");

        // Store initial balance & supply.
        let initial_alice_balance = contract.sender(alice).balance_of(alice);
        let initial_bob_balance = contract.sender(alice).balance_of(bob);
        let initial_supply = contract.sender(alice).total_supply();

        // Transfer action should NOT work - `InsufficientBalance`.
        let result = contract.sender(alice)._update(alice, bob, one + one);
        assert!(matches!(result, Err(Error::InsufficientBalance(_))));

        // Check proper state (before revert).
        assert_eq!(
            initial_alice_balance,
            contract.sender(alice).balance_of(alice)
        );
        assert_eq!(initial_bob_balance, contract.sender(alice).balance_of(bob));
        assert_eq!(initial_supply, contract.sender(alice).total_supply());
    }

    #[motsu::test]
<<<<<<< HEAD
    fn transfers(contract: Erc20) {
        let alice = address!("A11CEacF9aa32246d767FCCD72e02d6bCbcC375d");
        let bob = address!("B0B0cB49ec2e96DF5F5fFB081acaE66A2cBBc2e2");

        // Alice approves `msg::sender`.
        let one = uint!(1_U256);
        contract.allowances.setter(alice).setter(msg::sender()).set(one);

=======
    fn transfers(contract: Contract<Erc20>, alice: Address, bob: Address) {
>>>>>>> e735e3db
        // Mint some tokens for Alice.
        let two = uint!(2_U256);
        contract.sender(alice)._update(Address::ZERO, alice, two).unwrap();
        assert_eq!(two, contract.sender(alice).balance_of(alice));

        let one = uint!(1_U256);
        contract.sender(alice).transfer(bob, one).unwrap();

        assert_eq!(one, contract.sender(alice).balance_of(alice));
        assert_eq!(one, contract.sender(alice).balance_of(bob));
    }

    #[motsu::test]
    fn transfer_from(contract: Contract<Erc20>, alice: Address, bob: Address) {
        // Alice approves Bob.
        let one = uint!(1_U256);
<<<<<<< HEAD
        contract.allowances.setter(alice).setter(sender).set(one);
=======
        contract.sender(alice).approve(bob, one).unwrap();
>>>>>>> e735e3db

        // Mint some tokens for Alice.
        let two = uint!(2_U256);
        contract.sender(alice)._update(Address::ZERO, alice, two).unwrap();
        assert_eq!(two, contract.sender(alice).balance_of(alice));

        contract.sender(bob).transfer_from(alice, bob, one).unwrap();

        assert_eq!(one, contract.sender(alice).balance_of(alice));
        assert_eq!(one, contract.sender(alice).balance_of(bob));
        assert_eq!(U256::ZERO, contract.sender(alice).allowance(alice, bob));
    }

    #[motsu::test]
    fn error_when_transfer_with_insufficient_balance(
        contract: Contract<Erc20>,
        alice: Address,
        bob: Address,
    ) {
        // Alice approves Bob.
        let one = uint!(1_U256);
<<<<<<< HEAD
        contract.allowances.setter(alice).setter(msg::sender()).set(one);
        assert_eq!(U256::ZERO, contract.balance_of(alice));
=======
        contract.sender(alice).approve(bob, one).unwrap();
>>>>>>> e735e3db

        let result = contract.sender(bob).transfer_from(alice, bob, one);
        assert!(matches!(result, Err(Error::InsufficientBalance(_))));
    }

    #[motsu::test]
    fn error_when_transfer_to_invalid_receiver(
        contract: Contract<Erc20>,
        alice: Address,
        bob: Address,
    ) {
        // Alice approves Bob.
        let one = uint!(1_U256);
<<<<<<< HEAD
        contract
            .allowances
            .setter(Address::ZERO)
            .setter(msg::sender())
            .set(one);
        let result = contract.transfer_from(Address::ZERO, alice, one);
        assert!(matches!(result, Err(Error::InvalidApprover(_))));
    }

    #[motsu::test]
    fn transfer_from_errors_when_invalid_receiver(contract: Erc20) {
        let alice = address!("A11CEacF9aa32246d767FCCD72e02d6bCbcC375d");
        let one = uint!(1_U256);
        contract.allowances.setter(alice).setter(msg::sender()).set(one);
        let result = contract.transfer_from(alice, Address::ZERO, one);
=======
        contract.sender(alice).approve(bob, one).unwrap();

        let result =
            contract.sender(bob).transfer_from(alice, Address::ZERO, one);
>>>>>>> e735e3db
        assert!(matches!(result, Err(Error::InvalidReceiver(_))));
    }

    #[motsu::test]
    fn errors_when_transfer_with_insufficient_allowance(
        contract: Contract<Erc20>,
        alice: Address,
        bob: Address,
    ) {
        // Mint some tokens for Alice.
        let one = uint!(1_U256);
        contract.sender(alice)._update(Address::ZERO, alice, one).unwrap();
        assert_eq!(one, contract.sender(alice).balance_of(alice));

        let result = contract.sender(alice).transfer_from(alice, bob, one);
        assert!(matches!(result, Err(Error::InsufficientAllowance(_))));
    }

    #[motsu::test]
    fn approves_and_reads_allowance(
        contract: Contract<Erc20>,
        alice: Address,
        bob: Address,
    ) {
        let allowance = contract.sender(alice).allowance(alice, bob);
        assert_eq!(U256::ZERO, allowance);

        let one = uint!(1_U256);
<<<<<<< HEAD
        contract.allowances.setter(owner).setter(alice).set(one);
        let allowance = contract.allowance(owner, alice);
=======
        contract.sender(alice).approve(bob, one).unwrap();
        let allowance = contract.sender(alice).allowance(alice, bob);
>>>>>>> e735e3db
        assert_eq!(one, allowance);
    }

    #[motsu::test]
    fn error_when_approve_for_invalid_spender(
        contract: Contract<Erc20>,
        alice: Address,
    ) {
        // alice approves `Address::ZERO`
        let one = uint!(1_U256);
<<<<<<< HEAD
        contract.approve(alice, one).unwrap();
        assert_eq!(one, contract.allowances.get(msg::sender()).get(alice));
=======
        let result = contract.sender(alice).approve(Address::ZERO, one);
        assert!(matches!(result, Err(Error::InvalidSpender(_))));
>>>>>>> e735e3db
    }

    #[motsu::test]
    fn error_when_invalid_approver(
        contract: Contract<Erc20>,
        alice: Address,
        bob: Address,
    ) {
        let one = uint!(1_U256);
        let result =
            contract.sender(alice)._approve(Address::ZERO, bob, one, false);
        assert!(matches!(result, Err(Error::InvalidApprover(_))));
    }

    #[motsu::test]
    fn interface_id() {
        let actual = <Erc20 as IErc20>::INTERFACE_ID;
        let expected = 0x36372b07;
        assert_eq!(actual, expected);

        let actual = <Erc20 as IErc165>::INTERFACE_ID;
        let expected = 0x01ffc9a7;
        assert_eq!(actual, expected);
    }
}<|MERGE_RESOLUTION|>--- conflicted
+++ resolved
@@ -589,21 +589,7 @@
     use super::{Erc20, Error, IErc20};
     use crate::utils::introspection::erc165::IErc165;
 
-<<<<<<< HEAD
-    #[motsu::test]
-    fn reads_balance(contract: Erc20) {
-        let balance = contract.balance_of(Address::ZERO);
-        assert_eq!(U256::ZERO, balance);
-
-        let owner = msg::sender();
-        let one = uint!(1_U256);
-        contract.balances.setter(owner).set(one);
-        let balance = contract.balance_of(owner);
-        assert_eq!(one, balance);
-    }
-=======
     unsafe impl TopLevelStorage for Erc20 {}
->>>>>>> e735e3db
 
     #[motsu::test]
     fn update_mint(contract: Contract<Erc20>, alice: Address) {
@@ -626,17 +612,11 @@
     }
 
     #[motsu::test]
-<<<<<<< HEAD
     #[should_panic = "should not exceed `U256::MAX` for `total_supply`"]
-    fn update_mint_errors_arithmetic_overflow(contract: Erc20) {
-        let alice = address!("A11CEacF9aa32246d767FCCD72e02d6bCbcC375d");
-=======
-    #[should_panic = "should not exceed `U256::MAX` for `_total_supply`"]
     fn update_mint_errors_arithmetic_overflow(
         contract: Contract<Erc20>,
         alice: Address,
     ) {
->>>>>>> e735e3db
         let one = uint!(1_U256);
         assert_eq!(U256::ZERO, contract.sender(alice).balance_of(alice));
         assert_eq!(U256::ZERO, contract.sender(alice).total_supply());
@@ -648,13 +628,8 @@
             ._update(Address::ZERO, alice, U256::MAX)
             .expect("should mint tokens");
         // Mint action should NOT work:
-<<<<<<< HEAD
         // overflow on `total_supply`.
-        let _result = contract._update(Address::ZERO, alice, one);
-=======
-        // overflow on `_total_supply`.
         let _result = contract.sender(alice)._update(Address::ZERO, alice, one);
->>>>>>> e735e3db
     }
 
     #[motsu::test]
@@ -699,17 +674,11 @@
     }
 
     #[motsu::test]
-<<<<<<< HEAD
     #[should_panic = "should not exceed `U256::MAX` for `total_supply`"]
-    fn mint_errors_arithmetic_overflow(contract: Erc20) {
-        let alice = address!("A11CEacF9aa32246d767FCCD72e02d6bCbcC375d");
-=======
-    #[should_panic = "should not exceed `U256::MAX` for `_total_supply`"]
     fn mint_errors_arithmetic_overflow(
         contract: Contract<Erc20>,
         alice: Address,
     ) {
->>>>>>> e735e3db
         let one = uint!(1_U256);
         assert_eq!(U256::ZERO, contract.sender(alice).balance_of(alice));
         assert_eq!(U256::ZERO, contract.sender(alice).total_supply());
@@ -720,13 +689,8 @@
             .sender(alice)
             ._update(Address::ZERO, alice, U256::MAX)
             .expect("should mint tokens");
-<<<<<<< HEAD
-        // Mint action should NOT work -- overflow on `total_supply`.
-        let _result = contract._mint(alice, one);
-=======
         // Mint action should NOT work -- overflow on `_total_supply`.
         let _result = contract.sender(alice)._mint(alice, one);
->>>>>>> e735e3db
     }
 
     #[motsu::test]
@@ -863,18 +827,7 @@
     }
 
     #[motsu::test]
-<<<<<<< HEAD
-    fn transfers(contract: Erc20) {
-        let alice = address!("A11CEacF9aa32246d767FCCD72e02d6bCbcC375d");
-        let bob = address!("B0B0cB49ec2e96DF5F5fFB081acaE66A2cBBc2e2");
-
-        // Alice approves `msg::sender`.
-        let one = uint!(1_U256);
-        contract.allowances.setter(alice).setter(msg::sender()).set(one);
-
-=======
     fn transfers(contract: Contract<Erc20>, alice: Address, bob: Address) {
->>>>>>> e735e3db
         // Mint some tokens for Alice.
         let two = uint!(2_U256);
         contract.sender(alice)._update(Address::ZERO, alice, two).unwrap();
@@ -891,11 +844,7 @@
     fn transfer_from(contract: Contract<Erc20>, alice: Address, bob: Address) {
         // Alice approves Bob.
         let one = uint!(1_U256);
-<<<<<<< HEAD
-        contract.allowances.setter(alice).setter(sender).set(one);
-=======
         contract.sender(alice).approve(bob, one).unwrap();
->>>>>>> e735e3db
 
         // Mint some tokens for Alice.
         let two = uint!(2_U256);
@@ -917,12 +866,7 @@
     ) {
         // Alice approves Bob.
         let one = uint!(1_U256);
-<<<<<<< HEAD
-        contract.allowances.setter(alice).setter(msg::sender()).set(one);
-        assert_eq!(U256::ZERO, contract.balance_of(alice));
-=======
         contract.sender(alice).approve(bob, one).unwrap();
->>>>>>> e735e3db
 
         let result = contract.sender(bob).transfer_from(alice, bob, one);
         assert!(matches!(result, Err(Error::InsufficientBalance(_))));
@@ -936,28 +880,10 @@
     ) {
         // Alice approves Bob.
         let one = uint!(1_U256);
-<<<<<<< HEAD
-        contract
-            .allowances
-            .setter(Address::ZERO)
-            .setter(msg::sender())
-            .set(one);
-        let result = contract.transfer_from(Address::ZERO, alice, one);
-        assert!(matches!(result, Err(Error::InvalidApprover(_))));
-    }
-
-    #[motsu::test]
-    fn transfer_from_errors_when_invalid_receiver(contract: Erc20) {
-        let alice = address!("A11CEacF9aa32246d767FCCD72e02d6bCbcC375d");
-        let one = uint!(1_U256);
-        contract.allowances.setter(alice).setter(msg::sender()).set(one);
-        let result = contract.transfer_from(alice, Address::ZERO, one);
-=======
         contract.sender(alice).approve(bob, one).unwrap();
 
         let result =
             contract.sender(bob).transfer_from(alice, Address::ZERO, one);
->>>>>>> e735e3db
         assert!(matches!(result, Err(Error::InvalidReceiver(_))));
     }
 
@@ -986,13 +912,8 @@
         assert_eq!(U256::ZERO, allowance);
 
         let one = uint!(1_U256);
-<<<<<<< HEAD
-        contract.allowances.setter(owner).setter(alice).set(one);
-        let allowance = contract.allowance(owner, alice);
-=======
         contract.sender(alice).approve(bob, one).unwrap();
         let allowance = contract.sender(alice).allowance(alice, bob);
->>>>>>> e735e3db
         assert_eq!(one, allowance);
     }
 
@@ -1003,13 +924,8 @@
     ) {
         // alice approves `Address::ZERO`
         let one = uint!(1_U256);
-<<<<<<< HEAD
-        contract.approve(alice, one).unwrap();
-        assert_eq!(one, contract.allowances.get(msg::sender()).get(alice));
-=======
         let result = contract.sender(alice).approve(Address::ZERO, one);
         assert!(matches!(result, Err(Error::InvalidSpender(_))));
->>>>>>> e735e3db
     }
 
     #[motsu::test]
