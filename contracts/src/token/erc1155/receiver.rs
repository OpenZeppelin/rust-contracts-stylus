<<<<<<< HEAD
=======
#![allow(missing_docs)]
#![cfg_attr(coverage_nightly, coverage(off))]
//! Module with an interface required for smart contract
//! in order to receive ERC-1155 token transfers.
use alloc::vec;

use stylus_sdk::stylus_proc::sol_interface;

sol_interface! {
    /// Interface that must be implemented by smart contracts
    /// in order to receive ERC-1155 token transfers.
    interface IERC1155Receiver {
        /// Handles the receipt of a single ERC-1155 token type.
        /// This function is called at the end of a
        /// [`super::IErc1155::safe_batch_transfer_from`]
        /// after the balance has been updated.
        ///
        /// NOTE: To accept the transfer,
        /// this must return [`super::SINGLE_TRANSFER_FN_SELECTOR`],
        /// or its own function selector.
        ///
        /// * `operator` - The address which initiated the transfer.
        /// * `from` - The address which previously owned the token.
        /// * `id` - The ID of the token being transferred.
        /// * `value` - The amount of tokens being transferred.
        /// * `data` - Additional data with no specified format.
        #[allow(missing_docs)]
        function onERC1155Received(
            address operator,
            address from,
            uint256 id,
            uint256 value,
            bytes calldata data
        ) external returns (bytes4);

        /// Handles the receipt of multiple ERC-1155 token types.
        /// This function is called at the end of a
        /// [`super::IErc1155::safe_batch_transfer_from`]
        /// after the balances have been updated.
        ///
        /// NOTE: To accept the transfer(s),
        /// this must return [`super::BATCH_TRANSFER_FN_SELECTOR`],
        /// or its own function selector.
        ///
        /// * `operator` - The address which initiated the batch transfer.
        /// * `from` - The address which previously owned the token.
        /// * `ids` - An array containing ids of each token being transferred
        ///   (order and length must match values array).
        /// * `values` - An array containing amounts of each token
        ///   being transferred (order and length must match ids array).
        /// * `data` - Additional data with no specified format.
        #[allow(missing_docs)]
        function onERC1155BatchReceived(
            address operator,
            address from,
            uint256[] calldata ids,
            uint256[] calldata values,
            bytes calldata data
        ) external returns (bytes4);
    }
}
>>>>>>> e8b6c7d2
<|MERGE_RESOLUTION|>--- conflicted
+++ resolved
@@ -1,5 +1,3 @@
-<<<<<<< HEAD
-=======
 #![allow(missing_docs)]
 #![cfg_attr(coverage_nightly, coverage(off))]
 //! Module with an interface required for smart contract
@@ -60,5 +58,4 @@
             bytes calldata data
         ) external returns (bytes4);
     }
-}
->>>>>>> e8b6c7d2
+}