//! Optional URI Metadata of the ERC-1155 standard, as defined
//! in the [ERC].
//!
//! [ERC]: https://eips.ethereum.org/EIPS/eip-1155#metadata-extensions

use alloc::{string::String, vec, vec::Vec};

use alloy_primitives::{FixedBytes, U256};
use openzeppelin_stylus_proc::interface_id;
pub use sol::*;
use stylus_sdk::{prelude::*, storage::StorageString};

use crate::utils::introspection::erc165::{Erc165, IErc165};

#[cfg_attr(coverage_nightly, coverage(off))]
mod sol {
    use alloy_sol_macro::sol;

    sol! {
        /// Emitted when the URI for token type `id` changes to `value`, if it is
        /// a non-programmatic URI.
        ///
        /// If a [`URI`] event was emitted for `id`, the standard [guarantees] that
        /// `value` will equal the value returned by [`IErc1155MetadataUri::uri`].
        ///
        /// [guarantees]: https://eips.ethereum.org/EIPS/eip-1155#metadata-extensions
        #[derive(Debug)]
        #[allow(missing_docs)]
        event URI(string value, uint256 indexed id);
    }
}

/// State of an [`Erc1155MetadataUri`] contract.
#[storage]
pub struct Erc1155MetadataUri {
    /// Used as the URI for all token types by relying on ID substitution,
    /// e.g. https://token-cdn-domain/{id}.json.
    pub(crate) uri: StorageString,
}

/// Interface for the optional metadata functions from the ERC-1155 standard.
#[interface_id]
pub trait IErc1155MetadataUri {
    /// Returns the URI for token type `id`.
    ///
    /// If the `id` substring is present in the URI, it must be replaced by
    /// clients with the actual token type ID.
    ///
    /// # Arguments
    ///
    /// * `&self` - Read access to the contract's state.
    /// * `id` - Token id.
    fn uri(&self, id: U256) -> String;
}

#[public]
impl IErc1155MetadataUri for Erc1155MetadataUri {
    /// This implementation returns the same URI for all token types.
    /// Clients calling this function must replace the `id` substring with
    /// the actual token type ID.
    fn uri(&self, _id: U256) -> String {
        self.uri.get_string()
    }
}

#[public]
#[implements(IErc1155MetadataUri, IErc165)]
impl Erc1155MetadataUri {
    /// Constructor.
    ///
    /// # Arguments
    ///
    /// * `&mut self` - Write access to the contract's state.
    /// * `uri` - The token URI.
    #[constructor]
    pub fn constructor(&mut self, uri: String) {
        self.uri.set_str(uri);
    }
}

#[public]
impl IErc165 for Erc1155MetadataUri {
    fn supports_interface(&self, interface_id: FixedBytes<4>) -> bool {
        <Self as IErc1155MetadataUri>::interface_id() == interface_id
            || Erc165::interface_id() == interface_id
    }
}

#[cfg(all(test, feature = "std"))]
mod tests {
    use motsu::prelude::Contract;
<<<<<<< HEAD
    use stylus_sdk::{alloy_primitives::uint, prelude::*};
=======
    use stylus_sdk::{
        alloy_primitives::{uint, Address, FixedBytes},
        prelude::*,
    };
>>>>>>> cf47fdd9

    use super::{Erc1155MetadataUri, IErc1155MetadataUri, IErc165};

    unsafe impl TopLevelStorage for Erc1155MetadataUri {}

    #[motsu::test]
    fn uri_ignores_token_id(
        contract: Contract<Erc1155MetadataUri>,
        alice: Address,
    ) {
        let uri = String::from("https://token-cdn-domain/\\{id\\}.json");
        contract.init(alice, |contract| {
            contract.uri.set_str(uri.clone());
        });

        let token_id = uint!(1_U256);
        assert_eq!(uri, contract.sender(alice).uri(token_id));

        let token_id = uint!(2_U256);
        assert_eq!(uri, contract.sender(alice).uri(token_id));
    }

    #[motsu::test]
    fn interface_id() {
        let actual =
            <Erc1155MetadataUri as IErc1155MetadataUri>::interface_id();
        let expected: FixedBytes<4> = 0x0e89341c_u32.into();
        assert_eq!(actual, expected);
    }

    #[motsu::test]
    fn supports_interface(
        contract: Contract<Erc1155MetadataUri>,
        alice: Address,
    ) {
        assert!(contract.sender(alice).supports_interface(
            <Erc1155MetadataUri as IErc1155MetadataUri>::interface_id()
        ));
        assert!(contract.sender(alice).supports_interface(
            <Erc1155MetadataUri as IErc165>::interface_id()
        ));

        let fake_interface_id = 0x12345678u32;
        assert!(!contract
            .sender(alice)
            .supports_interface(fake_interface_id.into()));
    }
}<|MERGE_RESOLUTION|>--- conflicted
+++ resolved
@@ -89,14 +89,10 @@
 #[cfg(all(test, feature = "std"))]
 mod tests {
     use motsu::prelude::Contract;
-<<<<<<< HEAD
-    use stylus_sdk::{alloy_primitives::uint, prelude::*};
-=======
     use stylus_sdk::{
         alloy_primitives::{uint, Address, FixedBytes},
         prelude::*,
     };
->>>>>>> cf47fdd9
 
     use super::{Erc1155MetadataUri, IErc1155MetadataUri, IErc165};
 
