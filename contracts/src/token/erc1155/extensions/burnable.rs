--- conflicted
+++ resolved
@@ -152,14 +152,8 @@
     }
 
     #[motsu::test]
-<<<<<<< HEAD
     fn burn_destroys_owned_tokens(contract: Contract<Erc1155>, alice: Address) {
-        let (token_ids, values) =
-            contract.init(alice, |contract| init(contract, alice, 1));
-=======
-    fn burns(contract: Contract<Erc1155>, alice: Address) {
         let (token_ids, values) = contract.sender(alice).init(alice, 1);
->>>>>>> cda67b4d
 
         let initial_balance =
             contract.sender(alice).balance_of(alice, token_ids[0]);
@@ -276,17 +270,11 @@
     }
 
     #[motsu::test]
-<<<<<<< HEAD
     fn burn_batch_destroys_multiple_owned_tokens(
         contract: Contract<Erc1155>,
         alice: Address,
     ) {
-        let (token_ids, values) =
-            contract.init(alice, |contract| init(contract, alice, 4));
-=======
-    fn burns_batch(contract: Contract<Erc1155>, alice: Address) {
         let (token_ids, values) = contract.sender(alice).init(alice, 4);
->>>>>>> cda67b4d
 
         for (&token_id, &value) in token_ids.iter().zip(values.iter()) {
             let balance = contract.sender(alice).balance_of(alice, token_id);
