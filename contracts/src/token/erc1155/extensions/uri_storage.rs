--- conflicted
+++ resolved
@@ -126,13 +126,9 @@
     ) {
         let uri = "https://some.metadata/token/uri";
 
-<<<<<<< HEAD
-        contract.metadata_uri.uri.set_str(uri.to_owned());
-=======
-        contract.init(alice, |contract| {
-            contract.metadata_uri._uri.set_str(uri.to_owned());
-        });
->>>>>>> e735e3db
+        contract.init(alice, |contract| {
+            contract.metadata_uri.uri.set_str(uri.to_owned());
+        });
 
         assert_eq!(uri, contract.sender(alice).uri(TOKEN_ID));
     }
@@ -152,21 +148,13 @@
     ) {
         let token_uri = "https://some.short/token/uri";
 
-<<<<<<< HEAD
-        contract
-            .uri_storage
-            .token_uris
-            .setter(TOKEN_ID)
-            .set_str(token_uri.to_owned());
-=======
         contract.init(alice, |contract| {
             contract
                 .uri_storage
-                ._token_uris
+                .token_uris
                 .setter(TOKEN_ID)
                 .set_str(token_uri.to_owned());
         });
->>>>>>> e735e3db
 
         assert_eq!(token_uri, contract.sender(alice).uri(TOKEN_ID));
     }
@@ -179,23 +167,14 @@
         let base_uri = "https://some.base.uri";
         let token_uri = "/some/token/uri";
 
-<<<<<<< HEAD
-        contract.uri_storage.base_uri.set_str(base_uri.to_owned());
-        contract
-            .uri_storage
-            .token_uris
-            .setter(TOKEN_ID)
-            .set_str(token_uri.to_owned());
-=======
-        contract.init(alice, |contract| {
-            contract.uri_storage._base_uri.set_str(base_uri.to_owned());
+        contract.init(alice, |contract| {
+            contract.uri_storage.base_uri.set_str(base_uri.to_owned());
             contract
                 .uri_storage
-                ._token_uris
+                .token_uris
                 .setter(TOKEN_ID)
                 .set_str(token_uri.to_owned());
         });
->>>>>>> e735e3db
 
         assert_eq!(
             base_uri.to_string() + token_uri,
@@ -211,23 +190,14 @@
         let uri = "https://some.metadata/token/uri";
         let token_uri = "https://some.short/token/uri";
 
-<<<<<<< HEAD
-        contract.metadata_uri.uri.set_str(uri.to_owned());
-        contract
-            .uri_storage
-            .token_uris
-            .setter(TOKEN_ID)
-            .set_str(token_uri.to_owned());
-=======
-        contract.init(alice, |contract| {
-            contract.metadata_uri._uri.set_str(uri.to_owned());
+        contract.init(alice, |contract| {
+            contract.metadata_uri.uri.set_str(uri.to_owned());
             contract
                 .uri_storage
-                ._token_uris
+                .token_uris
                 .setter(TOKEN_ID)
                 .set_str(token_uri.to_owned());
         });
->>>>>>> e735e3db
 
         assert_eq!(token_uri, contract.sender(alice).uri(TOKEN_ID));
     }
@@ -239,18 +209,14 @@
         let uri = "https://some.metadata/token/uri";
         let token_uri = "https://some.short/token/uri".to_string();
 
-<<<<<<< HEAD
-        contract.metadata_uri.uri.set_str(uri.to_owned());
-=======
-        contract.init(alice, |contract| {
-            contract.metadata_uri._uri.set_str(uri.to_owned());
+        contract.init(alice, |contract| {
+            contract.metadata_uri.uri.set_str(uri.to_owned());
             contract.uri_storage.set_token_uri(
                 TOKEN_ID,
                 token_uri.clone(),
                 &contract.metadata_uri,
             );
         });
->>>>>>> e735e3db
 
         assert_eq!(token_uri, contract.sender(alice).uri(TOKEN_ID));
     }
@@ -264,13 +230,9 @@
             contract.uri_storage.set_base_uri(base_uri.clone());
         });
 
-<<<<<<< HEAD
-        assert_eq!(base_uri, contract.base_uri.get_string());
-=======
         assert_eq!(
             base_uri,
-            contract.sender(alice).uri_storage._base_uri.get_string()
+            contract.sender(alice).uri_storage.base_uri.get_string()
         );
->>>>>>> e735e3db
     }
 }