//! Extension of ERC-1155 that adds tracking of total supply per token id.
//!
//! Useful for scenarios where Fungible and Non-fungible tokens have to be
//! clearly identified. Note: While a `total_supply` of 1 might mean the
//! corresponding is an NFT, there are no guarantees that no other tokens
//! with the same id are not going to be minted.
//!
//! NOTE: This contract implies a global limit of 2**256 - 1 to the number
//! of tokens that can be minted.
//!
//! CAUTION: This extension should not be added in an upgrade to an already
//! deployed contract.

use alloc::{vec, vec::Vec};
use core::ops::{Deref, DerefMut};

use alloy_primitives::{Address, FixedBytes, U256};
use openzeppelin_stylus_proc::interface_id;
use stylus_sdk::{
    abi::Bytes,
    msg,
    prelude::*,
    storage::{StorageMap, StorageU256},
};

use crate::{
    token::erc1155::{self, Erc1155, Error, IErc1155},
    utils::{
        introspection::erc165::{Erc165, IErc165},
        math::storage::{AddAssignChecked, SubAssignUnchecked},
    },
};

/// State of an [`Erc1155Supply`] contract.
#[storage]
pub struct Erc1155Supply {
    /// [`Erc1155`] contract.
    pub erc1155: Erc1155,
    /// Mapping from token id to total supply.
    pub(crate) total_supply: StorageMap<U256, StorageU256>,
    /// Total supply of all token ids.
    pub(crate) total_supply_all: StorageU256,
}

impl Deref for Erc1155Supply {
    type Target = Erc1155;

    fn deref(&self) -> &Self::Target {
        &self.erc1155
    }
}

impl DerefMut for Erc1155Supply {
    fn deref_mut(&mut self) -> &mut Self::Target {
        &mut self.erc1155
    }
}

#[public]
#[implements(IErc1155<Error = Error>, IErc1155Supply, IErc165)]
impl Erc1155Supply {}

/// Required interface of a [`Erc1155Supply`] contract.
#[interface_id]
pub trait IErc1155Supply: IErc165 {
    /// Total value of tokens in with a given id.
    ///
    /// # Arguments
    ///
    /// * `&self` - Read access to the contract's state.
    /// * `id` - Token id as a number.
    fn total_supply(&self, id: U256) -> U256;

    /// Total value of tokens.
    ///
    /// # Arguments
    ///
    /// * `&self` - Read access to the contract's state.
    #[selector(name = "totalSupply")]
    fn total_supply_all(&self) -> U256;

    /// Indicates whether any token exist with a given id, or not.
    ///
    /// # Arguments
    ///
    /// * `&self` - Read access to the contract's state.
    /// * `id` - Token id as a number.
    fn exists(&self, id: U256) -> bool;
}

#[public]
impl IErc1155Supply for Erc1155Supply {
    fn total_supply(&self, id: U256) -> U256 {
        self.total_supply.get(id)
    }

    fn total_supply_all(&self) -> U256 {
        self.total_supply_all.get()
    }

    fn exists(&self, id: U256) -> bool {
        self.total_supply(id) > U256::ZERO
    }
}

#[public]
impl IErc1155 for Erc1155Supply {
    type Error = erc1155::Error;

    fn balance_of(&self, account: Address, id: U256) -> U256 {
        self.erc1155.balance_of(account, id)
    }

    fn balance_of_batch(
        &self,
        accounts: Vec<Address>,
        ids: Vec<U256>,
    ) -> Result<Vec<U256>, <Self as IErc1155>::Error> {
        self.erc1155.balance_of_batch(accounts, ids)
    }

    fn set_approval_for_all(
        &mut self,
        operator: Address,
        approved: bool,
    ) -> Result<(), <Self as IErc1155>::Error> {
        self.erc1155.set_approval_for_all(operator, approved)
    }

    fn is_approved_for_all(&self, account: Address, operator: Address) -> bool {
        self.erc1155.is_approved_for_all(account, operator)
    }

    fn safe_transfer_from(
        &mut self,
        from: Address,
        to: Address,
        id: U256,
        value: U256,
        data: Bytes,
    ) -> Result<(), <Self as IErc1155>::Error> {
        self.erc1155.authorize_transfer(from)?;
        self.do_safe_transfer_from(from, to, vec![id], vec![value], &data)
    }

    fn safe_batch_transfer_from(
        &mut self,
        from: Address,
        to: Address,
        ids: Vec<U256>,
        values: Vec<U256>,
        data: Bytes,
    ) -> Result<(), <Self as IErc1155>::Error> {
        self.erc1155.authorize_transfer(from)?;
        self.do_safe_transfer_from(from, to, ids, values, &data)
    }
}

#[public]
impl IErc165 for Erc1155Supply {
    fn supports_interface(&self, interface_id: FixedBytes<4>) -> bool {
        <Self as IErc1155Supply>::interface_id() == interface_id
            || self.erc1155.supports_interface(interface_id)
            || Erc165::interface_id() == interface_id
    }
}

impl Erc1155Supply {
    /// Creates a `value` amount of tokens of type `id`, and assigns
    /// them to `to`.
    ///
    /// Re-export of [`Erc1155::_mint`].
    #[allow(clippy::missing_errors_doc)]
    pub fn _mint(
        &mut self,
        to: Address,
        id: U256,
        value: U256,
        data: &Bytes,
    ) -> Result<(), erc1155::Error> {
        self._do_mint(to, vec![id], vec![value], data)
    }

    /// Batched version of [`Self::_mint`].
    ///
    /// Re-export of [`Erc1155::_mint_batch`].
    #[allow(clippy::missing_errors_doc)]
    pub fn _mint_batch(
        &mut self,
        to: Address,
        ids: Vec<U256>,
        values: Vec<U256>,
        data: &Bytes,
    ) -> Result<(), erc1155::Error> {
        self._do_mint(to, ids, values, data)
    }

    /// Destroys a `value` amount of tokens of type `id` from `from`.
    ///
    /// Re-export of [`Erc1155::_burn`].
    #[allow(clippy::missing_errors_doc)]
    pub fn _burn(
        &mut self,
        from: Address,
        id: U256,
        value: U256,
    ) -> Result<(), erc1155::Error> {
        self._do_burn(from, vec![id], vec![value])
    }

    /// Batched version of [`Self::_burn`].
    ///
    /// Re-export of [`Erc1155::_burn_batch`].
    #[allow(clippy::missing_errors_doc)]
    pub fn _burn_batch(
        &mut self,
        from: Address,
        ids: Vec<U256>,
        values: Vec<U256>,
    ) -> Result<(), erc1155::Error> {
        self._do_burn(from, ids, values)
    }
}

impl Erc1155Supply {
    /// Extended version of [`Erc1155::_update`] that updates the supply of
    /// tokens.
    ///
    /// NOTE: The ERC-1155 acceptance check is not performed in this function.
    /// See [`Self::_update_with_acceptance_check`] instead.
    ///
    /// # Arguments
    ///
    /// * `&mut self` - Write access to the contract's state.
    /// * `from` - Account of the sender.
    /// * `to` - Account of the recipient.
    /// * `token_ids` - Array of all token id.
    /// * `values` - Array of all amount of tokens to be supplied.
    ///
    /// # Errors
    ///
    /// * [`erc1155::Error::InvalidArrayLength`] - If length of `ids` is not
    ///   equal to length of `values`.
    /// * [`erc1155::Error::InsufficientBalance`] - If `value` is greater than
    ///   the balance of the `from` account.
    ///
    /// # Events
    ///
    /// * [`erc1155::TransferSingle`] - If the arrays contain one element.
    /// * [`erc1155::TransferBatch`] - If the arrays contain more than one
    ///   element.
    ///
    /// # Panics
    ///
    /// * If updated balance and/or supply exceeds `U256::MAX`, may happen
    ///   during the `mint` operation.
    fn _update(
        &mut self,
        from: Address,
        to: Address,
        token_ids: Vec<U256>,
        values: Vec<U256>,
    ) -> Result<(), erc1155::Error> {
        self.erc1155._update(from, to, token_ids.clone(), values.clone())?;

        if from.is_zero() {
            for (&token_id, &value) in token_ids.iter().zip(values.iter()) {
                self.total_supply.setter(token_id).add_assign_checked(
                    value,
                    "should not exceed `U256::MAX` for `total_supply`",
                );
            }

            let total_mint_value = values.iter().sum();
            self.total_supply_all.add_assign_checked(
                total_mint_value,
                "should not exceed `U256::MAX` for `total_supply_all`",
            );
        }

        if to.is_zero() {
            for (token_id, &value) in token_ids.into_iter().zip(values.iter()) {
                /*
                 * SAFETY: Overflow not possible:
                 * values[i] <= balance_of(from, token_ids[i]) <=
                 * total_supply(token_ids[i])
                 */
                self.total_supply.setter(token_id).sub_assign_unchecked(value);
            }

            let total_burn_value: U256 = values.into_iter().sum();
            /*
             * SAFETY: Overflow not possible:
             * total_burn_value = sum_i(values[i]) <=
             * sum_i(total_supply(ids[i])) <= total_supply_all
             */
            self.total_supply_all.sub_assign_unchecked(total_burn_value);
        }
        Ok(())
    }

    fn _update_with_acceptance_check(
        &mut self,
        from: Address,
        to: Address,
        ids: Vec<U256>,
        values: Vec<U256>,
        data: &Bytes,
    ) -> Result<(), erc1155::Error> {
        self._update(from, to, ids.clone(), values.clone())?;

        if !to.is_zero() {
            self.erc1155._check_on_erc1155_received(
                msg::sender(),
                from,
                to,
                erc1155::Erc1155ReceiverData::new(ids, values),
                data.to_vec().into(),
            )?;
        }

        Ok(())
    }

    fn _do_mint(
        &mut self,
        to: Address,
        ids: Vec<U256>,
        values: Vec<U256>,
        data: &Bytes,
    ) -> Result<(), erc1155::Error> {
        if to.is_zero() {
            return Err(erc1155::Error::InvalidReceiver(
                erc1155::ERC1155InvalidReceiver { receiver: to },
            ));
        }
        self._update_with_acceptance_check(
            Address::ZERO,
            to,
            ids,
            values,
            data,
        )?;
        Ok(())
    }

    fn _do_burn(
        &mut self,
        from: Address,
        ids: Vec<U256>,
        values: Vec<U256>,
    ) -> Result<(), erc1155::Error> {
        if from.is_zero() {
            return Err(erc1155::Error::InvalidSender(
                erc1155::ERC1155InvalidSender { sender: from },
            ));
        }
        self._update_with_acceptance_check(
            from,
            Address::ZERO,
            ids,
            values,
            &vec![].into(),
        )?;
        Ok(())
    }

    fn do_safe_transfer_from(
        &mut self,
        from: Address,
        to: Address,
        ids: Vec<U256>,
        values: Vec<U256>,
        data: &Bytes,
    ) -> Result<(), erc1155::Error> {
        if to.is_zero() {
            return Err(erc1155::Error::InvalidReceiver(
                erc1155::ERC1155InvalidReceiver { receiver: to },
            ));
        }
        if from.is_zero() {
            return Err(erc1155::Error::InvalidSender(
                erc1155::ERC1155InvalidSender { sender: from },
            ));
        }
        self._update_with_acceptance_check(from, to, ids, values, data)
    }
}

#[cfg(all(test, feature = "std"))]
mod tests {
    use alloy_primitives::{fixed_bytes, Address, U256};
    use motsu::prelude::Contract;
<<<<<<< HEAD
    use stylus_sdk::prelude::*;

    use super::{Erc1155Supply, IErc1155Supply};
    use crate::{
        token::erc1155::{
            tests::{random_token_ids, random_values},
            ERC1155InvalidReceiver, ERC1155InvalidSender, Error, IErc1155,
        },
        utils::introspection::erc165::IErc165,
=======

    use super::*;
    use crate::token::erc1155::{
        tests::{random_token_ids, random_values},
        ERC1155InvalidReceiver, ERC1155InvalidSender,
>>>>>>> cf47fdd9
    };

    unsafe impl TopLevelStorage for Erc1155Supply {}

    fn init(
        contract: &mut Erc1155Supply,
        receiver: Address,
        size: usize,
    ) -> (Vec<U256>, Vec<U256>) {
        let token_ids = random_token_ids(size);
        let values = random_values(size);

        contract
            ._mint_batch(
                receiver,
                token_ids.clone(),
                values.clone(),
                &vec![].into(),
            )
            .expect("should mint");
        (token_ids, values)
    }

    #[motsu::test]
    fn before_mint(contract: Contract<Erc1155Supply>, alice: Address) {
        let token_id = random_token_ids(1)[0];
        assert_eq!(U256::ZERO, contract.sender(alice).total_supply(token_id));
        assert_eq!(U256::ZERO, contract.sender(alice).total_supply_all());
        assert!(!contract.sender(alice).exists(token_id));
    }

    #[motsu::test]
    fn after_mint_single(
        contract: Contract<Erc1155Supply>,
        alice: Address,
        bob: Address,
    ) {
        let (token_ids, values) =
            contract.init(alice, |contract| init(contract, bob, 1));
        assert_eq!(
            values[0],
            contract.sender(alice).balance_of(bob, token_ids[0])
        );
        assert_eq!(
            values[0],
            contract.sender(alice).total_supply(token_ids[0])
        );
        assert_eq!(values[0], contract.sender(alice).total_supply_all());
        assert!(contract.sender(alice).exists(token_ids[0]));
    }

    #[motsu::test]
    fn after_mint_batch(
        contract: Contract<Erc1155Supply>,
        alice: Address,
        bob: Address,
    ) {
        let (token_ids, values) =
            contract.init(alice, |contract| init(contract, bob, 4));
        for (&token_id, &value) in token_ids.iter().zip(values.iter()) {
            assert_eq!(value, contract.sender(alice).balance_of(bob, token_id));
            assert_eq!(value, contract.sender(alice).total_supply(token_id));
            assert!(contract.sender(alice).exists(token_id));
        }
        let total_supply_all: U256 = values.iter().sum();
        assert_eq!(total_supply_all, contract.sender(alice).total_supply_all());
    }

    #[motsu::test]
    fn mint_reverts_on_invalid_receiver(
        contract: Contract<Erc1155Supply>,
        alice: Address,
    ) {
        let token_id = random_token_ids(1)[0];
        let two = U256::from(2);
        let invalid_receiver = Address::ZERO;

        let err = contract
            .sender(alice)
            ._mint(invalid_receiver, token_id, two, &vec![].into())
            .expect_err("should revert with `InvalidReceiver`");

        assert!(matches!(
            err,
            Error::InvalidReceiver(ERC1155InvalidReceiver {
                receiver
            }) if receiver == invalid_receiver
        ));
    }

    #[motsu::test]
    #[should_panic = "should not exceed `U256::MAX` for `total_supply`"]
    fn mint_panics_on_total_supply_overflow(
        contract: Contract<Erc1155Supply>,
        alice: Address,
        bob: Address,
        dave: Address,
    ) {
        let token_id = random_token_ids(1)[0];
        let two = U256::from(2);
        let three = U256::from(3);
        contract
            .sender(alice)
            ._mint(bob, token_id, U256::MAX / two, &vec![].into())
            .expect("should mint to bob");
        contract
            .sender(alice)
            ._mint(dave, token_id, U256::MAX / two, &vec![].into())
            .expect("should mint to dave");
        // This should panic.
        _ = contract.sender(alice)._mint(bob, token_id, three, &vec![].into());
    }

    #[motsu::test]
    #[should_panic = "should not exceed `U256::MAX` for `total_supply_all`"]
    fn mint_panics_on_total_supply_all_overflow(
        contract: Contract<Erc1155Supply>,
        alice: Address,
        bob: Address,
    ) {
        let token_ids = random_token_ids(2);
        contract
            .sender(alice)
            ._mint(bob, token_ids[0], U256::MAX, &vec![].into())
            .expect("should mint");
        // This should panic.
        _ = contract.sender(alice)._mint(
            bob,
            token_ids[1],
            U256::from(1),
            &vec![].into(),
        );
    }

    #[motsu::test]
    fn after_burn_single(
        contract: Contract<Erc1155Supply>,
        alice: Address,
        bob: Address,
    ) {
        let (token_ids, values) =
            contract.init(alice, |contract| init(contract, bob, 1));
        contract
            .sender(alice)
            ._burn(bob, token_ids[0], values[0])
            .expect("should burn");

        assert_eq!(
            U256::ZERO,
            contract.sender(alice).total_supply(token_ids[0])
        );
        assert_eq!(U256::ZERO, contract.sender(alice).total_supply_all());
        assert!(!contract.sender(alice).exists(token_ids[0]));
    }

    #[motsu::test]
    fn after_burn_batch(
        contract: Contract<Erc1155Supply>,
        alice: Address,
        bob: Address,
    ) {
        let (token_ids, values) =
            contract.init(alice, |contract| init(contract, bob, 4));
        contract
            .sender(alice)
            ._burn_batch(bob, token_ids.clone(), values.clone())
            .expect("should burn batch");

        for &token_id in &token_ids {
            assert_eq!(
                U256::ZERO,
                contract.sender(alice).balance_of(bob, token_id)
            );
            assert!(!contract.sender(alice).exists(token_id));
            assert_eq!(
                U256::ZERO,
                contract.sender(alice).total_supply(token_id)
            );
        }
        assert_eq!(U256::ZERO, contract.sender(alice).total_supply_all());
    }

    #[motsu::test]
    fn burn_reverts_when_invalid_sender(
        contract: Contract<Erc1155Supply>,
        alice: Address,
        bob: Address,
    ) {
        let (token_ids, values) =
            contract.init(alice, |contract| init(contract, bob, 1));
        let invalid_sender = Address::ZERO;

        let err = contract
            .sender(alice)
            ._burn(invalid_sender, token_ids[0], values[0])
            .expect_err("should not burn token for invalid sender");

        assert!(matches!(
            err,
            Error::InvalidSender(ERC1155InvalidSender {
                sender
            }) if sender == invalid_sender
        ));
    }

    #[motsu::test]
    fn supply_unaffected_by_no_op(
        contract: Contract<Erc1155Supply>,
        alice: Address,
    ) {
        let token_ids = random_token_ids(1);
        let values = random_values(1);

        contract
            .sender(alice)
            ._update(Address::ZERO, Address::ZERO, token_ids.clone(), values)
            .expect("should supply");
        assert_eq!(
            U256::ZERO,
            contract.sender(alice).total_supply(token_ids[0])
        );
        assert_eq!(U256::ZERO, contract.sender(alice).total_supply_all());
        assert!(!contract.sender(alice).exists(token_ids[0]));
    }

    #[motsu::test]
    fn interface_id() {
        let actual = <Erc1155Supply as IErc1155Supply>::interface_id();
        let expected: FixedBytes<4> = fixed_bytes!("0xeac6339d");
        assert_eq!(actual, expected);
    }

    #[motsu::test]
    fn supports_interface(contract: Contract<Erc1155Supply>, alice: Address) {
        assert!(contract.sender(alice).supports_interface(
            <Erc1155Supply as IErc1155Supply>::interface_id()
        ));
        assert!(contract
            .sender(alice)
            .supports_interface(<Erc1155Supply as IErc165>::interface_id()));
        assert!(contract
            .sender(alice)
            .supports_interface(<Erc1155Supply as IErc1155>::interface_id()));

        let fake_interface_id = 0x12345678u32;
        assert!(!contract
            .sender(alice)
            .supports_interface(fake_interface_id.into()));
    }
}<|MERGE_RESOLUTION|>--- conflicted
+++ resolved
@@ -389,25 +389,16 @@
 
 #[cfg(all(test, feature = "std"))]
 mod tests {
-    use alloy_primitives::{fixed_bytes, Address, U256};
     use motsu::prelude::Contract;
-<<<<<<< HEAD
-    use stylus_sdk::prelude::*;
-
-    use super::{Erc1155Supply, IErc1155Supply};
-    use crate::{
-        token::erc1155::{
-            tests::{random_token_ids, random_values},
-            ERC1155InvalidReceiver, ERC1155InvalidSender, Error, IErc1155,
-        },
-        utils::introspection::erc165::IErc165,
-=======
+    use stylus_sdk::{
+        alloy_primitives::{fixed_bytes, Address, U256},
+        prelude::*,
+    };
 
     use super::*;
     use crate::token::erc1155::{
         tests::{random_token_ids, random_values},
         ERC1155InvalidReceiver, ERC1155InvalidSender,
->>>>>>> cf47fdd9
     };
 
     unsafe impl TopLevelStorage for Erc1155Supply {}
