--- conflicted
+++ resolved
@@ -1244,20 +1244,14 @@
     }
 
     #[motsu::test]
-<<<<<<< HEAD
-    fn set_approval_for_all(contract: Erc1155) {
-        let alice = msg::sender();
-        contract.operator_approvals.setter(alice).setter(BOB).set(false);
-=======
     fn set_approval_for_all(
         contract: Contract<Erc1155>,
         alice: Address,
         bob: Address,
     ) {
         contract.init(alice, |contract| {
-            contract._operator_approvals.setter(alice).setter(bob).set(false);
+            contract.operator_approvals.setter(alice).setter(bob).set(false);
         });
->>>>>>> e735e3db
 
         contract
             .sender(alice)
@@ -1636,14 +1630,10 @@
         let amount_one = values[0] - uint!(1_U256);
         let amount_two = values[1] - uint!(1_U256);
 
-<<<<<<< HEAD
-        contract.operator_approvals.setter(BOB).setter(alice).set(true);
-=======
         contract
             .sender(bob)
             .set_approval_for_all(alice, true)
             .expect("should approve Bob's tokens to Alice");
->>>>>>> e735e3db
 
         contract
             .sender(alice)
@@ -1713,16 +1703,9 @@
         let invalid_sender = Address::ZERO;
 
         contract
-<<<<<<< HEAD
-            .operator_approvals
-            .setter(invalid_sender)
-            .setter(alice)
-            .set(true);
-=======
             .sender(invalid_sender)
             .set_approval_for_all(alice, true)
             .unwrap();
->>>>>>> e735e3db
 
         let err = contract
             .sender(alice)
@@ -1773,13 +1756,6 @@
     }
 
     #[motsu::test]
-<<<<<<< HEAD
-    fn error_when_insufficient_balance_safe_transfer_from(contract: Erc1155) {
-        let alice = msg::sender();
-        let (token_ids, values) = init(contract, BOB, 1);
-
-        contract.operator_approvals.setter(BOB).setter(alice).set(true);
-=======
     fn error_when_insufficient_balance_safe_transfer_from(
         contract: Contract<Erc1155>,
         alice: Address,
@@ -1792,7 +1768,6 @@
             .sender(bob)
             .set_approval_for_all(alice, true)
             .expect("should approve Bob's tokens to Alice");
->>>>>>> e735e3db
 
         let err = contract
             .sender(alice)
@@ -1826,14 +1801,10 @@
         let (token_ids, values) =
             contract.init(alice, |contract| init(contract, dave, 1));
 
-<<<<<<< HEAD
-        contract.operator_approvals.setter(DAVE).setter(alice).set(true);
-=======
         contract
             .sender(dave)
             .set_approval_for_all(alice, true)
             .expect("should approve Dave's tokens to Alice");
->>>>>>> e735e3db
 
         contract
             .sender(alice)
@@ -1890,16 +1861,9 @@
         let invalid_sender = Address::ZERO;
 
         contract
-<<<<<<< HEAD
-            .operator_approvals
-            .setter(invalid_sender)
-            .setter(alice)
-            .set(true);
-=======
             .sender(invalid_sender)
             .set_approval_for_all(alice, true)
             .unwrap();
->>>>>>> e735e3db
 
         let err = contract
             .sender(alice)
@@ -1959,14 +1923,10 @@
         let (token_ids, values) =
             contract.init(alice, |contract| init(contract, bob, 1));
 
-<<<<<<< HEAD
-        contract.operator_approvals.setter(BOB).setter(alice).set(true);
-=======
         contract
             .sender(bob)
             .set_approval_for_all(alice, true)
             .expect("should approve Bob's tokens to Alice");
->>>>>>> e735e3db
 
         let err = contract
             .sender(alice)
@@ -2002,14 +1962,10 @@
         let amount_one = values[0] - uint!(1_U256);
         let amount_two = values[1] - uint!(1_U256);
 
-<<<<<<< HEAD
-        contract.operator_approvals.setter(DAVE).setter(alice).set(true);
-=======
         contract
             .sender(dave)
             .set_approval_for_all(alice, true)
             .expect("should approve Dave's tokens to Alice");
->>>>>>> e735e3db
 
         contract
             .sender(alice)
@@ -2069,16 +2025,9 @@
         let invalid_sender = Address::ZERO;
 
         contract
-<<<<<<< HEAD
-            .operator_approvals
-            .setter(invalid_sender)
-            .setter(alice)
-            .set(true);
-=======
             .sender(invalid_sender)
             .set_approval_for_all(alice, true)
             .unwrap();
->>>>>>> e735e3db
 
         let err = contract
             .sender(alice)
@@ -2138,14 +2087,10 @@
         let (token_ids, values) =
             contract.init(alice, |contract| init(contract, charlie, 2));
 
-<<<<<<< HEAD
-        contract.operator_approvals.setter(CHARLIE).setter(alice).set(true);
-=======
         contract
             .sender(charlie)
             .set_approval_for_all(alice, true)
             .expect("should approve Charlie's tokens to Alice");
->>>>>>> e735e3db
 
         let err = contract
             .sender(alice)
@@ -2179,14 +2124,10 @@
         let (token_ids, values) =
             contract.init(alice, |contract| init(contract, alice, 4));
 
-<<<<<<< HEAD
-        contract.operator_approvals.setter(DAVE).setter(alice).set(true);
-=======
         contract
             .sender(dave)
             .set_approval_for_all(alice, true)
             .expect("should approve Dave's tokens to Alice");
->>>>>>> e735e3db
 
         let err = contract
             .sender(alice)
@@ -2219,14 +2160,10 @@
         let (token_ids, values) =
             contract.init(alice, |contract| init(contract, dave, 2));
 
-<<<<<<< HEAD
-        contract.operator_approvals.setter(DAVE).setter(alice).set(true);
-=======
         contract
             .sender(dave)
             .set_approval_for_all(alice, true)
             .expect("should approve Dave's tokens to Alice");
->>>>>>> e735e3db
 
         contract
             .sender(alice)
@@ -2286,16 +2223,9 @@
         let invalid_sender = Address::ZERO;
 
         contract
-<<<<<<< HEAD
-            .operator_approvals
-            .setter(invalid_sender)
-            .setter(alice)
-            .set(true);
-=======
             .sender(invalid_sender)
             .set_approval_for_all(alice, true)
             .unwrap();
->>>>>>> e735e3db
 
         let err = contract
             .sender(alice)
@@ -2355,14 +2285,10 @@
         let (token_ids, values) =
             contract.init(alice, |contract| init(contract, charlie, 2));
 
-<<<<<<< HEAD
-        contract.operator_approvals.setter(CHARLIE).setter(alice).set(true);
-=======
         contract
             .sender(charlie)
             .set_approval_for_all(alice, true)
             .expect("should approve Charlie's tokens to Alice");
->>>>>>> e735e3db
 
         let err = contract
             .sender(alice)
@@ -2396,14 +2322,10 @@
         let (token_ids, values) =
             contract.init(alice, |contract| init(contract, alice, 4));
 
-<<<<<<< HEAD
-        contract.operator_approvals.setter(DAVE).setter(alice).set(true);
-=======
         contract
             .sender(dave)
             .set_approval_for_all(alice, true)
             .expect("should approve Dave's tokens to Alice");
->>>>>>> e735e3db
 
         let err = contract
             .sender(alice)
