//! Implementation of the ERC-1155 token standard.
use alloc::{
    string::{String, ToString},
    vec,
    vec::Vec,
};

use alloy_primitives::{Address, FixedBytes, U256};
use openzeppelin_stylus_proc::interface_id;
use stylus_sdk::{
    abi::Bytes,
    call::{self, Call, MethodError},
    evm, function_selector, msg,
    prelude::*,
    storage::{StorageBool, StorageMap, StorageU256},
};

use crate::utils::{
    introspection::erc165::IErc165,
    math::storage::{AddAssignChecked, SubAssignUnchecked},
};

pub mod extensions;
mod receiver;
pub use receiver::IERC1155Receiver;

/// The expected value returned from [`IERC1155Receiver::on_erc_1155_received`].
pub const SINGLE_TRANSFER_FN_SELECTOR: [u8; 4] = function_selector!(
    "onERC1155Received",
    Address,
    Address,
    U256,
    U256,
    Bytes
);

/// The expected value returned from
/// [`IERC1155Receiver::on_erc_1155_batch_received`].
pub const BATCH_TRANSFER_FN_SELECTOR: [u8; 4] = function_selector!(
    "onERC1155BatchReceived",
    Address,
    Address,
    Vec<U256>,
    Vec<U256>,
    Bytes
);

pub use sol::*;
#[cfg_attr(coverage_nightly, coverage(off))]
mod sol {
    use alloy_sol_macro::sol;

    sol! {
        /// Emitted when `value` amount of tokens of type `id` are
        /// transferred from `from` to `to` by `operator`.
        #[derive(Debug)]
        #[allow(missing_docs)]
        event TransferSingle(
            address indexed operator,
            address indexed from,
            address indexed to,
            uint256 id,
            uint256 value
        );

        /// Equivalent to multiple [`TransferSingle`] events, where `operator`
        /// `from` and `to` are the same for all transfers.
        #[derive(Debug)]
        #[allow(missing_docs)]
        event TransferBatch(
            address indexed operator,
            address indexed from,
            address indexed to,
            uint256[] ids,
            uint256[] values
        );

        /// Emitted when `account` grants or revokes permission to `operator`
        /// to transfer their tokens, according to `approved`.
        #[derive(Debug)]
        #[allow(missing_docs)]
        event ApprovalForAll(
            address indexed account,
            address indexed operator,
            bool approved
        );
    }

    sol! {
        /// Indicates an error related to the current `balance` of a `sender`.
        /// Used in transfers.
        ///
        /// * `sender` - Address whose tokens are being transferred.
        /// * `balance` - Current balance for the interacting account.
        /// * `needed` - Minimum amount required to perform a transfer.
        /// * `token_id` - Identifier number of a token.
        #[derive(Debug)]
        #[allow(missing_docs)]
        error ERC1155InsufficientBalance(
            address sender,
            uint256 balance,
            uint256 needed,
            uint256 token_id
        );

        /// Indicates a failure with the token `sender`.
        /// Used in transfers.
        ///
        /// * `sender` - Address whose tokens are being transferred.
        #[derive(Debug)]
        #[allow(missing_docs)]
        error ERC1155InvalidSender(address sender);

        /// Indicates a failure with the token `receiver`.
        /// Used in transfers.
        ///
        /// * `receiver` - Address to which tokens are being transferred.
        #[derive(Debug)]
        #[allow(missing_docs)]
        error ERC1155InvalidReceiver(address receiver);

        /// Indicates a failure with the `operator`’s approval.
        /// Used in transfers.
        ///
        /// * `operator` - Address that may be allowed to operate on tokens
        ///   without being their owner.
        /// * `owner` - Address of the current owner of a token.
        #[derive(Debug)]
        #[allow(missing_docs)]
        error ERC1155MissingApprovalForAll(address operator, address owner);

        /// Indicates a failure with the `approver` of a token to be approved.
        /// Used in approvals.
        ///
        /// * `approver` - Address initiating an approval operation.
        #[derive(Debug)]
        #[allow(missing_docs)]
        error ERC1155InvalidApprover(address approver);

        /// Indicates a failure with the `operator` to be approved.
        /// Used in approvals.
        ///
        /// * `operator` - Address that may be allowed to operate on tokens
        /// without being their owner.
        #[derive(Debug)]
        #[allow(missing_docs)]
        error ERC1155InvalidOperator(address operator);

        /// Indicates an array length mismatch between token ids and values in a
        /// [`IErc1155::safe_batch_transfer_from`] operation.
        /// Used in batch transfers.
        ///
        /// * `ids_length` - Length of the array of token identifiers.
        /// * `values_length` - Length of the array of token amounts.
        #[derive(Debug)]
        #[allow(missing_docs)]
        error ERC1155InvalidArrayLength(uint256 ids_length, uint256 values_length);

        /// Indicates a failure with the receiver reverting with a reason.
        ///
        /// * `reason` - Revert reason.
        #[derive(Debug)]
        #[allow(missing_docs)]
        error InvalidReceiverWithReason(string reason);
    }
}

/// An [`Erc1155`] error defined as described in [ERC-6093].
///
/// [ERC-6093]: https://eips.ethereum.org/EIPS/eip-6093
#[derive(SolidityError, Debug)]
pub enum Error {
    /// Indicates an error related to the current `balance` of `sender`.
    /// Used in transfers.
    InsufficientBalance(ERC1155InsufficientBalance),
    /// Indicates a failure with the token `sender`. Used in transfers.
    InvalidSender(ERC1155InvalidSender),
    /// Indicates a failure with the token `receiver`. Used in transfers.
    InvalidReceiver(ERC1155InvalidReceiver),
    /// Indicates a failure with the token `receiver`, with the reason
    /// specified by it.
    InvalidReceiverWithReason(InvalidReceiverWithReason),
    /// Indicates a failure with the `operator`’s approval. Used in transfers.
    MissingApprovalForAll(ERC1155MissingApprovalForAll),
    /// Indicates a failure with the `approver` of a token to be approved.
    /// Used in approvals.
    InvalidApprover(ERC1155InvalidApprover),
    /// Indicates a failure with the `operator` to be approved. Used in
    /// approvals.
    InvalidOperator(ERC1155InvalidOperator),
    /// Indicates an array length mismatch between token ids and values in a
    /// [`Erc1155::safe_batch_transfer_from`] operation.
    /// Used in batch transfers.
    InvalidArrayLength(ERC1155InvalidArrayLength),
}

impl MethodError for Error {
    fn encode(self) -> alloc::vec::Vec<u8> {
        self.into()
    }
}

/// State of an [`Erc1155`] token.
#[storage]
pub struct Erc1155 {
    /// Maps users to balances.
    pub(crate) balances: StorageMap<U256, StorageMap<Address, StorageU256>>,
    /// Maps owners to a mapping of operator approvals.
    pub(crate) operator_approvals:
        StorageMap<Address, StorageMap<Address, StorageBool>>,
}

/// NOTE: Implementation of [`TopLevelStorage`] to be able use `&mut self` when
/// calling other contracts and not `&mut (impl TopLevelStorage +
/// BorrowMut<Self>)`. Should be fixed in the future by the Stylus team.
unsafe impl TopLevelStorage for Erc1155 {}

/// Required interface of an [`Erc1155`] compliant contract.
#[interface_id]
pub trait IErc1155: IErc165 {
    /// The error type associated to this ERC-1155 trait implementation.
    type Error: Into<alloc::vec::Vec<u8>>;

    /// Returns the value of tokens of type `id` owned by `account`.
    ///
    /// # Arguments
    ///
    /// * `&self` - Read access to the contract's state.
    /// * `account` - Account of the token's owner.
    /// * `id` - Token id as a number.
    fn balance_of(&self, account: Address, id: U256) -> U256;

    /// Batched version of [`IErc1155::balance_of`].
    ///
    /// # Arguments
    ///
    /// * `&self` - Read access to the contract's state.
    /// * `accounts` - All account of the tokens' owner.
    /// * `ids` - All token identifiers.
    ///
    /// # Errors
    ///
    /// * [`Error::InvalidArrayLength`] -  If the length of `accounts` is not
    ///   equal to the length of `ids`.
    fn balance_of_batch(
        &self,
        accounts: Vec<Address>,
        ids: Vec<U256>,
    ) -> Result<Vec<U256>, Self::Error>;

    /// Grants or revokes permission to `operator`
    /// to transfer the caller's tokens, according to `approved`.
    ///
    /// # Arguments
    ///
    /// * `&mut self` - Write access to the contract's state.
    /// * `operator` - Account to add to the set of authorized operators.
    /// * `approved` - Flag that determines whether or not permission will be
    ///   granted to `operator`. If true, this means `operator` will be allowed
    ///   to manage `msg::sender()`'s assets.
    ///
    /// # Errors
    ///
    /// * [`Error::InvalidOperator`] - If `operator` is [`Address::ZERO`].
    ///
    /// # Events
    ///
    /// * [`ApprovalForAll`].
    fn set_approval_for_all(
        &mut self,
        operator: Address,
        approved: bool,
    ) -> Result<(), Self::Error>;

    /// Returns true if `operator` is approved to transfer `account`'s
    /// tokens.
    ///
    /// # Arguments
    ///
    /// * `&self` - Read access to the contract's state.
    /// * `account` - Account of the token's owner.
    /// * `operator` - Account to be checked.
    fn is_approved_for_all(&self, account: Address, operator: Address) -> bool;

    /// Transfers a `value` amount of tokens of type `id` from `from` to
    /// `to`.
    ///
    /// # Arguments
    ///
    /// * `&mut self` - Write access to the contract's state.
    /// * `from` - Account to transfer tokens from.
    /// * `to` - Account of the recipient.
    /// * `id` - Token id as a number.
    /// * `value` - Amount of tokens to be transferred.
    /// * `data` - Additional data with no specified format, sent in call to
    ///   `to`.
    ///
    /// # Errors
    ///
    /// * [`Error::InvalidReceiver`] - Returned when `to` is [`Address::ZERO`]
    ///   or when [`IERC1155Receiver::on_erc_1155_received`] hasn't returned its
    ///   interface id or returned with error.
    /// * [`Error::InvalidSender`] - Returned when `from` is [`Address::ZERO`].
    /// * [`Error::MissingApprovalForAll`] - Returned when `from` is not the
    ///   caller (`msg::sender()`), and the caller does not have the right to
    ///   approve.
    /// * [`Error::InsufficientBalance`] - Returned when `value` is greater than
    ///   the balance of the `from` account.
    ///
    /// # Events
    ///
    /// * [`TransferSingle`].

    fn safe_transfer_from(
        &mut self,
        from: Address,
        to: Address,
        id: U256,
        value: U256,
        data: Bytes,
    ) -> Result<(), Self::Error>;

    /// Batched version of [`IErc1155::safe_transfer_from`].
    ///
    /// # Arguments
    ///
    /// * `&mut self` - Write access to the contract's state.
    /// * `from` - Account to transfer tokens from.
    /// * `to` - Account of the recipient.
    /// * `ids` - Array of all tokens ids.
    /// * `values` - Array of all amount of tokens to be transferred.
    /// * `data` - Additional data with no specified format, sent in call to
    ///   `to`.
    ///
    /// # Errors
    ///
    /// * [`Error::InvalidReceiver`] - Returned when `to` is [`Address::ZERO`]
    ///   or when [`IERC1155Receiver::on_erc_1155_batch_received`] hasn't
    ///   returned its interface id or returned with error.
    /// * [`Error::InvalidSender`] - Returned when `from` is [`Address::ZERO`].
    /// * [`Error::InvalidArrayLength`] - Returned when the length of `ids` is
    ///   not equal to the length of `values`.
    /// * [`Error::InsufficientBalance`] - Returned when any of the `values` is
    ///   greater than the balance of the `from` account.
    /// * [`Error::MissingApprovalForAll`] - Returned when `from` is not the
    ///   caller (`msg::sender()`), and the caller does not have the right to
    ///   approve.
    ///
    /// # Events
    ///
    /// * [`TransferSingle`] - If the arrays contain one element.
    /// * [`TransferBatch`] - If the arrays contain multiple elements.

    fn safe_batch_transfer_from(
        &mut self,
        from: Address,
        to: Address,
        ids: Vec<U256>,
        values: Vec<U256>,
        data: Bytes,
    ) -> Result<(), Self::Error>;
}

#[public]
#[implements(IErc1155<Error = Error>, IErc165)]
impl Erc1155 {}

#[public]
impl IErc1155 for Erc1155 {
    type Error = Error;

    fn balance_of(&self, account: Address, id: U256) -> U256 {
        self.balances.get(id).get(account)
    }

    fn balance_of_batch(
        &self,
        accounts: Vec<Address>,
        ids: Vec<U256>,
    ) -> Result<Vec<U256>, Self::Error> {
        Self::require_equal_arrays_length(&ids, &accounts)?;

        let balances: Vec<U256> = accounts
            .iter()
            .zip(ids.iter())
            .map(|(account, token_id)| self.balance_of(*account, *token_id))
            .collect();

        Ok(balances)
    }

    fn set_approval_for_all(
        &mut self,
        operator: Address,
        approved: bool,
    ) -> Result<(), Self::Error> {
        self._set_approval_for_all(msg::sender(), operator, approved)
    }

    fn is_approved_for_all(&self, account: Address, operator: Address) -> bool {
        self.operator_approvals.get(account).get(operator)
    }

    fn safe_transfer_from(
        &mut self,
        from: Address,
        to: Address,
        id: U256,
        value: U256,
        data: Bytes,
    ) -> Result<(), Self::Error> {
        self.authorize_transfer(from)?;
        self.do_safe_transfer_from(from, to, vec![id], vec![value], &data)
    }

    fn safe_batch_transfer_from(
        &mut self,
        from: Address,
        to: Address,
        ids: Vec<U256>,
        values: Vec<U256>,
        data: Bytes,
    ) -> Result<(), Self::Error> {
        self.authorize_transfer(from)?;
        self.do_safe_transfer_from(from, to, ids, values, &data)
    }
}

#[public]
impl IErc165 for Erc1155 {
    fn supports_interface(&self, interface_id: FixedBytes<4>) -> bool {
        <Self as IErc1155>::interface_id() == interface_id
<<<<<<< HEAD
            || Erc165::interface_id() == interface_id
=======
            || <Self as IErc165>::interface_id() == interface_id
>>>>>>> b83948d3
    }
}

impl Erc1155 {
    /// Transfers a `value` amount of tokens of type `ids` from `from` to
    /// `to`. Will mint (or burn) if `from` (or `to`) is the [`Address::ZERO`].
    ///
    /// NOTE: The ERC-1155 acceptance check is not performed in this function.
    /// See [`Self::_update_with_acceptance_check`] instead.
    ///
    /// # Arguments
    ///
    /// * `&mut self` - Write access to the contract's state.
    /// * `from` - Account to transfer tokens from.
    /// * `to` - Account of the recipient.
    /// * `ids` - Array of all tokens ids.
    /// * `values` - Array of all amount of tokens to be transferred.
    ///
    /// # Errors
    ///
    /// * [`Error::InvalidArrayLength`] - If length of `ids` is not equal to
    ///   length of `values`.
    /// * [`Error::InsufficientBalance`] - If `value` is greater than the
    ///   balance of the `from` account.
    ///
    ///
    /// # Events
    ///
    /// * [`TransferSingle`] - If the arrays contain one element.
    /// * [`TransferBatch`] - If the arrays contain multiple elements.
    ///
    /// # Panics
    ///
    /// * If updated balance exceeds [`U256::MAX`], may happen during `mint`
    ///   operation.
    fn _update(
        &mut self,
        from: Address,
        to: Address,
        ids: Vec<U256>,
        values: Vec<U256>,
    ) -> Result<(), Error> {
        Self::require_equal_arrays_length(&ids, &values)?;

        let operator = msg::sender();

        for (&token_id, &value) in ids.iter().zip(values.iter()) {
            self.do_update(from, to, token_id, value)?;
        }

        if ids.len() == 1 {
            let id = ids[0];
            let value = values[0];
            evm::log(TransferSingle { operator, from, to, id, value });
        } else {
            evm::log(TransferBatch { operator, from, to, ids, values });
        }

        Ok(())
    }

    /// Version of [`Self::_update`] that performs the token acceptance check by
    /// calling [`IERC1155Receiver::on_erc_1155_received`] or
    /// [`IERC1155Receiver::on_erc_1155_batch_received`] on the receiver address
    /// if it contains code.
    ///
    /// # Arguments
    ///
    /// * `&mut self` - Write access to the contract's state.
    /// * `from` - Account to transfer tokens from.
    /// * `to` - Account of the recipient.
    /// * `ids` - Array of all token ids.
    /// * `values` - Array of all amount of tokens to be transferred.
    /// * `data` - Additional data with no specified format, sent in call to
    ///   `to`.
    ///
    /// # Errors
    ///
    /// * [`Error::InvalidArrayLength`] - Returned when length of `ids` is not
    ///   equal to length of `values`.
    /// * [`Error::InsufficientBalance`] - Returned when `value` is greater than
    ///   the balance of the `from` account.
    /// * [`Error::InvalidReceiver`] - Returned when
    ///   [`IERC1155Receiver::on_erc_1155_received`] or
    ///   [`IERC1155Receiver::on_erc_1155_batch_received`] hasn't returned its
    ///   interface id or returned with error.
    ///
    /// # Events
    ///
    /// * [`TransferSingle`] - If the arrays contain one element.
    /// * [`TransferBatch`] - If the arrays contain multiple elements.
    ///
    /// # Panics
    ///
    /// * If updated balance exceeds [`U256::MAX`], may happen during `mint`
    ///   operation.
    fn _update_with_acceptance_check(
        &mut self,
        from: Address,
        to: Address,
        ids: Vec<U256>,
        values: Vec<U256>,
        data: &Bytes,
    ) -> Result<(), Error> {
        self._update(from, to, ids.clone(), values.clone())?;

        if !to.is_zero() {
            self._check_on_erc1155_received(
                msg::sender(),
                from,
                to,
                Erc1155ReceiverData::new(ids, values),
                data.to_vec().into(),
            )?;
        }

        Ok(())
    }

    /// Creates a `value` amount of tokens of type `id`, and assigns
    /// them to `to`.
    ///
    /// # Arguments
    ///
    /// * `&mut self` - Write access to the contract's state.
    /// * `to` - Account of the recipient.
    /// * `id` - Token id.
    /// * `value` - Amount of tokens to be minted.
    /// * `data` - Additional data with no specified format, sent in call to
    ///   `to`.
    ///
    /// # Errors
    ///
    /// * [`Error::InvalidReceiver`] - If `to` is [`Address::ZERO`].
    /// * [`Error::InvalidReceiver`] - If
    ///   [`IERC1155Receiver::on_erc_1155_received`] hasn't returned its
    ///   interface id or returned with error.
    ///
    /// # Events
    ///
    /// * [`TransferSingle`].
    ///
    /// # Panics
    ///
    /// * If updated balance exceeds [`U256::MAX`].
    pub fn _mint(
        &mut self,
        to: Address,
        id: U256,
        value: U256,
        data: &Bytes,
    ) -> Result<(), Error> {
        self._do_mint(to, vec![id], vec![value], data)
    }

    /// Batched version of [`Self::_mint`].
    ///
    /// # Arguments
    ///
    /// * `&mut self` - Write access to the contract's state.
    /// * `to` - Account of the recipient.
    /// * `ids` - Array of all tokens ids to be minted.
    /// * `values` - Array of all amounts of tokens to be minted.
    /// * `data` - Additional data with no specified format, sent in call to
    ///   `to`.
    ///
    /// # Errors
    ///
    /// * [`Error::InvalidReceiver`] -  If `to` is [`Address::ZERO`].
    /// * [`Error::InvalidArrayLength`] - If length of `ids` is not equal to
    ///   length of `values`.
    /// * [`IERC1155Receiver::on_erc_1155_received`] - If  hasn't returned its
    /// * [`Error::InvalidReceiver`] - interface id or returned with error.
    /// * [`Error::InvalidReceiver`] - If
    ///   [`IERC1155Receiver::on_erc_1155_batch_received`] hasn't returned its
    ///   interface id or returned with error.
    ///
    /// # Events
    ///
    /// * [`TransferSingle`] - If the arrays contain one element.
    /// * [`TransferBatch`] - If the arrays contain multiple elements.
    ///
    /// # Panics
    ///
    /// * If updated balance exceeds [`U256::MAX`].
    pub fn _mint_batch(
        &mut self,
        to: Address,
        ids: Vec<U256>,
        values: Vec<U256>,
        data: &Bytes,
    ) -> Result<(), Error> {
        self._do_mint(to, ids, values, data)
    }

    /// Destroys a `value` amount of tokens of type `id` from `from`.
    ///
    /// # Arguments
    ///
    /// * `&mut self` - Write access to the contract's state.
    /// * `from` - Account to burn tokens from.
    /// * `id` - Token id to be burnt.
    /// * `value` - Amount of tokens to be burnt.
    ///
    /// # Errors
    ///
    /// * [`Error::InvalidSender`] - If `from` is the [`Address::ZERO`].
    /// * [`Error::InsufficientBalance`]  - If `value` is greater than the
    ///   balance of the `from` account.
    ///
    /// # Events
    ///
    /// * [`TransferSingle`].

    pub fn _burn(
        &mut self,
        from: Address,
        id: U256,
        value: U256,
    ) -> Result<(), Error> {
        self._do_burn(from, vec![id], vec![value])
    }

    /// Batched version of [`Self::_burn`].
    ///
    /// # Arguments
    ///
    /// * `&mut self` - Write access to the contract's state.
    /// * `from` - Account to burn tokens from.
    /// * `ids` - Array of all tokens ids to be burnt.
    /// * `values` - Array of all amounts of tokens to be burnt.
    ///
    /// # Errors
    ///
    /// * [`Error::InvalidSender`] - If `from` is the [`Address::ZERO`].
    /// * [`Error::InvalidArrayLength`] - If length of `ids` is not equal to
    ///   length of `values`.
    /// * [`Error::InsufficientBalance`] - If any of the `values` is greater
    ///   than the balance of the respective token from `tokens` of the `from`
    ///   account.
    ///
    /// # Events
    ///
    /// * [`TransferSingle`] - If the arrays contain one element.
    /// * [`TransferBatch`] - If the arrays contain multiple elements.

    pub fn _burn_batch(
        &mut self,
        from: Address,
        ids: Vec<U256>,
        values: Vec<U256>,
    ) -> Result<(), Error> {
        self._do_burn(from, ids, values)
    }

    /// Approve `operator` to operate on all of `owner` tokens.
    ///
    /// # Arguments
    ///
    /// * `&mut self` - Write access to the contract's state.
    /// * `owner` - Tokens owner (`msg::sender`).
    /// * `operator` - Account to add to the set of authorized operators.
    /// * `approved` - Flag that determines whether or not permission will be
    ///   granted to `operator`. If true, this means `operator` will be allowed
    ///   to manage `owner`'s assets.
    ///
    /// # Errors
    ///
    /// * [`Error::InvalidOperator`] - If `operator` is the [`Address::ZERO`].
    ///
    /// # Events
    ///
    /// * [`ApprovalForAll`].
    fn _set_approval_for_all(
        &mut self,
        owner: Address,
        operator: Address,
        approved: bool,
    ) -> Result<(), Error> {
        if operator.is_zero() {
            return Err(Error::InvalidOperator(ERC1155InvalidOperator {
                operator,
            }));
        }
        self.operator_approvals.setter(owner).setter(operator).set(approved);
        evm::log(ApprovalForAll { account: owner, operator, approved });
        Ok(())
    }
}

impl Erc1155 {
    /// Performs an acceptance check for the provided `operator` by calling
    /// [`IERC1155Receiver::on_erc_1155_received`] in case of single token
    /// transfer, or [`IERC1155Receiver::on_erc_1155_batch_received`] in
    /// case of batch transfer on the `to` address.
    ///
    /// The acceptance call is not executed and treated as a no-op if the
    /// target address doesn't contain code (i.e. an EOA). Otherwise,
    /// the recipient must implement either
    /// [`IERC1155Receiver::on_erc_1155_received`] for single transfer, or
    /// [`IERC1155Receiver::on_erc_1155_batch_received`] for a batch transfer,
    /// and return the acceptance value to accept the transfer.
    ///
    /// # Arguments
    ///
    /// * `&mut self` - Write access to the contract's state.
    /// * `operator` - Generally the address that initiated the token transfer
    ///   (e.g. `msg::sender()`).
    /// * `from` - Account of the sender.
    /// * `to` - Account of the recipient.
    /// * `details` - Details about token transfer, check
    ///   [`Erc1155ReceiverData`].
    /// * `data` - Additional data with no specified format, sent in call to
    ///   `to`.
    ///
    /// # Errors
    ///
    /// * [`Error::InvalidReceiver`] - If
    ///   [`IERC1155Receiver::on_erc_1155_received`] or
    ///   [`IERC1155Receiver::on_erc_1155_batch_received`] haven't returned the
    ///   interface id or returned an error.
    /// * [`Error::InvalidReceiverWithReason`] - If
    ///   [`IERC1155Receiver::on_erc_1155_received`] or
    ///   [`IERC1155Receiver::on_erc_1155_batch_received`] reverted with revert
    ///   data.
    fn _check_on_erc1155_received(
        &mut self,
        operator: Address,
        from: Address,
        to: Address,
        details: Erc1155ReceiverData,
        data: alloy_primitives::Bytes,
    ) -> Result<(), Error> {
        if !to.has_code() {
            return Ok(());
        }

        let receiver = IERC1155Receiver::new(to);
        let call = Call::new_in(self);
        let result = match details.transfer {
            Transfer::Single { id, value } => receiver
                .on_erc_1155_received(call, operator, from, id, value, data),

            Transfer::Batch { ids, values } => receiver
                .on_erc_1155_batch_received(
                    call, operator, from, ids, values, data,
                ),
        };

        let id = match result {
            Ok(id) => id,
            Err(e) => {
                if let call::Error::Revert(ref reason) = e {
                    if !reason.is_empty() {
                        return Err(Error::InvalidReceiverWithReason(
                            InvalidReceiverWithReason {
                                reason: String::from_utf8_lossy(reason)
                                    .to_string(),
                            },
                        ));
                    }
                }

                // Non-IERC1155Receiver implementer.
                return Err(ERC1155InvalidReceiver { receiver: to }.into());
            }
        };

        // Token rejected.
        if id != details.receiver_fn_selector {
            return Err(ERC1155InvalidReceiver { receiver: to }.into());
        }

        Ok(())
    }

    /// Creates `values` of tokens specified by `ids`, and assigns
    /// them to `to`. Performs the token acceptance check by
    /// calling [`IERC1155Receiver::on_erc_1155_received`] or
    /// [`IERC1155Receiver::on_erc_1155_batch_received`] on the `to` address if
    /// it contains code.
    ///
    /// # Arguments
    ///
    /// * `&mut self` - Write access to the contract's state.
    /// * `to` - Account of the recipient.
    /// * `ids` - Array of all token ids to be minted.
    /// * `values` - Array of all amounts of tokens to be minted.
    /// * `data` - Additional data with no specified format, sent in call to
    ///   `to`.
    ///
    /// # Errors
    ///
    /// * [`Error::InvalidReceiver`] - If `to` is [`Address::ZERO`].
    /// * [`Error::InvalidReceiver`] - If
    ///   [`IERC1155Receiver::on_erc_1155_received`] hasn't returned its
    ///   interface id or returned with error.
    /// * [`Error::InvalidReceiver`] - If
    ///   [`IERC1155Receiver::on_erc_1155_batch_received`] hasn't returned its
    ///   interface id or returned with error.
    /// * [`Error::InvalidArrayLength`] -  If length of `ids` is not equal to
    ///   length of `values`.
    ///
    /// # Events
    ///
    /// * [`TransferSingle`] - If the arrays contain one element.
    /// * [`TransferBatch`] - If the array contain multiple elements.
    ///
    /// # Panics
    ///
    /// * If updated balance exceeds [`U256::MAX`].
    fn _do_mint(
        &mut self,
        to: Address,
        ids: Vec<U256>,
        values: Vec<U256>,
        data: &Bytes,
    ) -> Result<(), Error> {
        if to.is_zero() {
            return Err(Error::InvalidReceiver(ERC1155InvalidReceiver {
                receiver: to,
            }));
        }
        self._update_with_acceptance_check(
            Address::ZERO,
            to,
            ids,
            values,
            data,
        )?;
        Ok(())
    }

    /// Destroys `values` amounts of tokens specified by `ids` from `from`.
    ///
    /// # Arguments
    ///
    /// * `&mut self` - Write access to the contract's state.
    /// * `from` - Account to burn tokens from.
    /// * `ids` - Array of all token ids to be burnt.
    /// * `values` - Array of all amount of tokens to be burnt.
    ///
    /// # Errors
    ///
    /// * [`Error::InvalidSender`] - If `from` is the [`Address::ZERO`].
    /// * [`Error::InvalidArrayLength`] - If length of `ids` is not equal to
    ///   length of `values`.
    /// * [`Error::InsufficientBalance`] -If any of the `values` is greater than
    ///   the balance of the respective token from `tokens` of the `from`
    ///   account.
    ///
    /// # Events
    ///
    /// * [`TransferSingle`] - If the arrays contain one element.
    /// * [`TransferBatch`] - If the arrays contain multiple elements.

    fn _do_burn(
        &mut self,
        from: Address,
        ids: Vec<U256>,
        values: Vec<U256>,
    ) -> Result<(), Error> {
        if from.is_zero() {
            return Err(Error::InvalidSender(ERC1155InvalidSender {
                sender: from,
            }));
        }
        self._update_with_acceptance_check(
            from,
            Address::ZERO,
            ids,
            values,
            &vec![].into(),
        )?;
        Ok(())
    }

    /// Transfers `values` of tokens specified by `ids` from `from` to `to`.
    ///
    /// # Arguments
    ///
    /// * `&mut self` - Write access to the contract's state.
    /// * `from` - Account to transfer tokens from.
    /// * `to` - Account of the recipient.
    /// * `ids` - Array of all token ids.
    /// * `values` - Array of all amount of tokens to be transferred.
    /// * `data` - Additional data with no specified format, sent in call to
    ///   `to`.
    ///
    /// # Errors
    ///
    /// * [`Error::InvalidReceiver`] - If `to` is the [`Address::ZERO`].
    /// * [`Error::InvalidSender`] - If `from` is the [`Address::ZERO`].
    /// * [`Error::InvalidArrayLength`] - If length of `ids` is not equal to
    ///   length of `values`.
    /// * [`Error::InsufficientBalance`] - If `value` is greater than the
    ///   balance of the `from` account.
    /// * [`Error::InvalidReceiver`] - If
    ///   [`IERC1155Receiver::on_erc_1155_received`] hasn't returned its
    ///   interface id or returned with error.
    /// * [`Error::InvalidReceiver`] - If
    ///   [`IERC1155Receiver::on_erc_1155_batch_received`] hasn't returned its
    ///   interface id or returned with error.
    ///
    /// # Events
    ///
    /// * [`TransferSingle`] - If the arrays contain one element.
    /// * [`TransferBatch`] - If the arrays contain multiple elements.
    ///
    /// # Panics
    ///
    /// * If updated balance exceeds [`U256::MAX`].
    fn do_safe_transfer_from(
        &mut self,
        from: Address,
        to: Address,
        ids: Vec<U256>,
        values: Vec<U256>,
        data: &Bytes,
    ) -> Result<(), Error> {
        if to.is_zero() {
            return Err(Error::InvalidReceiver(ERC1155InvalidReceiver {
                receiver: to,
            }));
        }
        if from.is_zero() {
            return Err(Error::InvalidSender(ERC1155InvalidSender {
                sender: from,
            }));
        }
        self._update_with_acceptance_check(from, to, ids, values, data)
    }

    /// Transfers a `value` amount of `token_id` from `from` to
    /// `to`. Will mint (or burn) if `from` (or `to`) is the [`Address::ZERO`].
    ///
    /// # Arguments
    ///
    /// * `&mut self` - Write access to the contract's state.
    /// * `from` - Account to transfer tokens from.
    /// * `to` - Account of the recipient.
    /// * `token_id` - Token id.
    /// * `value` - Amount of tokens to be transferred.
    ///
    /// # Errors
    ///
    /// * [`Error::InsufficientBalance`] - If `value` is greater than the
    ///   balance of the `from` account.
    ///
    /// # Panics
    ///
    /// * If updated balance exceeds [`U256::MAX`].
    fn do_update(
        &mut self,
        from: Address,
        to: Address,
        token_id: U256,
        value: U256,
    ) -> Result<(), Error> {
        if !from.is_zero() {
            let from_balance = self.balance_of(from, token_id);
            if from_balance < value {
                return Err(Error::InsufficientBalance(
                    ERC1155InsufficientBalance {
                        sender: from,
                        balance: from_balance,
                        needed: value,
                        token_id,
                    },
                ));
            }
            self.balances
                .setter(token_id)
                .setter(from)
                .sub_assign_unchecked(value);
        }

        if !to.is_zero() {
            self.balances.setter(token_id).setter(to).add_assign_checked(
                value,
                "should not exceed `U256::MAX` for `balances`",
            );
        }

        Ok(())
    }

    /// Checks if `ids` array has same length as `values` array.
    ///
    /// # Arguments
    ///
    /// * `ids` - array of `ids`.
    /// * `values` - array of `values`.
    ///
    /// # Errors
    ///
    /// * [`Error::InvalidArrayLength`] - If length of `ids` is not equal to
    ///   length of `values`.
    fn require_equal_arrays_length<T, U>(
        ids: &[T],
        values: &[U],
    ) -> Result<(), Error> {
        if ids.len() != values.len() {
            return Err(Error::InvalidArrayLength(ERC1155InvalidArrayLength {
                ids_length: U256::from(ids.len()),
                values_length: U256::from(values.len()),
            }));
        }
        Ok(())
    }

    /// Checks if `msg::sender()` is authorized to transfer tokens.
    ///
    /// # Arguments
    ///
    /// * `&self` - Read access to the contract's state.
    /// * `from` - Account to transfer tokens from.
    ///
    /// # Errors
    ///
    /// * [`Error::MissingApprovalForAll`] -  If the `from` is not the caller
    ///   (`msg::sender()`), and the caller does not have the right to approve.
    fn authorize_transfer(&self, from: Address) -> Result<(), Error> {
        let sender = msg::sender();
        if from != sender && !self.is_approved_for_all(from, sender) {
            return Err(Error::MissingApprovalForAll(
                ERC1155MissingApprovalForAll { operator: sender, owner: from },
            ));
        }

        Ok(())
    }
}

/// Data struct to be passed to a contract that
/// implements [`IERC1155Receiver`] interface.
struct Erc1155ReceiverData {
    /// ERC-1155 Receiver function selector.
    receiver_fn_selector: [u8; 4],
    /// Transfer details, either [`Transfer::Single`] or [`Transfer::Batch`].
    transfer: Transfer,
}

impl Erc1155ReceiverData {
    /// Creates a new instance based on transfer details.
    /// Assumes that `ids` is not empty.
    ///
    /// If `ids` array has only 1 element,
    /// it means that it is a [`Transfer::Single`].
    /// If `ids` array has many elements,
    /// it means that it is a [`Transfer::Batch`].
    ///
    /// NOTE: Does not check if `ids` length is equal to `values`.
    ///
    /// # Arguments
    ///
    /// * `ids` - Array of tokens ids being transferred.
    /// * `values` - Array of all amount of tokens being transferred.
    fn new(ids: Vec<U256>, values: Vec<U256>) -> Self {
        if ids.len() == 1 {
            Self::single(ids[0], values[0])
        } else {
            Self::batch(ids, values)
        }
    }

    /// Creates a new instance for a [`Transfer::Single`].
    /// Check [`IERC1155Receiver::on_erc_1155_received`].
    ///
    /// # Arguments
    ///
    /// * `id` - Token id being transferred.
    /// * `value` - Amount of tokens being transferred.
    fn single(id: U256, value: U256) -> Self {
        Self {
            receiver_fn_selector: SINGLE_TRANSFER_FN_SELECTOR,
            transfer: Transfer::Single { id, value },
        }
    }

    /// Creates a new instance for a [`Transfer::Batch`].
    /// Check [`IERC1155Receiver::on_erc_1155_batch_received`].
    ///
    /// # Arguments
    ///
    /// * `ids` - Array of tokens ids being transferred.
    /// * `values` - Array of all amount of tokens being transferred.
    fn batch(ids: Vec<U256>, values: Vec<U256>) -> Self {
        Self {
            receiver_fn_selector: BATCH_TRANSFER_FN_SELECTOR,
            transfer: Transfer::Batch { ids, values },
        }
    }
}

/// Struct representing token transfer details.
#[derive(Debug, PartialEq)]
enum Transfer {
    /// Transfer of a single token.
    ///
    /// # Attributes
    ///
    /// * `id` - Token id being transferred.
    /// * `value` - Amount of tokens being transferred.
    Single { id: U256, value: U256 },
    /// Batch tokens transfer.
    ///
    /// # Attributes
    ///
    /// * `ids` - Array of tokens ids being transferred.
    /// * `values` - Array of all amount of tokens being transferred.
    Batch { ids: Vec<U256>, values: Vec<U256> },
}

#[cfg(test)]
mod tests {
    use alloy_primitives::{uint, Address, FixedBytes, U256};
    use motsu::prelude::Contract;

    use super::{
        ERC1155InsufficientBalance, ERC1155InvalidArrayLength,
        ERC1155InvalidOperator, ERC1155InvalidReceiver, ERC1155InvalidSender,
        ERC1155MissingApprovalForAll, Erc1155, Erc1155ReceiverData, Error,
        IErc1155, Transfer, BATCH_TRANSFER_FN_SELECTOR,
        SINGLE_TRANSFER_FN_SELECTOR,
    };
    use crate::utils::introspection::erc165::IErc165;

    pub(crate) fn random_token_ids(size: usize) -> Vec<U256> {
        (0..size).map(U256::from).collect()
    }

    pub(crate) fn random_values(size: usize) -> Vec<U256> {
        (1..=size).map(U256::from).collect()
    }

    fn init(
        contract: &mut Erc1155,
        receiver: Address,
        size: usize,
    ) -> (Vec<U256>, Vec<U256>) {
        let token_ids = random_token_ids(size);
        let values = random_values(size);

        contract
            ._mint_batch(
                receiver,
                token_ids.clone(),
                values.clone(),
                &vec![0, 1, 2, 3].into(),
            )
            .expect("Mint failed");
        (token_ids, values)
    }

    fn append(values: Vec<U256>, value: u64) -> Vec<U256> {
        values.into_iter().chain(std::iter::once(U256::from(value))).collect()
    }

    #[test]
    fn should_create_transfer_single() {
        let id = uint!(1_U256);
        let value = uint!(10_U256);
        let details = Erc1155ReceiverData::new(vec![id], vec![value]);
        assert_eq!(SINGLE_TRANSFER_FN_SELECTOR, details.receiver_fn_selector);
        assert_eq!(Transfer::Single { id, value }, details.transfer);
    }

    #[test]
    fn should_create_transfer_batch() {
        let ids = random_token_ids(5);
        let values = random_values(5);
        let details = Erc1155ReceiverData::new(ids.clone(), values.clone());
        assert_eq!(BATCH_TRANSFER_FN_SELECTOR, details.receiver_fn_selector);
        assert_eq!(Transfer::Batch { ids, values }, details.transfer);
    }

    #[motsu::test]
    fn balance_of_zero_balance(contract: Contract<Erc1155>, alice: Address) {
        let owner = alice;
        let token_id = random_token_ids(1)[0];
        let balance = contract.sender(alice).balance_of(owner, token_id);
        assert_eq!(U256::ZERO, balance);
    }

    #[motsu::test]
    fn error_when_array_length_mismatch(
        contract: Contract<Erc1155>,
        alice: Address,
        bob: Address,
        dave: Address,
        charlie: Address,
    ) {
        let token_ids = random_token_ids(3);
        let accounts = vec![alice, bob, dave, charlie];
        let ids_length = U256::from(token_ids.len());
        let accounts_length = U256::from(accounts.len());

        let err = contract
            .sender(alice)
            .balance_of_batch(accounts, token_ids)
            .expect_err("should return `Error::InvalidArrayLength`");

        assert!(matches!(
            err,
            Error::InvalidArrayLength(ERC1155InvalidArrayLength {
                ids_length: ids_l,
                values_length: accounts_l,
            }) if ids_l == ids_length && accounts_l == accounts_length
        ));
    }

    #[motsu::test]
    fn balance_of_batch_zero_balance(
        contract: Contract<Erc1155>,
        alice: Address,
        bob: Address,
        dave: Address,
        charlie: Address,
    ) {
        let token_ids = random_token_ids(4);
        let accounts = vec![alice, bob, dave, charlie];
        let balances = contract
            .sender(alice)
            .balance_of_batch(accounts, token_ids)
            .expect("should return a vector of `U256::ZERO`");

        let expected = vec![U256::ZERO; 4];
        assert_eq!(expected, balances);
    }

    #[motsu::test]
    fn set_approval_for_all(
        contract: Contract<Erc1155>,
        alice: Address,
        bob: Address,
    ) {
        contract.init(alice, |contract| {
            contract.operator_approvals.setter(alice).setter(bob).set(false);
        });

        contract
            .sender(alice)
            .set_approval_for_all(bob, true)
            .expect("should approve Bob for operations on all Alice's tokens");
        assert!(contract.sender(alice).is_approved_for_all(alice, bob));

        contract.sender(alice).set_approval_for_all(bob, false).expect(
            "should disapprove Bob for operations on all Alice's tokens",
        );
        assert!(!contract.sender(alice).is_approved_for_all(alice, bob));
    }

    #[motsu::test]
    fn error_when_invalid_operator_set_approval_for_all(
        contract: Contract<Erc1155>,
        alice: Address,
    ) {
        let invalid_operator = Address::ZERO;

        let err = contract
            .sender(alice)
            .set_approval_for_all(invalid_operator, true)
            .expect_err("should not approve for all for invalid operator");

        assert!(matches!(
            err,
            Error::InvalidOperator(ERC1155InvalidOperator {
                operator
            }) if operator == invalid_operator
        ));
    }

    #[motsu::test]
    fn mints(contract: Contract<Erc1155>, alice: Address) {
        let token_id = random_token_ids(1)[0];
        let value = random_values(1)[0];

        contract
            .sender(alice)
            ._mint(alice, token_id, value, &vec![0, 1, 2, 3].into())
            .expect("should mint tokens for Alice");

        let balance = contract.sender(alice).balance_of(alice, token_id);

        assert_eq!(balance, value);
    }

    #[motsu::test]
    fn error_when_mints_to_invalid_receiver(
        contract: Contract<Erc1155>,
        alice: Address,
    ) {
        let invalid_receiver = Address::ZERO;
        let token_id = random_token_ids(1)[0];
        let value = random_values(1)[0];

        let err = contract
            .sender(alice)
            ._mint(invalid_receiver, token_id, value, &vec![0, 1, 2, 3].into())
            .expect_err("should not mint tokens for invalid receiver");

        assert!(matches!(
            err,
            Error::InvalidReceiver(ERC1155InvalidReceiver {
                receiver
            }) if receiver == invalid_receiver
        ));
    }

    #[motsu::test]
    fn mints_batch(contract: Contract<Erc1155>, alice: Address) {
        let token_ids = random_token_ids(4);
        let values = random_values(4);

        contract
            .sender(alice)
            ._mint_batch(
                alice,
                token_ids.clone(),
                values.clone(),
                &vec![0, 1, 2, 3].into(),
            )
            .expect("should batch mint tokens");

        token_ids.iter().zip(values.iter()).for_each(|(&token_id, &value)| {
            assert_eq!(
                value,
                contract.sender(alice).balance_of(alice, token_id)
            );
        });

        let balances = contract
            .sender(alice)
            .balance_of_batch(vec![alice; 4], token_ids.clone())
            .expect("should return balances");

        assert_eq!(values, balances);
    }

    #[motsu::test]
    fn mints_batch_same_token(contract: Contract<Erc1155>, alice: Address) {
        let token_id = uint!(1_U256);
        let values = random_values(4);
        let expected_balance: U256 = values.iter().sum();

        contract
            .sender(alice)
            ._mint_batch(
                alice,
                vec![token_id; 4],
                values.clone(),
                &vec![0, 1, 2, 3].into(),
            )
            .expect("should batch mint tokens");

        assert_eq!(
            expected_balance,
            contract.sender(alice).balance_of(alice, token_id)
        );

        let balances = contract
            .sender(alice)
            .balance_of_batch(vec![alice; 4], vec![token_id; 4])
            .expect("should return balances");

        assert_eq!(vec![expected_balance; 4], balances);
    }

    #[motsu::test]
    fn error_when_batch_mints_to_invalid_receiver(
        contract: Contract<Erc1155>,
        alice: Address,
    ) {
        let token_ids = random_token_ids(1);
        let values = random_values(1);
        let invalid_receiver = Address::ZERO;

        let err = contract
            .sender(alice)
            ._mint_batch(
                invalid_receiver,
                token_ids,
                values,
                &vec![0, 1, 2, 3].into(),
            )
            .expect_err("should not batch mint tokens for invalid receiver");

        assert!(matches!(
            err,
            Error::InvalidReceiver(ERC1155InvalidReceiver {
                receiver
            }) if receiver == invalid_receiver
        ));
    }

    #[motsu::test]
    fn error_when_batch_mints_not_equal_arrays(
        contract: Contract<Erc1155>,
        alice: Address,
    ) {
        let token_ids = random_token_ids(3);
        let values = random_values(4);

        let err = contract
            .sender(alice)
            ._mint_batch(alice, token_ids, values, &vec![0, 1, 2, 3].into())
            .expect_err(
                "should not batch mint tokens when not equal array lengths",
            );

        assert!(matches!(
            err,
            Error::InvalidArrayLength(ERC1155InvalidArrayLength {
                ids_length, values_length
            }) if ids_length == uint!(3_U256) && values_length == uint!(4_U256)
        ));
    }

    #[motsu::test]
    fn burns(contract: Contract<Erc1155>, alice: Address) {
        let (token_ids, values) =
            contract.init(alice, |contract| init(contract, alice, 1));

        let token_id = token_ids[0];
        let value = values[0];

        contract
            .sender(alice)
            ._burn(alice, token_id, value)
            .expect("should burn tokens");

        let balances = contract.sender(alice).balance_of(alice, token_id);

        assert_eq!(U256::ZERO, balances);
    }

    #[motsu::test]
    fn error_when_burns_from_invalid_sender(
        contract: Contract<Erc1155>,
        alice: Address,
    ) {
        let (token_ids, values) =
            contract.init(alice, |contract| init(contract, alice, 1));
        let invalid_sender = Address::ZERO;

        let err = contract
            .sender(alice)
            ._burn(invalid_sender, token_ids[0], values[0])
            .expect_err("should not burn token for invalid sender");

        assert!(matches!(
            err,
            Error::InvalidSender(ERC1155InvalidSender {
                sender
            }) if sender == invalid_sender
        ));
    }

    #[motsu::test]
    fn error_when_burns_with_insufficient_balance(
        contract: Contract<Erc1155>,
        alice: Address,
    ) {
        let (token_ids, values) =
            contract.init(alice, |contract| init(contract, alice, 1));

        let err = contract
            .sender(alice)
            ._burn(alice, token_ids[0], values[0] + uint!(1_U256))
            .expect_err("should not burn token when insufficient balance");

        assert!(matches!(
            err,
            Error::InsufficientBalance(ERC1155InsufficientBalance {
                sender,
                balance,
                needed,
                token_id
            }) if sender == alice && balance == values[0] && needed == values[0] + uint!(1_U256) && token_id == token_ids[0]
        ));
    }

    #[motsu::test]
    fn burns_batch(contract: Contract<Erc1155>, alice: Address) {
        let (token_ids, values) =
            contract.init(alice, |contract| init(contract, alice, 4));

        contract
            .sender(alice)
            ._burn_batch(alice, token_ids.clone(), values.clone())
            .expect("should batch burn tokens");

        let balances = contract
            .sender(alice)
            .balance_of_batch(vec![alice; 4], token_ids.clone())
            .expect("should return balances");

        assert_eq!(vec![U256::ZERO; 4], balances);
    }

    #[motsu::test]
    fn burns_batch_same_token(contract: Contract<Erc1155>, alice: Address) {
        let token_id = uint!(1_U256);
        let value = uint!(80_U256);

        contract
            .sender(alice)
            ._mint(alice, token_id, value, &vec![0, 1, 2, 3].into())
            .expect("should mint token");

        contract
            .sender(alice)
            ._burn_batch(
                alice,
                vec![token_id; 4],
                vec![
                    uint!(20_U256),
                    uint!(10_U256),
                    uint!(30_U256),
                    uint!(20_U256),
                ],
            )
            .expect("should batch burn tokens");

        assert_eq!(
            U256::ZERO,
            contract.sender(alice).balance_of(alice, token_id)
        );
    }

    #[motsu::test]
    fn error_when_batch_burns_from_invalid_sender(
        contract: Contract<Erc1155>,
        alice: Address,
    ) {
        let (token_ids, values) =
            contract.init(alice, |contract| init(contract, alice, 4));
        let invalid_sender = Address::ZERO;

        let err = contract
            .sender(alice)
            ._burn_batch(invalid_sender, token_ids, values)
            .expect_err("should not batch burn tokens for invalid sender");

        assert!(matches!(
            err,
            Error::InvalidSender(ERC1155InvalidSender {
                sender
            }) if sender == invalid_sender
        ));
    }

    #[motsu::test]
    fn error_when_batch_burns_with_insufficient_balance(
        contract: Contract<Erc1155>,
        alice: Address,
    ) {
        let (token_ids, values) =
            contract.init(alice, |contract| init(contract, alice, 4));

        let err = contract
            .sender(alice)
            ._burn_batch(
                alice,
                token_ids.clone(),
                values.clone().into_iter().map(|x| x + uint!(1_U256)).collect(),
            )
            .expect_err(
                "should not batch burn tokens when insufficient balance",
            );

        assert!(matches!(
            err,
            Error::InsufficientBalance(ERC1155InsufficientBalance {
                sender,
                balance,
                needed,
                token_id
            }) if sender == alice && balance == values[0] && needed == values[0] + uint!(1_U256) && token_id == token_ids[0]
        ));
    }

    #[motsu::test]
    fn error_when_batch_burns_not_equal_arrays(
        contract: Contract<Erc1155>,
        alice: Address,
    ) {
        let (token_ids, values) =
            contract.init(alice, |contract| init(contract, alice, 3));

        let err = contract
            .sender(alice)
            ._burn_batch(alice, token_ids, append(values, 4))
            .expect_err(
                "should not batch burn tokens when not equal array lengths",
            );

        assert!(matches!(
            err,
            Error::InvalidArrayLength(ERC1155InvalidArrayLength {
                ids_length, values_length
            }) if ids_length == uint!(3_U256) && values_length == uint!(4_U256)
        ));
    }

    #[motsu::test]
    fn safe_transfer_from(
        contract: Contract<Erc1155>,
        alice: Address,
        bob: Address,
        dave: Address,
    ) {
        let (token_ids, values) =
            contract.init(alice, |contract| init(contract, bob, 2));
        let amount_one = values[0] - uint!(1_U256);
        let amount_two = values[1] - uint!(1_U256);

        contract
            .sender(bob)
            .set_approval_for_all(alice, true)
            .expect("should approve Bob's tokens to Alice");

        contract
            .sender(alice)
            .safe_transfer_from(
                bob,
                dave,
                token_ids[0],
                amount_one,
                vec![].into(),
            )
            .expect("should transfer tokens from Alice to Bob");
        contract
            .sender(alice)
            .safe_transfer_from(
                bob,
                dave,
                token_ids[1],
                amount_two,
                vec![].into(),
            )
            .expect("should transfer tokens from Alice to Bob");

        let balance_id_one =
            contract.sender(alice).balance_of(dave, token_ids[0]);
        let balance_id_two =
            contract.sender(alice).balance_of(dave, token_ids[1]);

        assert_eq!(amount_one, balance_id_one);
        assert_eq!(amount_two, balance_id_two);
    }

    #[motsu::test]
    fn error_when_invalid_receiver_safe_transfer_from(
        contract: Contract<Erc1155>,
        alice: Address,
    ) {
        let (token_ids, values) =
            contract.init(alice, |contract| init(contract, alice, 1));
        let invalid_receiver = Address::ZERO;

        let err = contract
            .sender(alice)
            .safe_transfer_from(
                alice,
                invalid_receiver,
                token_ids[0],
                values[0],
                vec![].into(),
            )
            .expect_err("should not transfer tokens to the `Address::ZERO`");

        assert!(matches!(
            err,
            Error::InvalidReceiver(ERC1155InvalidReceiver {
                receiver
            }) if receiver == invalid_receiver
        ));
    }

    #[motsu::test]
    fn error_when_invalid_sender_safe_transfer_from(
        contract: Contract<Erc1155>,
        alice: Address,
    ) {
        let (token_ids, values) =
            contract.init(alice, |contract| init(contract, alice, 1));
        let invalid_sender = Address::ZERO;

        contract
            .sender(invalid_sender)
            .set_approval_for_all(alice, true)
            .unwrap();

        let err = contract
            .sender(alice)
            .safe_transfer_from(
                invalid_sender,
                alice,
                token_ids[0],
                values[0],
                vec![].into(),
            )
            .expect_err("should not transfer tokens from the `Address::ZERO`");

        assert!(matches!(
            err,
            Error::InvalidSender(ERC1155InvalidSender {
                sender
            }) if sender == invalid_sender
        ));
    }

    #[motsu::test]
    fn error_when_missing_approval_safe_transfer_from(
        contract: Contract<Erc1155>,
        alice: Address,
        bob: Address,
    ) {
        let (token_ids, values) =
            contract.init(alice, |contract| init(contract, alice, 1));

        let err = contract
            .sender(bob)
            .safe_transfer_from(
                alice,
                bob,
                token_ids[0],
                values[0],
                vec![].into(),
            )
            .expect_err("should not transfer tokens without approval");

        assert!(matches!(
            err,
            Error::MissingApprovalForAll(ERC1155MissingApprovalForAll {
                operator,
                owner
            }) if operator == bob && owner == alice
        ));
    }

    #[motsu::test]
    fn error_when_insufficient_balance_safe_transfer_from(
        contract: Contract<Erc1155>,
        alice: Address,
        bob: Address,
        dave: Address,
    ) {
        let (token_ids, values) =
            contract.init(alice, |contract| init(contract, bob, 1));
        contract
            .sender(bob)
            .set_approval_for_all(alice, true)
            .expect("should approve Bob's tokens to Alice");

        let err = contract
            .sender(alice)
            .safe_transfer_from(
                bob,
                dave,
                token_ids[0],
                values[0] + uint!(1_U256),
                vec![].into(),
            )
            .expect_err("should not transfer tokens with insufficient balance");

        assert!(matches!(
            err,
            Error::InsufficientBalance(ERC1155InsufficientBalance {
                sender,
                balance,
                needed,
                token_id
            }) if sender == bob && balance == values[0] && needed == values[0] + uint!(1_U256) && token_id == token_ids[0]
        ));
    }

    #[motsu::test]
    fn safe_transfer_from_with_data(
        contract: Contract<Erc1155>,
        alice: Address,
        dave: Address,
        charlie: Address,
    ) {
        let (token_ids, values) =
            contract.init(alice, |contract| init(contract, dave, 1));

        contract
            .sender(dave)
            .set_approval_for_all(alice, true)
            .expect("should approve Dave's tokens to Alice");

        contract
            .sender(alice)
            .safe_transfer_from(
                dave,
                charlie,
                token_ids[0],
                values[0],
                vec![0, 1, 2, 3].into(),
            )
            .expect("should transfer tokens from Alice to Bob");

        let balance = contract.sender(alice).balance_of(charlie, token_ids[0]);

        assert_eq!(values[0], balance);
    }

    #[motsu::test]
    fn error_when_invalid_receiver_safe_transfer_from_with_data(
        contract: Contract<Erc1155>,
        alice: Address,
        dave: Address,
    ) {
        let (token_ids, values) =
            contract.init(alice, |contract| init(contract, dave, 1));
        let invalid_receiver = Address::ZERO;

        let err = contract
            .sender(alice)
            .do_safe_transfer_from(
                dave,
                invalid_receiver,
                token_ids,
                values,
                &vec![0, 1, 2, 3].into(),
            )
            .expect_err("should not transfer tokens to the `Address::ZERO`");

        assert!(matches!(
            err,
            Error::InvalidReceiver(ERC1155InvalidReceiver {
                receiver
            }) if receiver == invalid_receiver
        ));
    }

    #[motsu::test]
    fn error_when_invalid_sender_safe_transfer_from_with_data(
        contract: Contract<Erc1155>,
        alice: Address,
    ) {
        let (token_ids, values) =
            contract.init(alice, |contract| init(contract, alice, 1));
        let invalid_sender = Address::ZERO;

        contract
            .sender(invalid_sender)
            .set_approval_for_all(alice, true)
            .unwrap();

        let err = contract
            .sender(alice)
            .safe_transfer_from(
                invalid_sender,
                alice,
                token_ids[0],
                values[0],
                vec![0, 1, 2, 3].into(),
            )
            .expect_err("should not transfer tokens from the `Address::ZERO`");

        assert!(matches!(
            err,
            Error::InvalidSender(ERC1155InvalidSender {
                sender
            }) if sender == invalid_sender
        ));
    }

    #[motsu::test]
    fn error_when_missing_approval_safe_transfer_from_with_data(
        contract: Contract<Erc1155>,
        alice: Address,
        bob: Address,
    ) {
        let (token_ids, values) =
            contract.init(alice, |contract| init(contract, alice, 1));

        let err = contract
            .sender(bob)
            .safe_transfer_from(
                alice,
                bob,
                token_ids[0],
                values[0],
                vec![0, 1, 2, 3].into(),
            )
            .expect_err("should not transfer tokens without approval");

        assert!(matches!(
            err,
            Error::MissingApprovalForAll(ERC1155MissingApprovalForAll {
                operator,
                owner
            }) if operator == bob && owner == alice
        ));
    }

    #[motsu::test]
    fn error_when_insufficient_balance_safe_transfer_from_with_data(
        contract: Contract<Erc1155>,
        alice: Address,
        bob: Address,
        dave: Address,
    ) {
        let (token_ids, values) =
            contract.init(alice, |contract| init(contract, bob, 1));

        contract
            .sender(bob)
            .set_approval_for_all(alice, true)
            .expect("should approve Bob's tokens to Alice");

        let err = contract
            .sender(alice)
            .safe_transfer_from(
                bob,
                dave,
                token_ids[0],
                values[0] + uint!(1_U256),
                vec![0, 1, 2, 3].into(),
            )
            .expect_err("should not transfer tokens with insufficient balance");

        assert!(matches!(
            err,
            Error::InsufficientBalance(ERC1155InsufficientBalance {
                sender,
                balance,
                needed,
                token_id
            }) if sender == bob && balance == values[0] && needed == values[0] + uint!(1_U256) && token_id == token_ids[0]
        ));
    }

    #[motsu::test]
    fn safe_batch_transfer_from(
        contract: Contract<Erc1155>,
        alice: Address,
        bob: Address,
        dave: Address,
    ) {
        let (token_ids, values) =
            contract.init(alice, |contract| init(contract, dave, 2));
        let amount_one = values[0] - uint!(1_U256);
        let amount_two = values[1] - uint!(1_U256);

        contract
            .sender(dave)
            .set_approval_for_all(alice, true)
            .expect("should approve Dave's tokens to Alice");

        contract
            .sender(alice)
            .safe_batch_transfer_from(
                dave,
                bob,
                token_ids.clone(),
                vec![amount_one, amount_two],
                vec![].into(),
            )
            .expect("should transfer tokens from Alice to Bob");

        let balance_id_one =
            contract.sender(alice).balance_of(bob, token_ids[0]);
        let balance_id_two =
            contract.sender(alice).balance_of(bob, token_ids[1]);

        assert_eq!(amount_one, balance_id_one);
        assert_eq!(amount_two, balance_id_two);
    }

    #[motsu::test]
    fn error_when_invalid_receiver_safe_batch_transfer_from(
        contract: Contract<Erc1155>,
        alice: Address,
    ) {
        let (token_ids, values) =
            contract.init(alice, |contract| init(contract, alice, 4));
        let invalid_receiver = Address::ZERO;

        let err = contract
            .sender(alice)
            .safe_batch_transfer_from(
                alice,
                invalid_receiver,
                token_ids.clone(),
                values.clone(),
                vec![].into(),
            )
            .expect_err("should not transfer tokens to the `Address::ZERO`");

        assert!(matches!(
            err,
            Error::InvalidReceiver(ERC1155InvalidReceiver {
                receiver
            }) if receiver == invalid_receiver
        ));
    }

    #[motsu::test]
    fn error_when_invalid_sender_safe_batch_transfer_from(
        contract: Contract<Erc1155>,
        alice: Address,
    ) {
        let (token_ids, values) =
            contract.init(alice, |contract| init(contract, alice, 4));
        let invalid_sender = Address::ZERO;

        contract
            .sender(invalid_sender)
            .set_approval_for_all(alice, true)
            .unwrap();

        let err = contract
            .sender(alice)
            .safe_batch_transfer_from(
                invalid_sender,
                alice,
                token_ids.clone(),
                values.clone(),
                vec![].into(),
            )
            .expect_err("should not transfer tokens from the `Address::ZERO`");

        assert!(matches!(
            err,
            Error::InvalidSender(ERC1155InvalidSender {
                sender
            }) if sender == invalid_sender
        ));
    }

    #[motsu::test]
    fn error_when_missing_approval_safe_batch_transfer_from(
        contract: Contract<Erc1155>,
        alice: Address,
        bob: Address,
    ) {
        let (token_ids, values) =
            contract.init(alice, |contract| init(contract, alice, 2));

        let err = contract
            .sender(bob)
            .safe_batch_transfer_from(
                alice,
                bob,
                token_ids.clone(),
                values.clone(),
                vec![].into(),
            )
            .expect_err("should not transfer tokens without approval");

        assert!(matches!(
            err,
            Error::MissingApprovalForAll(ERC1155MissingApprovalForAll {
                operator,
                owner
            }) if operator == bob && owner == alice
        ));
    }

    #[motsu::test]
    fn error_when_insufficient_balance_safe_batch_transfer_from(
        contract: Contract<Erc1155>,
        alice: Address,
        bob: Address,
        charlie: Address,
    ) {
        let (token_ids, values) =
            contract.init(alice, |contract| init(contract, charlie, 2));

        contract
            .sender(charlie)
            .set_approval_for_all(alice, true)
            .expect("should approve Charlie's tokens to Alice");

        let err = contract
            .sender(alice)
            .safe_batch_transfer_from(
                charlie,
                bob,
                token_ids.clone(),
                vec![values[0] + uint!(1_U256), values[1]],
                vec![].into(),
            )
            .expect_err("should not transfer tokens with insufficient balance");

        assert!(matches!(
            err,
            Error::InsufficientBalance(ERC1155InsufficientBalance {
                sender,
                balance,
                needed,
                token_id
            }) if sender == charlie && balance == values[0] && needed == values[0] + uint!(1_U256) && token_id == token_ids[0]
        ));
    }

    #[motsu::test]
    fn error_when_not_equal_arrays_safe_batch_transfer_from(
        contract: Contract<Erc1155>,
        alice: Address,
        dave: Address,
        charlie: Address,
    ) {
        let (token_ids, values) =
            contract.init(alice, |contract| init(contract, alice, 4));

        contract
            .sender(dave)
            .set_approval_for_all(alice, true)
            .expect("should approve Dave's tokens to Alice");

        let err = contract
            .sender(alice)
            .safe_batch_transfer_from(
                dave,
                charlie,
                token_ids.clone(),
                append(values, 4),
                vec![].into(),
            )
            .expect_err(
                "should not transfer tokens when not equal array lengths",
            );

        assert!(matches!(
            err,
            Error::InvalidArrayLength(ERC1155InvalidArrayLength {
                ids_length, values_length
            }) if ids_length == uint!(4_U256) && values_length == uint!(5_U256)
        ));
    }

    #[motsu::test]
    fn safe_batch_transfer_from_with_data(
        contract: Contract<Erc1155>,
        alice: Address,
        bob: Address,
        dave: Address,
    ) {
        let (token_ids, values) =
            contract.init(alice, |contract| init(contract, dave, 2));

        contract
            .sender(dave)
            .set_approval_for_all(alice, true)
            .expect("should approve Dave's tokens to Alice");

        contract
            .sender(alice)
            .safe_batch_transfer_from(
                dave,
                bob,
                token_ids.clone(),
                values.clone(),
                vec![0, 1, 2, 3].into(),
            )
            .expect("should transfer tokens from Alice to Bob");

        let balance_id_one =
            contract.sender(alice).balance_of(bob, token_ids[0]);
        let balance_id_two =
            contract.sender(alice).balance_of(bob, token_ids[1]);

        assert_eq!(values[0], balance_id_one);
        assert_eq!(values[1], balance_id_two);
    }

    #[motsu::test]
    fn error_when_invalid_receiver_safe_batch_transfer_from_with_data(
        contract: Contract<Erc1155>,
        alice: Address,
    ) {
        let (token_ids, values) =
            contract.init(alice, |contract| init(contract, alice, 4));
        let invalid_receiver = Address::ZERO;

        let err = contract
            .sender(alice)
            .safe_batch_transfer_from(
                alice,
                invalid_receiver,
                token_ids.clone(),
                values.clone(),
                vec![0, 1, 2, 3].into(),
            )
            .expect_err("should not transfer tokens to the `Address::ZERO`");

        assert!(matches!(
            err,
            Error::InvalidReceiver(ERC1155InvalidReceiver {
                receiver
            }) if receiver == invalid_receiver
        ));
    }

    #[motsu::test]
    fn error_when_invalid_sender_safe_batch_transfer_from_with_data(
        contract: Contract<Erc1155>,
        alice: Address,
    ) {
        let (token_ids, values) =
            contract.init(alice, |contract| init(contract, alice, 4));
        let invalid_sender = Address::ZERO;

        contract
            .sender(invalid_sender)
            .set_approval_for_all(alice, true)
            .unwrap();

        let err = contract
            .sender(alice)
            .safe_batch_transfer_from(
                invalid_sender,
                alice,
                token_ids.clone(),
                values.clone(),
                vec![0, 1, 2, 3].into(),
            )
            .expect_err("should not transfer tokens from the `Address::ZERO`");

        assert!(matches!(
            err,
            Error::InvalidSender(ERC1155InvalidSender {
                sender
            }) if sender == invalid_sender
        ));
    }

    #[motsu::test]
    fn error_when_missing_approval_safe_batch_transfer_from_with_data(
        contract: Contract<Erc1155>,
        alice: Address,
        bob: Address,
    ) {
        let (token_ids, values) =
            contract.init(alice, |contract| init(contract, alice, 2));

        let err = contract
            .sender(bob)
            .safe_batch_transfer_from(
                alice,
                bob,
                token_ids.clone(),
                values.clone(),
                vec![0, 1, 2, 3].into(),
            )
            .expect_err("should not transfer tokens without approval");

        assert!(matches!(
            err,
            Error::MissingApprovalForAll(ERC1155MissingApprovalForAll {
                operator,
                owner
            }) if operator == bob && owner == alice
        ));
    }

    #[motsu::test]
    fn error_when_insufficient_balance_safe_batch_transfer_from_with_data(
        contract: Contract<Erc1155>,
        alice: Address,
        bob: Address,
        charlie: Address,
    ) {
        let (token_ids, values) =
            contract.init(alice, |contract| init(contract, charlie, 2));

        contract
            .sender(charlie)
            .set_approval_for_all(alice, true)
            .expect("should approve Charlie's tokens to Alice");

        let err = contract
            .sender(alice)
            .safe_batch_transfer_from(
                charlie,
                bob,
                token_ids.clone(),
                vec![values[0] + uint!(1_U256), values[1]],
                vec![0, 1, 2, 3].into(),
            )
            .expect_err("should not transfer tokens with insufficient balance");

        assert!(matches!(
            err,
            Error::InsufficientBalance(ERC1155InsufficientBalance {
                sender,
                balance,
                needed,
                token_id
            }) if sender == charlie && balance == values[0] && needed == values[0] + uint!(1_U256) && token_id == token_ids[0]
        ));
    }

    #[motsu::test]
    fn error_when_not_equal_arrays_safe_batch_transfer_from_with_data(
        contract: Contract<Erc1155>,
        alice: Address,
        dave: Address,
        charlie: Address,
    ) {
        let (token_ids, values) =
            contract.init(alice, |contract| init(contract, alice, 4));

        contract
            .sender(dave)
            .set_approval_for_all(alice, true)
            .expect("should approve Dave's tokens to Alice");

        let err = contract
            .sender(alice)
            .safe_batch_transfer_from(
                dave,
                charlie,
                token_ids.clone(),
                append(values, 4),
                vec![0, 1, 2, 3].into(),
            )
            .expect_err(
                "should not transfer tokens when not equal array lengths",
            );

        assert!(matches!(
            err,
            Error::InvalidArrayLength(ERC1155InvalidArrayLength {
                ids_length, values_length
            }) if ids_length == uint!(4_U256) && values_length == uint!(5_U256)
        ));
    }

    #[motsu::test]
    fn interface_id() {
        let actual = <Erc1155 as IErc1155>::interface_id();
        let expected: FixedBytes<4> = 0xd9b67a26_u32.into();
        assert_eq!(actual, expected);
    }

    #[motsu::test]
    fn supports_interface(contract: Contract<Erc1155>, alice: Address) {
        assert!(contract
            .sender(alice)
            .supports_interface(<Erc1155 as IErc1155>::interface_id()));
        assert!(contract
            .sender(alice)
            .supports_interface(<Erc1155 as IErc165>::interface_id()));

        let fake_interface_id = 0x12345678_u32;
        assert!(!contract
            .sender(alice)
            .supports_interface(fake_interface_id.into()));
    }
}<|MERGE_RESOLUTION|>--- conflicted
+++ resolved
@@ -430,11 +430,7 @@
 impl IErc165 for Erc1155 {
     fn supports_interface(&self, interface_id: FixedBytes<4>) -> bool {
         <Self as IErc1155>::interface_id() == interface_id
-<<<<<<< HEAD
-            || Erc165::interface_id() == interface_id
-=======
             || <Self as IErc165>::interface_id() == interface_id
->>>>>>> b83948d3
     }
 }
 
