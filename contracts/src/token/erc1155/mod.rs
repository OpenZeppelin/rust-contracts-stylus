//! Implementation of the ERC-1155 token standard.
use alloc::{
    string::{String, ToString},
    vec,
    vec::Vec,
};

use alloy_primitives::{aliases::B32, Address, U256};
use openzeppelin_stylus_proc::interface_id;
use stylus_sdk::{
    abi::Bytes,
    call::{self, Call, MethodError},
    evm, function_selector, msg,
    prelude::*,
    storage::{StorageBool, StorageMap, StorageU256},
};

use crate::utils::{
    introspection::erc165::IErc165,
    math::storage::{AddAssignChecked, SubAssignUnchecked},
};

pub mod extensions;
pub mod receiver;
pub mod utils;

pub use receiver::{
    IErc1155Receiver, IErc1155ReceiverInterface, BATCH_TRANSFER_FN_SELECTOR,
    SINGLE_TRANSFER_FN_SELECTOR,
};
pub use sol::*;
#[cfg_attr(coverage_nightly, coverage(off))]
mod sol {
    use alloy_sol_macro::sol;

    sol! {
        /// Emitted when `value` amount of tokens of type `id` are
        /// transferred from `from` to `to` by `operator`.
        #[derive(Debug)]
        #[allow(missing_docs)]
        event TransferSingle(
            address indexed operator,
            address indexed from,
            address indexed to,
            uint256 id,
            uint256 value
        );

        /// Equivalent to multiple [`TransferSingle`] events, where `operator`
        /// `from` and `to` are the same for all transfers.
        #[derive(Debug)]
        #[allow(missing_docs)]
        event TransferBatch(
            address indexed operator,
            address indexed from,
            address indexed to,
            uint256[] ids,
            uint256[] values
        );

        /// Emitted when `account` grants or revokes permission to `operator`
        /// to transfer their tokens, according to `approved`.
        #[derive(Debug)]
        #[allow(missing_docs)]
        event ApprovalForAll(
            address indexed account,
            address indexed operator,
            bool approved
        );
    }

    sol! {
        /// Indicates an error related to the current `balance` of a `sender`.
        /// Used in transfers.
        ///
        /// * `sender` - Address whose tokens are being transferred.
        /// * `balance` - Current balance for the interacting account.
        /// * `needed` - Minimum amount required to perform a transfer.
        /// * `token_id` - Identifier number of a token.
        #[derive(Debug)]
        #[allow(missing_docs)]
        error ERC1155InsufficientBalance(
            address sender,
            uint256 balance,
            uint256 needed,
            uint256 token_id
        );

        /// Indicates a failure with the token `sender`.
        /// Used in transfers.
        ///
        /// * `sender` - Address whose tokens are being transferred.
        #[derive(Debug)]
        #[allow(missing_docs)]
        error ERC1155InvalidSender(address sender);

        /// Indicates a failure with the token `receiver`.
        /// Used in transfers.
        ///
        /// * `receiver` - Address to which tokens are being transferred.
        #[derive(Debug)]
        #[allow(missing_docs)]
        error ERC1155InvalidReceiver(address receiver);

        /// Indicates a failure with the `operator`’s approval.
        /// Used in transfers.
        ///
        /// * `operator` - Address that may be allowed to operate on tokens
        ///   without being their owner.
        /// * `owner` - Address of the current owner of a token.
        #[derive(Debug)]
        #[allow(missing_docs)]
        error ERC1155MissingApprovalForAll(address operator, address owner);

        /// Indicates a failure with the `approver` of a token to be approved.
        /// Used in approvals.
        ///
        /// * `approver` - Address initiating an approval operation.
        #[derive(Debug)]
        #[allow(missing_docs)]
        error ERC1155InvalidApprover(address approver);

        /// Indicates a failure with the `operator` to be approved.
        /// Used in approvals.
        ///
        /// * `operator` - Address that may be allowed to operate on tokens
        /// without being their owner.
        #[derive(Debug)]
        #[allow(missing_docs)]
        error ERC1155InvalidOperator(address operator);

        /// Indicates an array length mismatch between token ids and values in a
        /// [`IErc1155::safe_batch_transfer_from`] operation.
        /// Used in batch transfers.
        ///
        /// * `ids_length` - Length of the array of token identifiers.
        /// * `values_length` - Length of the array of token amounts.
        #[derive(Debug)]
        #[allow(missing_docs)]
        error ERC1155InvalidArrayLength(uint256 ids_length, uint256 values_length);

        /// Indicates a failure with the receiver reverting with a reason.
        ///
        /// * `reason` - Revert reason.
        #[derive(Debug)]
        #[allow(missing_docs)]
        error InvalidReceiverWithReason(string reason);
    }
}

/// An [`Erc1155`] error defined as described in [ERC-6093].
///
/// [ERC-6093]: https://eips.ethereum.org/EIPS/eip-6093
#[derive(SolidityError, Debug)]
pub enum Error {
    /// Indicates an error related to the current `balance` of `sender`.
    /// Used in transfers.
    InsufficientBalance(ERC1155InsufficientBalance),
    /// Indicates a failure with the token `sender`. Used in transfers.
    InvalidSender(ERC1155InvalidSender),
    /// Indicates a failure with the token `receiver`. Used in transfers.
    InvalidReceiver(ERC1155InvalidReceiver),
    /// Indicates a failure with the token `receiver`, with the reason
    /// specified by it.
    InvalidReceiverWithReason(InvalidReceiverWithReason),
    /// Indicates a failure with the `operator`’s approval. Used in transfers.
    MissingApprovalForAll(ERC1155MissingApprovalForAll),
    /// Indicates a failure with the `approver` of a token to be approved.
    /// Used in approvals.
    InvalidApprover(ERC1155InvalidApprover),
    /// Indicates a failure with the `operator` to be approved. Used in
    /// approvals.
    InvalidOperator(ERC1155InvalidOperator),
    /// Indicates an array length mismatch between token ids and values in a
    /// [`Erc1155::safe_batch_transfer_from`] operation.
    /// Used in batch transfers.
    InvalidArrayLength(ERC1155InvalidArrayLength),
}

impl MethodError for Error {
    fn encode(self) -> alloc::vec::Vec<u8> {
        self.into()
    }
}

/// State of an [`Erc1155`] token.
#[storage]
pub struct Erc1155 {
    /// Maps users to balances.
    pub(crate) balances: StorageMap<U256, StorageMap<Address, StorageU256>>,
    /// Maps owners to a mapping of operator approvals.
    pub(crate) operator_approvals:
        StorageMap<Address, StorageMap<Address, StorageBool>>,
}

/// NOTE: Implementation of [`TopLevelStorage`] to be able use `&mut self` when
/// calling other contracts and not `&mut (impl TopLevelStorage +
/// BorrowMut<Self>)`. Should be fixed in the future by the Stylus team.
unsafe impl TopLevelStorage for Erc1155 {}

/// Required interface of an [`Erc1155`] compliant contract.
#[interface_id]
pub trait IErc1155: IErc165 {
    /// The error type associated to this ERC-1155 trait implementation.
    type Error: Into<alloc::vec::Vec<u8>>;

    /// Returns the value of tokens of type `id` owned by `account`.
    ///
    /// # Arguments
    ///
    /// * `&self` - Read access to the contract's state.
    /// * `account` - Account of the token's owner.
    /// * `id` - Token id as a number.
    fn balance_of(&self, account: Address, id: U256) -> U256;

    /// Batched version of [`IErc1155::balance_of`].
    ///
    /// # Arguments
    ///
    /// * `&self` - Read access to the contract's state.
    /// * `accounts` - All account of the tokens' owner.
    /// * `ids` - All token identifiers.
    ///
    /// # Errors
    ///
    /// * [`Error::InvalidArrayLength`] -  If the length of `accounts` is not
    ///   equal to the length of `ids`.
    fn balance_of_batch(
        &self,
        accounts: Vec<Address>,
        ids: Vec<U256>,
    ) -> Result<Vec<U256>, Self::Error>;

    /// Grants or revokes permission to `operator`
    /// to transfer the caller's tokens, according to `approved`.
    ///
    /// # Arguments
    ///
    /// * `&mut self` - Write access to the contract's state.
    /// * `operator` - Account to add to the set of authorized operators.
    /// * `approved` - Flag that determines whether or not permission will be
    ///   granted to `operator`. If true, this means `operator` will be allowed
    ///   to manage `msg::sender()`'s assets.
    ///
    /// # Errors
    ///
    /// * [`Error::InvalidOperator`] - If `operator` is [`Address::ZERO`].
    ///
    /// # Events
    ///
    /// * [`ApprovalForAll`].
    fn set_approval_for_all(
        &mut self,
        operator: Address,
        approved: bool,
    ) -> Result<(), Self::Error>;

    /// Returns true if `operator` is approved to transfer `account`'s
    /// tokens.
    ///
    /// # Arguments
    ///
    /// * `&self` - Read access to the contract's state.
    /// * `account` - Account of the token's owner.
    /// * `operator` - Account to be checked.
    fn is_approved_for_all(&self, account: Address, operator: Address) -> bool;

    /// Transfers a `value` amount of tokens of type `id` from `from` to
    /// `to`.
    ///
    /// # Arguments
    ///
    /// * `&mut self` - Write access to the contract's state.
    /// * `from` - Account to transfer tokens from.
    /// * `to` - Account of the recipient.
    /// * `id` - Token id as a number.
    /// * `value` - Amount of tokens to be transferred.
    /// * `data` - Additional data with no specified format, sent in call to
    ///   `to`.
    ///
    /// # Errors
    ///
    /// * [`Error::InvalidReceiver`] - Returned when `to` is [`Address::ZERO`]
    ///   or when [`IErc1155Receiver::on_erc1155_received`] hasn't returned its
    ///   interface id or returned with error.
    /// * [`Error::InvalidSender`] - Returned when `from` is [`Address::ZERO`].
    /// * [`Error::MissingApprovalForAll`] - Returned when `from` is not the
    ///   caller (`msg::sender()`), and the caller does not have the right to
    ///   approve.
    /// * [`Error::InsufficientBalance`] - Returned when `value` is greater than
    ///   the balance of the `from` account.
    ///
    /// # Events
    ///
    /// * [`TransferSingle`].
    fn safe_transfer_from(
        &mut self,
        from: Address,
        to: Address,
        id: U256,
        value: U256,
        data: Bytes,
    ) -> Result<(), Self::Error>;

    /// Batched version of [`IErc1155::safe_transfer_from`].
    ///
    /// # Arguments
    ///
    /// * `&mut self` - Write access to the contract's state.
    /// * `from` - Account to transfer tokens from.
    /// * `to` - Account of the recipient.
    /// * `ids` - Array of all tokens ids.
    /// * `values` - Array of all amount of tokens to be transferred.
    /// * `data` - Additional data with no specified format, sent in call to
    ///   `to`.
    ///
    /// # Errors
    ///
    /// * [`Error::InvalidReceiver`] - Returned when `to` is [`Address::ZERO`]
    ///   or when [`IErc1155Receiver::on_erc1155_batch_received`] hasn't
    ///   returned its interface id or returned with error.
    /// * [`Error::InvalidSender`] - Returned when `from` is [`Address::ZERO`].
    /// * [`Error::InvalidArrayLength`] - Returned when the length of `ids` is
    ///   not equal to the length of `values`.
    /// * [`Error::InsufficientBalance`] - Returned when any of the `values` is
    ///   greater than the balance of the `from` account.
    /// * [`Error::MissingApprovalForAll`] - Returned when `from` is not the
    ///   caller (`msg::sender()`), and the caller does not have the right to
    ///   approve.
    ///
    /// # Events
    ///
    /// * [`TransferSingle`] - If the arrays contain one element.
    /// * [`TransferBatch`] - If the arrays contain multiple elements.
    fn safe_batch_transfer_from(
        &mut self,
        from: Address,
        to: Address,
        ids: Vec<U256>,
        values: Vec<U256>,
        data: Bytes,
    ) -> Result<(), Self::Error>;
}

#[public]
#[implements(IErc1155<Error = Error>, IErc165)]
impl Erc1155 {}

#[public]
impl IErc1155 for Erc1155 {
    type Error = Error;

    fn balance_of(&self, account: Address, id: U256) -> U256 {
        self.balances.get(id).get(account)
    }

    fn balance_of_batch(
        &self,
        accounts: Vec<Address>,
        ids: Vec<U256>,
    ) -> Result<Vec<U256>, Self::Error> {
        Self::require_equal_arrays_length(&ids, &accounts)?;

        let balances: Vec<U256> = accounts
            .iter()
            .zip(ids.iter())
            .map(|(account, token_id)| self.balance_of(*account, *token_id))
            .collect();

        Ok(balances)
    }

    fn set_approval_for_all(
        &mut self,
        operator: Address,
        approved: bool,
    ) -> Result<(), Self::Error> {
        self._set_approval_for_all(msg::sender(), operator, approved)
    }

    fn is_approved_for_all(&self, account: Address, operator: Address) -> bool {
        self.operator_approvals.get(account).get(operator)
    }

    fn safe_transfer_from(
        &mut self,
        from: Address,
        to: Address,
        id: U256,
        value: U256,
        data: Bytes,
    ) -> Result<(), Self::Error> {
        self.authorize_transfer(from)?;
        self.do_safe_transfer_from(from, to, vec![id], vec![value], &data)
    }

    fn safe_batch_transfer_from(
        &mut self,
        from: Address,
        to: Address,
        ids: Vec<U256>,
        values: Vec<U256>,
        data: Bytes,
    ) -> Result<(), Self::Error> {
        self.authorize_transfer(from)?;
        self.do_safe_transfer_from(from, to, ids, values, &data)
    }
}

#[public]
impl IErc165 for Erc1155 {
    fn supports_interface(&self, interface_id: B32) -> bool {
        <Self as IErc1155>::interface_id() == interface_id
            || <Self as IErc165>::interface_id() == interface_id
    }
}

impl Erc1155 {
    /// Transfers a `value` amount of tokens of type `ids` from `from` to
    /// `to`. Will mint (or burn) if `from` (or `to`) is the [`Address::ZERO`].
    ///
    /// NOTE: The ERC-1155 acceptance check is not performed in this function.
    /// See [`Self::_update_with_acceptance_check`] instead.
    ///
    /// # Arguments
    ///
    /// * `&mut self` - Write access to the contract's state.
    /// * `from` - Account to transfer tokens from.
    /// * `to` - Account of the recipient.
    /// * `ids` - Array of all tokens ids.
    /// * `values` - Array of all amount of tokens to be transferred.
    ///
    /// # Errors
    ///
    /// * [`Error::InvalidArrayLength`] - If length of `ids` is not equal to
    ///   length of `values`.
    /// * [`Error::InsufficientBalance`] - If `value` is greater than the
    ///   balance of the `from` account.
    ///
    ///
    /// # Events
    ///
    /// * [`TransferSingle`] - If the arrays contain one element.
    /// * [`TransferBatch`] - If the arrays contain multiple elements.
    ///
    /// # Panics
    ///
    /// * If updated balance exceeds [`U256::MAX`], may happen during `mint`
    ///   operation.
    fn _update(
        &mut self,
        from: Address,
        to: Address,
        ids: Vec<U256>,
        values: Vec<U256>,
    ) -> Result<(), Error> {
        Self::require_equal_arrays_length(&ids, &values)?;

        let operator = msg::sender();

        for (&token_id, &value) in ids.iter().zip(values.iter()) {
            self.do_update(from, to, token_id, value)?;
        }

        if ids.len() == 1 {
            let id = ids[0];
            let value = values[0];
            evm::log(TransferSingle { operator, from, to, id, value });
        } else {
            evm::log(TransferBatch { operator, from, to, ids, values });
        }

        Ok(())
    }

    /// Version of [`Self::_update`] that performs the token acceptance check by
    /// calling [`IErc1155Receiver::on_erc1155_received`] or
    /// [`IErc1155Receiver::on_erc1155_batch_received`] on the receiver address
    /// if it contains code.
    ///
    /// # Arguments
    ///
    /// * `&mut self` - Write access to the contract's state.
    /// * `from` - Account to transfer tokens from.
    /// * `to` - Account of the recipient.
    /// * `ids` - Array of all token ids.
    /// * `values` - Array of all amount of tokens to be transferred.
    /// * `data` - Additional data with no specified format, sent in call to
    ///   `to`.
    ///
    /// # Errors
    ///
    /// * [`Error::InvalidArrayLength`] - Returned when length of `ids` is not
    ///   equal to length of `values`.
    /// * [`Error::InsufficientBalance`] - Returned when `value` is greater than
    ///   the balance of the `from` account.
    /// * [`Error::InvalidReceiver`] - Returned when
    ///   [`IErc1155Receiver::on_erc1155_received`] or
    ///   [`IErc1155Receiver::on_erc1155_batch_received`] hasn't returned its
    ///   interface id or returned with error.
    ///
    /// # Events
    ///
    /// * [`TransferSingle`] - If the arrays contain one element.
    /// * [`TransferBatch`] - If the arrays contain multiple elements.
    ///
    /// # Panics
    ///
    /// * If updated balance exceeds [`U256::MAX`], may happen during `mint`
    ///   operation.
    fn _update_with_acceptance_check(
        &mut self,
        from: Address,
        to: Address,
        ids: Vec<U256>,
        values: Vec<U256>,
        data: &Bytes,
    ) -> Result<(), Error> {
        self._update(from, to, ids.clone(), values.clone())?;

        if !to.is_zero() {
            self._check_on_erc1155_received(
                msg::sender(),
                from,
                to,
                Erc1155ReceiverData::new(ids, values),
                data.to_vec().into(),
            )?;
        }

        Ok(())
    }

    /// Creates a `value` amount of tokens of type `id`, and assigns
    /// them to `to`.
    ///
    /// # Arguments
    ///
    /// * `&mut self` - Write access to the contract's state.
    /// * `to` - Account of the recipient.
    /// * `id` - Token id.
    /// * `value` - Amount of tokens to be minted.
    /// * `data` - Additional data with no specified format, sent in call to
    ///   `to`.
    ///
    /// # Errors
    ///
    /// * [`Error::InvalidReceiver`] - If `to` is [`Address::ZERO`].
    /// * [`Error::InvalidReceiver`] - If
    ///   [`IErc1155Receiver::on_erc1155_received`] hasn't returned its
    ///   interface id or returned with error.
    ///
    /// # Events
    ///
    /// * [`TransferSingle`].
    ///
    /// # Panics
    ///
    /// * If updated balance exceeds [`U256::MAX`].
    pub fn _mint(
        &mut self,
        to: Address,
        id: U256,
        value: U256,
        data: &Bytes,
    ) -> Result<(), Error> {
        self._do_mint(to, vec![id], vec![value], data)
    }

    /// Batched version of [`Self::_mint`].
    ///
    /// # Arguments
    ///
    /// * `&mut self` - Write access to the contract's state.
    /// * `to` - Account of the recipient.
    /// * `ids` - Array of all tokens ids to be minted.
    /// * `values` - Array of all amounts of tokens to be minted.
    /// * `data` - Additional data with no specified format, sent in call to
    ///   `to`.
    ///
    /// # Errors
    ///
    /// * [`Error::InvalidReceiver`] -  If `to` is [`Address::ZERO`].
    /// * [`Error::InvalidArrayLength`] - If length of `ids` is not equal to
    ///   length of `values`.
    /// * [`IErc1155Receiver::on_erc1155_received`] - If  hasn't returned its
    /// * [`Error::InvalidReceiver`] - interface id or returned with error.
    /// * [`Error::InvalidReceiver`] - If
    ///   [`IErc1155Receiver::on_erc1155_batch_received`] hasn't returned its
    ///   interface id or returned with error.
    ///
    /// # Events
    ///
    /// * [`TransferSingle`] - If the arrays contain one element.
    /// * [`TransferBatch`] - If the arrays contain multiple elements.
    ///
    /// # Panics
    ///
    /// * If updated balance exceeds [`U256::MAX`].
    pub fn _mint_batch(
        &mut self,
        to: Address,
        ids: Vec<U256>,
        values: Vec<U256>,
        data: &Bytes,
    ) -> Result<(), Error> {
        self._do_mint(to, ids, values, data)
    }

    /// Destroys a `value` amount of tokens of type `id` from `from`.
    ///
    /// # Arguments
    ///
    /// * `&mut self` - Write access to the contract's state.
    /// * `from` - Account to burn tokens from.
    /// * `id` - Token id to be burnt.
    /// * `value` - Amount of tokens to be burnt.
    ///
    /// # Errors
    ///
    /// * [`Error::InvalidSender`] - If `from` is the [`Address::ZERO`].
    /// * [`Error::InsufficientBalance`]  - If `value` is greater than the
    ///   balance of the `from` account.
    ///
    /// # Events
    ///
    /// * [`TransferSingle`].
    pub fn _burn(
        &mut self,
        from: Address,
        id: U256,
        value: U256,
    ) -> Result<(), Error> {
        self._do_burn(from, vec![id], vec![value])
    }

    /// Batched version of [`Self::_burn`].
    ///
    /// # Arguments
    ///
    /// * `&mut self` - Write access to the contract's state.
    /// * `from` - Account to burn tokens from.
    /// * `ids` - Array of all tokens ids to be burnt.
    /// * `values` - Array of all amounts of tokens to be burnt.
    ///
    /// # Errors
    ///
    /// * [`Error::InvalidSender`] - If `from` is the [`Address::ZERO`].
    /// * [`Error::InvalidArrayLength`] - If length of `ids` is not equal to
    ///   length of `values`.
    /// * [`Error::InsufficientBalance`] - If any of the `values` is greater
    ///   than the balance of the respective token from `tokens` of the `from`
    ///   account.
    ///
    /// # Events
    ///
    /// * [`TransferSingle`] - If the arrays contain one element.
    /// * [`TransferBatch`] - If the arrays contain multiple elements.
    pub fn _burn_batch(
        &mut self,
        from: Address,
        ids: Vec<U256>,
        values: Vec<U256>,
    ) -> Result<(), Error> {
        self._do_burn(from, ids, values)
    }

    /// Approve `operator` to operate on all of `owner` tokens.
    ///
    /// # Arguments
    ///
    /// * `&mut self` - Write access to the contract's state.
    /// * `owner` - Tokens owner (`msg::sender`).
    /// * `operator` - Account to add to the set of authorized operators.
    /// * `approved` - Flag that determines whether or not permission will be
    ///   granted to `operator`. If true, this means `operator` will be allowed
    ///   to manage `owner`'s assets.
    ///
    /// # Errors
    ///
    /// * [`Error::InvalidOperator`] - If `operator` is the [`Address::ZERO`].
    ///
    /// # Events
    ///
    /// * [`ApprovalForAll`].
    fn _set_approval_for_all(
        &mut self,
        owner: Address,
        operator: Address,
        approved: bool,
    ) -> Result<(), Error> {
        if operator.is_zero() {
            return Err(Error::InvalidOperator(ERC1155InvalidOperator {
                operator,
            }));
        }
        self.operator_approvals.setter(owner).setter(operator).set(approved);
        evm::log(ApprovalForAll { account: owner, operator, approved });
        Ok(())
    }
}

impl Erc1155 {
    /// Performs an acceptance check for the provided `operator` by calling
    /// [`IErc1155Receiver::on_erc1155_received`] in case of single token
    /// transfer, or [`IErc1155Receiver::on_erc1155_batch_received`] in
    /// case of batch transfer on the `to` address.
    ///
    /// The acceptance call is not executed and treated as a no-op if the
    /// target address doesn't contain code (i.e. an EOA). Otherwise,
    /// the recipient must implement either
    /// [`IErc1155Receiver::on_erc1155_received`] for single transfer, or
    /// [`IErc1155Receiver::on_erc1155_batch_received`] for a batch transfer,
    /// and return the acceptance value to accept the transfer.
    ///
    /// # Arguments
    ///
    /// * `&mut self` - Write access to the contract's state.
    /// * `operator` - Generally the address that initiated the token transfer
    ///   (e.g. `msg::sender()`).
    /// * `from` - Account of the sender.
    /// * `to` - Account of the recipient.
    /// * `details` - Details about token transfer, check
    ///   [`Erc1155ReceiverData`].
    /// * `data` - Additional data with no specified format, sent in call to
    ///   `to`.
    ///
    /// # Errors
    ///
    /// * [`Error::InvalidReceiver`] - If
    ///   [`IErc1155Receiver::on_erc1155_received`] or
    ///   [`IErc1155Receiver::on_erc1155_batch_received`] haven't returned the
    ///   interface id or returned an error.
    /// * [`Error::InvalidReceiverWithReason`] - If
    ///   [`IErc1155Receiver::on_erc1155_received`] or
    ///   [`IErc1155Receiver::on_erc1155_batch_received`] reverted with revert
    ///   data.
    fn _check_on_erc1155_received(
        &mut self,
        operator: Address,
        from: Address,
        to: Address,
        details: Erc1155ReceiverData,
        data: alloy_primitives::Bytes,
    ) -> Result<(), Error> {
        if !to.has_code() {
            return Ok(());
        }

        let receiver = IErc1155ReceiverInterface::new(to);
        let call = Call::new_in(self);
        let result = match details.transfer {
            Transfer::Single { id, value } => receiver
                .on_erc_1155_received(call, operator, from, id, value, data),

            Transfer::Batch { ids, values } => receiver
                .on_erc_1155_batch_received(
                    call, operator, from, ids, values, data,
                ),
        };

        let id = match result {
            Ok(id) => id,
            Err(e) => {
                if let call::Error::Revert(ref reason) = e {
                    if !reason.is_empty() {
                        return Err(Error::InvalidReceiverWithReason(
                            InvalidReceiverWithReason {
                                reason: String::from_utf8_lossy(reason)
                                    .to_string(),
                            },
                        ));
                    }
                }

                // Non-IERC1155Receiver implementer.
                return Err(ERC1155InvalidReceiver { receiver: to }.into());
            }
        };

        // Token rejected.
        if id != details.receiver_fn_selector {
            return Err(ERC1155InvalidReceiver { receiver: to }.into());
        }

        Ok(())
    }

    /// Creates `values` of tokens specified by `ids`, and assigns
    /// them to `to`. Performs the token acceptance check by
    /// calling [`IErc1155Receiver::on_erc1155_received`] or
    /// [`IErc1155Receiver::on_erc1155_batch_received`] on the `to` address if
    /// it contains code.
    ///
    /// # Arguments
    ///
    /// * `&mut self` - Write access to the contract's state.
    /// * `to` - Account of the recipient.
    /// * `ids` - Array of all token ids to be minted.
    /// * `values` - Array of all amounts of tokens to be minted.
    /// * `data` - Additional data with no specified format, sent in call to
    ///   `to`.
    ///
    /// # Errors
    ///
    /// * [`Error::InvalidReceiver`] - If `to` is [`Address::ZERO`].
    /// * [`Error::InvalidReceiver`] - If
    ///   [`IErc1155Receiver::on_erc1155_received`] hasn't returned its
    ///   interface id or returned with error.
    /// * [`Error::InvalidReceiver`] - If
    ///   [`IErc1155Receiver::on_erc1155_batch_received`] hasn't returned its
    ///   interface id or returned with error.
    /// * [`Error::InvalidArrayLength`] -  If length of `ids` is not equal to
    ///   length of `values`.
    ///
    /// # Events
    ///
    /// * [`TransferSingle`] - If the arrays contain one element.
    /// * [`TransferBatch`] - If the array contain multiple elements.
    ///
    /// # Panics
    ///
    /// * If updated balance exceeds [`U256::MAX`].
    fn _do_mint(
        &mut self,
        to: Address,
        ids: Vec<U256>,
        values: Vec<U256>,
        data: &Bytes,
    ) -> Result<(), Error> {
        if to.is_zero() {
            return Err(Error::InvalidReceiver(ERC1155InvalidReceiver {
                receiver: to,
            }));
        }
        self._update_with_acceptance_check(
            Address::ZERO,
            to,
            ids,
            values,
            data,
        )?;
        Ok(())
    }

    /// Destroys `values` amounts of tokens specified by `ids` from `from`.
    ///
    /// # Arguments
    ///
    /// * `&mut self` - Write access to the contract's state.
    /// * `from` - Account to burn tokens from.
    /// * `ids` - Array of all token ids to be burnt.
    /// * `values` - Array of all amount of tokens to be burnt.
    ///
    /// # Errors
    ///
    /// * [`Error::InvalidSender`] - If `from` is the [`Address::ZERO`].
    /// * [`Error::InvalidArrayLength`] - If length of `ids` is not equal to
    ///   length of `values`.
    /// * [`Error::InsufficientBalance`] -If any of the `values` is greater than
    ///   the balance of the respective token from `tokens` of the `from`
    ///   account.
    ///
    /// # Events
    ///
    /// * [`TransferSingle`] - If the arrays contain one element.
    /// * [`TransferBatch`] - If the arrays contain multiple elements.
    fn _do_burn(
        &mut self,
        from: Address,
        ids: Vec<U256>,
        values: Vec<U256>,
    ) -> Result<(), Error> {
        if from.is_zero() {
            return Err(Error::InvalidSender(ERC1155InvalidSender {
                sender: from,
            }));
        }
        self._update_with_acceptance_check(
            from,
            Address::ZERO,
            ids,
            values,
            &vec![].into(),
        )?;
        Ok(())
    }

    /// Transfers `values` of tokens specified by `ids` from `from` to `to`.
    ///
    /// # Arguments
    ///
    /// * `&mut self` - Write access to the contract's state.
    /// * `from` - Account to transfer tokens from.
    /// * `to` - Account of the recipient.
    /// * `ids` - Array of all token ids.
    /// * `values` - Array of all amount of tokens to be transferred.
    /// * `data` - Additional data with no specified format, sent in call to
    ///   `to`.
    ///
    /// # Errors
    ///
    /// * [`Error::InvalidReceiver`] - If `to` is the [`Address::ZERO`].
    /// * [`Error::InvalidSender`] - If `from` is the [`Address::ZERO`].
    /// * [`Error::InvalidArrayLength`] - If length of `ids` is not equal to
    ///   length of `values`.
    /// * [`Error::InsufficientBalance`] - If `value` is greater than the
    ///   balance of the `from` account.
    /// * [`Error::InvalidReceiver`] - If
    ///   [`IErc1155Receiver::on_erc1155_received`] hasn't returned its
    ///   interface id or returned with error.
    /// * [`Error::InvalidReceiver`] - If
    ///   [`IErc1155Receiver::on_erc1155_batch_received`] hasn't returned its
    ///   interface id or returned with error.
    ///
    /// # Events
    ///
    /// * [`TransferSingle`] - If the arrays contain one element.
    /// * [`TransferBatch`] - If the arrays contain multiple elements.
    ///
    /// # Panics
    ///
    /// * If updated balance exceeds [`U256::MAX`].
    fn do_safe_transfer_from(
        &mut self,
        from: Address,
        to: Address,
        ids: Vec<U256>,
        values: Vec<U256>,
        data: &Bytes,
    ) -> Result<(), Error> {
        if to.is_zero() {
            return Err(Error::InvalidReceiver(ERC1155InvalidReceiver {
                receiver: to,
            }));
        }
        if from.is_zero() {
            return Err(Error::InvalidSender(ERC1155InvalidSender {
                sender: from,
            }));
        }
        self._update_with_acceptance_check(from, to, ids, values, data)
    }

    /// Transfers a `value` amount of `token_id` from `from` to
    /// `to`. Will mint (or burn) if `from` (or `to`) is the [`Address::ZERO`].
    ///
    /// # Arguments
    ///
    /// * `&mut self` - Write access to the contract's state.
    /// * `from` - Account to transfer tokens from.
    /// * `to` - Account of the recipient.
    /// * `token_id` - Token id.
    /// * `value` - Amount of tokens to be transferred.
    ///
    /// # Errors
    ///
    /// * [`Error::InsufficientBalance`] - If `value` is greater than the
    ///   balance of the `from` account.
    ///
    /// # Panics
    ///
    /// * If updated balance exceeds [`U256::MAX`].
    fn do_update(
        &mut self,
        from: Address,
        to: Address,
        token_id: U256,
        value: U256,
    ) -> Result<(), Error> {
        if !from.is_zero() {
            let from_balance = self.balance_of(from, token_id);
            if from_balance < value {
                return Err(Error::InsufficientBalance(
                    ERC1155InsufficientBalance {
                        sender: from,
                        balance: from_balance,
                        needed: value,
                        token_id,
                    },
                ));
            }
            self.balances
                .setter(token_id)
                .setter(from)
                .sub_assign_unchecked(value);
        }

        if !to.is_zero() {
            self.balances.setter(token_id).setter(to).add_assign_checked(
                value,
                "should not exceed `U256::MAX` for `balances`",
            );
        }

        Ok(())
    }

    /// Checks if `ids` array has same length as `values` array.
    ///
    /// # Arguments
    ///
    /// * `ids` - array of `ids`.
    /// * `values` - array of `values`.
    ///
    /// # Errors
    ///
    /// * [`Error::InvalidArrayLength`] - If length of `ids` is not equal to
    ///   length of `values`.
    fn require_equal_arrays_length<T, U>(
        ids: &[T],
        values: &[U],
    ) -> Result<(), Error> {
        if ids.len() != values.len() {
            return Err(Error::InvalidArrayLength(ERC1155InvalidArrayLength {
                ids_length: U256::from(ids.len()),
                values_length: U256::from(values.len()),
            }));
        }
        Ok(())
    }

    /// Checks if `msg::sender()` is authorized to transfer tokens.
    ///
    /// # Arguments
    ///
    /// * `&self` - Read access to the contract's state.
    /// * `from` - Account to transfer tokens from.
    ///
    /// # Errors
    ///
    /// * [`Error::MissingApprovalForAll`] -  If the `from` is not the caller
    ///   (`msg::sender()`), and the caller does not have the right to approve.
    fn authorize_transfer(&self, from: Address) -> Result<(), Error> {
        let sender = msg::sender();
        if from != sender && !self.is_approved_for_all(from, sender) {
            return Err(Error::MissingApprovalForAll(
                ERC1155MissingApprovalForAll { operator: sender, owner: from },
            ));
        }

        Ok(())
    }
}

/// Data struct to be passed to a contract that
/// implements [`IErc1155Receiver`] interface.
struct Erc1155ReceiverData {
    /// ERC-1155 Receiver function selector.
    receiver_fn_selector: B32,
    /// Transfer details, either [`Transfer::Single`] or [`Transfer::Batch`].
    transfer: Transfer,
}

impl Erc1155ReceiverData {
    /// Creates a new instance based on transfer details.
    /// Assumes that `ids` is not empty.
    ///
    /// If `ids` array has only 1 element,
    /// it means that it is a [`Transfer::Single`].
    /// If `ids` array has many elements,
    /// it means that it is a [`Transfer::Batch`].
    ///
    /// NOTE: Does not check if `ids` length is equal to `values`.
    ///
    /// # Arguments
    ///
    /// * `ids` - Array of tokens ids being transferred.
    /// * `values` - Array of all amount of tokens being transferred.
    fn new(ids: Vec<U256>, values: Vec<U256>) -> Self {
        if ids.len() == 1 {
            Self::single(ids[0], values[0])
        } else {
            Self::batch(ids, values)
        }
    }

    /// Creates a new instance for a [`Transfer::Single`].
    /// Check [`IErc1155Receiver::on_erc1155_received`].
    ///
    /// # Arguments
    ///
    /// * `id` - Token id being transferred.
    /// * `value` - Amount of tokens being transferred.
    fn single(id: U256, value: U256) -> Self {
        Self {
            receiver_fn_selector: SINGLE_TRANSFER_FN_SELECTOR,
            transfer: Transfer::Single { id, value },
        }
    }

    /// Creates a new instance for a [`Transfer::Batch`].
    /// Check [`IErc1155Receiver::on_erc1155_batch_received`].
    ///
    /// # Arguments
    ///
    /// * `ids` - Array of tokens ids being transferred.
    /// * `values` - Array of all amount of tokens being transferred.
    fn batch(ids: Vec<U256>, values: Vec<U256>) -> Self {
        Self {
            receiver_fn_selector: BATCH_TRANSFER_FN_SELECTOR,
            transfer: Transfer::Batch { ids, values },
        }
    }
}

/// Struct representing token transfer details.
#[derive(Debug, PartialEq)]
enum Transfer {
    /// Transfer of a single token.
    ///
    /// # Attributes
    ///
    /// * `id` - Token id being transferred.
    /// * `value` - Amount of tokens being transferred.
    Single { id: U256, value: U256 },
    /// Batch tokens transfer.
    ///
    /// # Attributes
    ///
    /// * `ids` - Array of tokens ids being transferred.
    /// * `values` - Array of all amount of tokens being transferred.
    Batch { ids: Vec<U256>, values: Vec<U256> },
}

#[cfg(test)]
mod tests {
    use alloy_primitives::{aliases::B32, uint, Address, U256};
    use motsu::prelude::Contract;

    use super::*;
    use crate::utils::introspection::erc165::IErc165;

    pub(crate) fn random_token_ids(size: usize) -> Vec<U256> {
        (0..size).map(U256::from).collect()
    }

    pub(crate) fn random_values(size: usize) -> Vec<U256> {
        (1..=size).map(U256::from).collect()
    }

    trait Init {
        fn init(
            &mut self,
            receiver: Address,
            size: usize,
        ) -> (Vec<U256>, Vec<U256>);
    }

    impl Init for Erc1155 {
        fn init(
            &mut self,
            receiver: Address,
            size: usize,
        ) -> (Vec<U256>, Vec<U256>) {
            let token_ids = random_token_ids(size);
            let values = random_values(size);

            self._mint_batch(
                receiver,
                token_ids.clone(),
                values.clone(),
                &vec![0, 1, 2, 3].into(),
            )
            .expect("Mint failed");
            (token_ids, values)
        }
    }

    fn append(values: Vec<U256>, value: u64) -> Vec<U256> {
        values.into_iter().chain(std::iter::once(U256::from(value))).collect()
    }

    #[test]
    fn create_transfer_single_returns_valid_data() {
        let id = uint!(1_U256);
        let value = uint!(10_U256);
        let details = Erc1155ReceiverData::new(vec![id], vec![value]);
        assert_eq!(SINGLE_TRANSFER_FN_SELECTOR, details.receiver_fn_selector);
        assert_eq!(Transfer::Single { id, value }, details.transfer);
    }

    #[test]
    fn create_transfer_batch_returns_valid_data() {
        let ids = random_token_ids(5);
        let values = random_values(5);
        let details = Erc1155ReceiverData::new(ids.clone(), values.clone());
        assert_eq!(BATCH_TRANSFER_FN_SELECTOR, details.receiver_fn_selector);
        assert_eq!(Transfer::Batch { ids, values }, details.transfer);
    }

    #[motsu::test]
    fn balance_of_returns_zero_for_new_token(
        contract: Contract<Erc1155>,
        alice: Address,
    ) {
        let owner = alice;
        let token_id = random_token_ids(1)[0];
        let balance = contract.sender(alice).balance_of(owner, token_id);
        assert_eq!(U256::ZERO, balance);
    }

    #[motsu::test]
    fn balance_of_batch_reverts_when_array_length_mismatch(
        contract: Contract<Erc1155>,
        alice: Address,
        bob: Address,
        dave: Address,
        charlie: Address,
    ) {
        let token_ids = random_token_ids(3);
        let accounts = vec![alice, bob, dave, charlie];
        let ids_length = U256::from(token_ids.len());
        let accounts_length = U256::from(accounts.len());

        let err = contract
            .sender(alice)
            .balance_of_batch(accounts, token_ids)
            .expect_err("should return `Error::InvalidArrayLength`");

        assert!(matches!(
            err,
            Error::InvalidArrayLength(ERC1155InvalidArrayLength {
                ids_length: ids_l,
                values_length: accounts_l,
            }) if ids_l == ids_length && accounts_l == accounts_length
        ));
    }

    #[motsu::test]
    fn balance_of_batch_returns_zeros_for_new_tokens(
        contract: Contract<Erc1155>,
        alice: Address,
        bob: Address,
        dave: Address,
        charlie: Address,
    ) {
        let token_ids = random_token_ids(4);
        let accounts = vec![alice, bob, dave, charlie];
        let balances = contract
            .sender(alice)
            .balance_of_batch(accounts, token_ids)
            .expect("should return a vector of `U256::ZERO`");

        let expected = vec![U256::ZERO; 4];
        assert_eq!(expected, balances);
    }

    #[motsu::test]
    fn set_approval_for_all_updates_operator_status(
        contract: Contract<Erc1155>,
        alice: Address,
        bob: Address,
    ) {
        contract
            .sender(alice)
            .operator_approvals
            .setter(alice)
            .setter(bob)
            .set(false);

        contract
            .sender(alice)
            .set_approval_for_all(bob, true)
            .expect("should approve Bob for operations on all Alice's tokens");
        assert!(contract.sender(alice).is_approved_for_all(alice, bob));

        contract.sender(alice).set_approval_for_all(bob, false).expect(
            "should disapprove Bob for operations on all Alice's tokens",
        );
        assert!(!contract.sender(alice).is_approved_for_all(alice, bob));
    }

    #[motsu::test]
    fn set_approval_for_all_reverts_when_operator_invalid(
        contract: Contract<Erc1155>,
        alice: Address,
    ) {
        let invalid_operator = Address::ZERO;

        let err = contract
            .sender(alice)
            .set_approval_for_all(invalid_operator, true)
            .expect_err("should not approve for all for invalid operator");

        assert!(matches!(
            err,
            Error::InvalidOperator(ERC1155InvalidOperator {
                operator
            }) if operator == invalid_operator
        ));
    }

    #[motsu::test]
    fn mint_creates_new_token_balance(
        contract: Contract<Erc1155>,
        alice: Address,
    ) {
        let token_id = random_token_ids(1)[0];
        let value = random_values(1)[0];

        contract
            .sender(alice)
            ._mint(alice, token_id, value, &vec![0, 1, 2, 3].into())
            .expect("should mint tokens for Alice");

        let balance = contract.sender(alice).balance_of(alice, token_id);

        assert_eq!(balance, value);
    }

    #[motsu::test]
    fn mint_reverts_when_receiver_invalid(
        contract: Contract<Erc1155>,
        alice: Address,
    ) {
        let invalid_receiver = Address::ZERO;
        let token_id = random_token_ids(1)[0];
        let value = random_values(1)[0];

        let err = contract
            .sender(alice)
            ._mint(invalid_receiver, token_id, value, &vec![0, 1, 2, 3].into())
            .expect_err("should not mint tokens for invalid receiver");

        assert!(matches!(
            err,
            Error::InvalidReceiver(ERC1155InvalidReceiver {
                receiver
            }) if receiver == invalid_receiver
        ));
    }

    #[motsu::test]
    fn mint_batch_creates_multiple_token_balances(
        contract: Contract<Erc1155>,
        alice: Address,
    ) {
        let token_ids = random_token_ids(4);
        let values = random_values(4);

        contract
            .sender(alice)
            ._mint_batch(
                alice,
                token_ids.clone(),
                values.clone(),
                &vec![0, 1, 2, 3].into(),
            )
            .expect("should batch mint tokens");

        token_ids.iter().zip(values.iter()).for_each(|(&token_id, &value)| {
            assert_eq!(
                value,
                contract.sender(alice).balance_of(alice, token_id)
            );
        });

        let balances = contract
            .sender(alice)
            .balance_of_batch(vec![alice; 4], token_ids.clone())
            .expect("should return balances");

        assert_eq!(values, balances);
    }

    #[motsu::test]
    fn mint_batch_accumulates_same_token_balance(
        contract: Contract<Erc1155>,
        alice: Address,
    ) {
        let token_id = uint!(1_U256);
        let values = random_values(4);
        let expected_balance: U256 = values.iter().sum();

        contract
            .sender(alice)
            ._mint_batch(
                alice,
                vec![token_id; 4],
                values.clone(),
                &vec![0, 1, 2, 3].into(),
            )
            .expect("should batch mint tokens");

        assert_eq!(
            expected_balance,
            contract.sender(alice).balance_of(alice, token_id)
        );

        let balances = contract
            .sender(alice)
            .balance_of_batch(vec![alice; 4], vec![token_id; 4])
            .expect("should return balances");

        assert_eq!(vec![expected_balance; 4], balances);
    }

    #[motsu::test]
    fn mint_batch_reverts_when_receiver_invalid(
        contract: Contract<Erc1155>,
        alice: Address,
    ) {
        let token_ids = random_token_ids(1);
        let values = random_values(1);
        let invalid_receiver = Address::ZERO;

        let err = contract
            .sender(alice)
            ._mint_batch(
                invalid_receiver,
                token_ids,
                values,
                &vec![0, 1, 2, 3].into(),
            )
            .expect_err("should not batch mint tokens for invalid receiver");

        assert!(matches!(
            err,
            Error::InvalidReceiver(ERC1155InvalidReceiver {
                receiver
            }) if receiver == invalid_receiver
        ));
    }

    #[motsu::test]
    fn mint_batch_reverts_when_arrays_length_mismatch(
        contract: Contract<Erc1155>,
        alice: Address,
    ) {
        let token_ids = random_token_ids(3);
        let values = random_values(4);

        let err = contract
            .sender(alice)
            ._mint_batch(alice, token_ids, values, &vec![0, 1, 2, 3].into())
            .expect_err(
                "should not batch mint tokens when not equal array lengths",
            );

        assert!(matches!(
            err,
            Error::InvalidArrayLength(ERC1155InvalidArrayLength {
                ids_length, values_length
            }) if ids_length == uint!(3_U256) && values_length == uint!(4_U256)
        ));
    }

    #[motsu::test]
<<<<<<< HEAD
    fn burn_decreases_token_balance(
        contract: Contract<Erc1155>,
        alice: Address,
    ) {
        let (token_ids, values) =
            contract.init(alice, |contract| init(contract, alice, 1));
=======
    fn burns(contract: Contract<Erc1155>, alice: Address) {
        let (token_ids, values) = contract.sender(alice).init(alice, 1);
>>>>>>> cda67b4d

        let token_id = token_ids[0];
        let value = values[0];

        contract
            .sender(alice)
            ._burn(alice, token_id, value)
            .expect("should burn tokens");

        let balances = contract.sender(alice).balance_of(alice, token_id);

        assert_eq!(U256::ZERO, balances);
    }

    #[motsu::test]
    fn burn_reverts_when_sender_invalid(
        contract: Contract<Erc1155>,
        alice: Address,
    ) {
        let (token_ids, values) = contract.sender(alice).init(alice, 1);
        let invalid_sender = Address::ZERO;

        let err = contract
            .sender(alice)
            ._burn(invalid_sender, token_ids[0], values[0])
            .expect_err("should not burn token for invalid sender");

        assert!(matches!(
            err,
            Error::InvalidSender(ERC1155InvalidSender {
                sender
            }) if sender == invalid_sender
        ));
    }

    #[motsu::test]
    fn burn_reverts_when_balance_insufficient(
        contract: Contract<Erc1155>,
        alice: Address,
    ) {
        let (token_ids, values) = contract.sender(alice).init(alice, 1);

        let err = contract
            .sender(alice)
            ._burn(alice, token_ids[0], values[0] + uint!(1_U256))
            .expect_err("should not burn token when insufficient balance");

        assert!(matches!(
            err,
            Error::InsufficientBalance(ERC1155InsufficientBalance {
                sender,
                balance,
                needed,
                token_id
            }) if sender == alice && balance == values[0] && needed == values[0] + uint!(1_U256) && token_id == token_ids[0]
        ));
    }

    #[motsu::test]
<<<<<<< HEAD
    fn burn_batch_decreases_multiple_balances(
        contract: Contract<Erc1155>,
        alice: Address,
    ) {
        let (token_ids, values) =
            contract.init(alice, |contract| init(contract, alice, 4));
=======
    fn burns_batch(contract: Contract<Erc1155>, alice: Address) {
        let (token_ids, values) = contract.sender(alice).init(alice, 4);
>>>>>>> cda67b4d

        contract
            .sender(alice)
            ._burn_batch(alice, token_ids.clone(), values.clone())
            .expect("should batch burn tokens");

        let balances = contract
            .sender(alice)
            .balance_of_batch(vec![alice; 4], token_ids.clone())
            .expect("should return balances");

        assert_eq!(vec![U256::ZERO; 4], balances);
    }

    #[motsu::test]
    fn burn_batch_decreases_accumulated_balance(
        contract: Contract<Erc1155>,
        alice: Address,
    ) {
        let token_id = uint!(1_U256);
        let value = uint!(80_U256);

        contract
            .sender(alice)
            ._mint(alice, token_id, value, &vec![0, 1, 2, 3].into())
            .expect("should mint token");

        contract
            .sender(alice)
            ._burn_batch(
                alice,
                vec![token_id; 4],
                vec![
                    uint!(20_U256),
                    uint!(10_U256),
                    uint!(30_U256),
                    uint!(20_U256),
                ],
            )
            .expect("should batch burn tokens");

        assert_eq!(
            U256::ZERO,
            contract.sender(alice).balance_of(alice, token_id)
        );
    }

    #[motsu::test]
    fn burn_batch_reverts_when_sender_invalid(
        contract: Contract<Erc1155>,
        alice: Address,
    ) {
        let (token_ids, values) = contract.sender(alice).init(alice, 4);
        let invalid_sender = Address::ZERO;

        let err = contract
            .sender(alice)
            ._burn_batch(invalid_sender, token_ids, values)
            .expect_err("should not batch burn tokens for invalid sender");

        assert!(matches!(
            err,
            Error::InvalidSender(ERC1155InvalidSender {
                sender
            }) if sender == invalid_sender
        ));
    }

    #[motsu::test]
    fn burn_batch_reverts_when_balance_insufficient(
        contract: Contract<Erc1155>,
        alice: Address,
    ) {
        let (token_ids, values) = contract.sender(alice).init(alice, 4);

        let err = contract
            .sender(alice)
            ._burn_batch(
                alice,
                token_ids.clone(),
                values.clone().into_iter().map(|x| x + uint!(1_U256)).collect(),
            )
            .expect_err(
                "should not batch burn tokens when insufficient balance",
            );

        assert!(matches!(
            err,
            Error::InsufficientBalance(ERC1155InsufficientBalance {
                sender,
                balance,
                needed,
                token_id
            }) if sender == alice && balance == values[0] && needed == values[0] + uint!(1_U256) && token_id == token_ids[0]
        ));
    }

    #[motsu::test]
    fn burn_batch_reverts_when_arrays_length_mismatch(
        contract: Contract<Erc1155>,
        alice: Address,
    ) {
        let (token_ids, values) = contract.sender(alice).init(alice, 3);

        let err = contract
            .sender(alice)
            ._burn_batch(alice, token_ids, append(values, 4))
            .expect_err(
                "should not batch burn tokens when not equal array lengths",
            );

        assert!(matches!(
            err,
            Error::InvalidArrayLength(ERC1155InvalidArrayLength {
                ids_length, values_length
            }) if ids_length == uint!(3_U256) && values_length == uint!(4_U256)
        ));
    }

    #[motsu::test]
    fn safe_transfer_from_moves_token_between_accounts(
        contract: Contract<Erc1155>,
        alice: Address,
        bob: Address,
        dave: Address,
    ) {
        let (token_ids, values) = contract.sender(alice).init(bob, 2);
        let amount_one = values[0] - uint!(1_U256);
        let amount_two = values[1] - uint!(1_U256);

        contract
            .sender(bob)
            .set_approval_for_all(alice, true)
            .expect("should approve Bob's tokens to Alice");

        contract
            .sender(alice)
            .safe_transfer_from(
                bob,
                dave,
                token_ids[0],
                amount_one,
                vec![].into(),
            )
            .expect("should transfer tokens from Alice to Bob");
        contract
            .sender(alice)
            .safe_transfer_from(
                bob,
                dave,
                token_ids[1],
                amount_two,
                vec![].into(),
            )
            .expect("should transfer tokens from Alice to Bob");

        let balance_id_one =
            contract.sender(alice).balance_of(dave, token_ids[0]);
        let balance_id_two =
            contract.sender(alice).balance_of(dave, token_ids[1]);

        assert_eq!(amount_one, balance_id_one);
        assert_eq!(amount_two, balance_id_two);
    }

    #[motsu::test]
    fn safe_transfer_from_reverts_when_receiver_invalid(
        contract: Contract<Erc1155>,
        alice: Address,
    ) {
        let (token_ids, values) = contract.sender(alice).init(alice, 1);
        let invalid_receiver = Address::ZERO;

        let err = contract
            .sender(alice)
            .safe_transfer_from(
                alice,
                invalid_receiver,
                token_ids[0],
                values[0],
                vec![].into(),
            )
            .expect_err("should not transfer tokens to the `Address::ZERO`");

        assert!(matches!(
            err,
            Error::InvalidReceiver(ERC1155InvalidReceiver {
                receiver
            }) if receiver == invalid_receiver
        ));
    }

    #[motsu::test]
    fn safe_transfer_from_reverts_when_sender_invalid(
        contract: Contract<Erc1155>,
        alice: Address,
    ) {
        let (token_ids, values) = contract.sender(alice).init(alice, 1);
        let invalid_sender = Address::ZERO;

        contract
            .sender(invalid_sender)
            .set_approval_for_all(alice, true)
            .unwrap();

        let err = contract
            .sender(alice)
            .safe_transfer_from(
                invalid_sender,
                alice,
                token_ids[0],
                values[0],
                vec![].into(),
            )
            .expect_err("should not transfer tokens from the `Address::ZERO`");

        assert!(matches!(
            err,
            Error::InvalidSender(ERC1155InvalidSender {
                sender
            }) if sender == invalid_sender
        ));
    }

    #[motsu::test]
    fn safe_transfer_from_reverts_when_approval_missing(
        contract: Contract<Erc1155>,
        alice: Address,
        bob: Address,
    ) {
        let (token_ids, values) = contract.sender(alice).init(alice, 1);

        let err = contract
            .sender(bob)
            .safe_transfer_from(
                alice,
                bob,
                token_ids[0],
                values[0],
                vec![].into(),
            )
            .expect_err("should not transfer tokens without approval");

        assert!(matches!(
            err,
            Error::MissingApprovalForAll(ERC1155MissingApprovalForAll {
                operator,
                owner
            }) if operator == bob && owner == alice
        ));
    }

    #[motsu::test]
    fn safe_transfer_from_reverts_when_balance_insufficient(
        contract: Contract<Erc1155>,
        alice: Address,
        bob: Address,
        dave: Address,
    ) {
        let (token_ids, values) = contract.sender(alice).init(bob, 1);
        contract
            .sender(bob)
            .set_approval_for_all(alice, true)
            .expect("should approve Bob's tokens to Alice");

        let err = contract
            .sender(alice)
            .safe_transfer_from(
                bob,
                dave,
                token_ids[0],
                values[0] + uint!(1_U256),
                vec![].into(),
            )
            .expect_err("should not transfer tokens with insufficient balance");

        assert!(matches!(
            err,
            Error::InsufficientBalance(ERC1155InsufficientBalance {
                sender,
                balance,
                needed,
                token_id
            }) if sender == bob && balance == values[0] && needed == values[0] + uint!(1_U256) && token_id == token_ids[0]
        ));
    }

    #[motsu::test]
    fn safe_transfer_from_moves_token_with_data(
        contract: Contract<Erc1155>,
        alice: Address,
        dave: Address,
        charlie: Address,
    ) {
        let (token_ids, values) = contract.sender(alice).init(dave, 1);

        contract
            .sender(dave)
            .set_approval_for_all(alice, true)
            .expect("should approve Dave's tokens to Alice");

        contract
            .sender(alice)
            .safe_transfer_from(
                dave,
                charlie,
                token_ids[0],
                values[0],
                vec![0, 1, 2, 3].into(),
            )
            .expect("should transfer tokens from Alice to Bob");

        let balance = contract.sender(alice).balance_of(charlie, token_ids[0]);

        assert_eq!(values[0], balance);
    }

    #[motsu::test]
    fn safe_transfer_from_with_data_reverts_when_receiver_invalid(
        contract: Contract<Erc1155>,
        alice: Address,
        dave: Address,
    ) {
        let (token_ids, values) = contract.sender(alice).init(dave, 1);
        let invalid_receiver = Address::ZERO;

        let err = contract
            .sender(alice)
            .do_safe_transfer_from(
                dave,
                invalid_receiver,
                token_ids,
                values,
                &vec![0, 1, 2, 3].into(),
            )
            .expect_err("should not transfer tokens to the `Address::ZERO`");

        assert!(matches!(
            err,
            Error::InvalidReceiver(ERC1155InvalidReceiver {
                receiver
            }) if receiver == invalid_receiver
        ));
    }

    #[motsu::test]
    fn safe_transfer_from_with_data_reverts_when_sender_invalid(
        contract: Contract<Erc1155>,
        alice: Address,
    ) {
        let (token_ids, values) = contract.sender(alice).init(alice, 1);
        let invalid_sender = Address::ZERO;

        contract
            .sender(invalid_sender)
            .set_approval_for_all(alice, true)
            .unwrap();

        let err = contract
            .sender(alice)
            .safe_transfer_from(
                invalid_sender,
                alice,
                token_ids[0],
                values[0],
                vec![0, 1, 2, 3].into(),
            )
            .expect_err("should not transfer tokens from the `Address::ZERO`");

        assert!(matches!(
            err,
            Error::InvalidSender(ERC1155InvalidSender {
                sender
            }) if sender == invalid_sender
        ));
    }

    #[motsu::test]
    fn safe_transfer_from_with_data_reverts_when_approval_missing(
        contract: Contract<Erc1155>,
        alice: Address,
        bob: Address,
    ) {
        let (token_ids, values) = contract.sender(alice).init(alice, 1);

        let err = contract
            .sender(bob)
            .safe_transfer_from(
                alice,
                bob,
                token_ids[0],
                values[0],
                vec![0, 1, 2, 3].into(),
            )
            .expect_err("should not transfer tokens without approval");

        assert!(matches!(
            err,
            Error::MissingApprovalForAll(ERC1155MissingApprovalForAll {
                operator,
                owner
            }) if operator == bob && owner == alice
        ));
    }

    #[motsu::test]
    fn safe_transfer_from_with_data_reverts_when_balance_insufficient(
        contract: Contract<Erc1155>,
        alice: Address,
        bob: Address,
        dave: Address,
    ) {
        let (token_ids, values) = contract.sender(alice).init(bob, 1);

        contract
            .sender(bob)
            .set_approval_for_all(alice, true)
            .expect("should approve Bob's tokens to Alice");

        let err = contract
            .sender(alice)
            .safe_transfer_from(
                bob,
                dave,
                token_ids[0],
                values[0] + uint!(1_U256),
                vec![0, 1, 2, 3].into(),
            )
            .expect_err("should not transfer tokens with insufficient balance");

        assert!(matches!(
            err,
            Error::InsufficientBalance(ERC1155InsufficientBalance {
                sender,
                balance,
                needed,
                token_id
            }) if sender == bob && balance == values[0] && needed == values[0] + uint!(1_U256) && token_id == token_ids[0]
        ));
    }

    #[motsu::test]
    fn safe_batch_transfer_from_success(
        contract: Contract<Erc1155>,
        alice: Address,
        bob: Address,
        dave: Address,
    ) {
        let (token_ids, values) = contract.sender(alice).init(dave, 2);
        let amount_one = values[0] - uint!(1_U256);
        let amount_two = values[1] - uint!(1_U256);

        contract
            .sender(dave)
            .set_approval_for_all(alice, true)
            .expect("should approve Dave's tokens to Alice");

        contract
            .sender(alice)
            .safe_batch_transfer_from(
                dave,
                bob,
                token_ids.clone(),
                vec![amount_one, amount_two],
                vec![].into(),
            )
            .expect("should transfer tokens from Alice to Bob");

        let balance_id_one =
            contract.sender(alice).balance_of(bob, token_ids[0]);
        let balance_id_two =
            contract.sender(alice).balance_of(bob, token_ids[1]);

        assert_eq!(amount_one, balance_id_one);
        assert_eq!(amount_two, balance_id_two);
    }

    #[motsu::test]
    fn safe_batch_transfer_from_reverts_when_receiver_invalid(
        contract: Contract<Erc1155>,
        alice: Address,
    ) {
        let (token_ids, values) = contract.sender(alice).init(alice, 4);
        let invalid_receiver = Address::ZERO;

        let err = contract
            .sender(alice)
            .safe_batch_transfer_from(
                alice,
                invalid_receiver,
                token_ids.clone(),
                values.clone(),
                vec![].into(),
            )
            .expect_err("should not transfer tokens to the `Address::ZERO`");

        assert!(matches!(
            err,
            Error::InvalidReceiver(ERC1155InvalidReceiver {
                receiver
            }) if receiver == invalid_receiver
        ));
    }

    #[motsu::test]
    fn safe_batch_transfer_from_reverts_when_sender_invalid(
        contract: Contract<Erc1155>,
        alice: Address,
    ) {
        let (token_ids, values) = contract.sender(alice).init(alice, 4);
        let invalid_sender = Address::ZERO;

        contract
            .sender(invalid_sender)
            .set_approval_for_all(alice, true)
            .unwrap();

        let err = contract
            .sender(alice)
            .safe_batch_transfer_from(
                invalid_sender,
                alice,
                token_ids.clone(),
                values.clone(),
                vec![].into(),
            )
            .expect_err("should not transfer tokens from the `Address::ZERO`");

        assert!(matches!(
            err,
            Error::InvalidSender(ERC1155InvalidSender {
                sender
            }) if sender == invalid_sender
        ));
    }

    #[motsu::test]
    fn safe_batch_transfer_from_reverts_when_approval_missing(
        contract: Contract<Erc1155>,
        alice: Address,
        bob: Address,
    ) {
        let (token_ids, values) = contract.sender(alice).init(alice, 2);

        let err = contract
            .sender(bob)
            .safe_batch_transfer_from(
                alice,
                bob,
                token_ids.clone(),
                values.clone(),
                vec![].into(),
            )
            .expect_err("should not transfer tokens without approval");

        assert!(matches!(
            err,
            Error::MissingApprovalForAll(ERC1155MissingApprovalForAll {
                operator,
                owner
            }) if operator == bob && owner == alice
        ));
    }

    #[motsu::test]
    fn safe_batch_transfer_from_reverts_when_balance_insufficient(
        contract: Contract<Erc1155>,
        alice: Address,
        bob: Address,
        charlie: Address,
    ) {
        let (token_ids, values) = contract.sender(alice).init(charlie, 2);

        contract
            .sender(charlie)
            .set_approval_for_all(alice, true)
            .expect("should approve Charlie's tokens to Alice");

        let err = contract
            .sender(alice)
            .safe_batch_transfer_from(
                charlie,
                bob,
                token_ids.clone(),
                vec![values[0] + uint!(1_U256), values[1]],
                vec![].into(),
            )
            .expect_err("should not transfer tokens with insufficient balance");

        assert!(matches!(
            err,
            Error::InsufficientBalance(ERC1155InsufficientBalance {
                sender,
                balance,
                needed,
                token_id
            }) if sender == charlie && balance == values[0] && needed == values[0] + uint!(1_U256) && token_id == token_ids[0]
        ));
    }

    #[motsu::test]
    fn safe_batch_transfer_from_reverts_when_arrays_length_mismatch(
        contract: Contract<Erc1155>,
        alice: Address,
        dave: Address,
        charlie: Address,
    ) {
        let (token_ids, values) = contract.sender(alice).init(alice, 4);

        contract
            .sender(dave)
            .set_approval_for_all(alice, true)
            .expect("should approve Dave's tokens to Alice");

        let err = contract
            .sender(alice)
            .safe_batch_transfer_from(
                dave,
                charlie,
                token_ids.clone(),
                append(values, 4),
                vec![].into(),
            )
            .expect_err(
                "should not transfer tokens when not equal array lengths",
            );

        assert!(matches!(
            err,
            Error::InvalidArrayLength(ERC1155InvalidArrayLength {
                ids_length, values_length
            }) if ids_length == uint!(4_U256) && values_length == uint!(5_U256)
        ));
    }

    #[motsu::test]
    fn safe_batch_transfer_from_success_with_data(
        contract: Contract<Erc1155>,
        alice: Address,
        bob: Address,
        dave: Address,
    ) {
        let (token_ids, values) = contract.sender(alice).init(dave, 2);

        contract
            .sender(dave)
            .set_approval_for_all(alice, true)
            .expect("should approve Dave's tokens to Alice");

        contract
            .sender(alice)
            .safe_batch_transfer_from(
                dave,
                bob,
                token_ids.clone(),
                values.clone(),
                vec![0, 1, 2, 3].into(),
            )
            .expect("should transfer tokens from Alice to Bob");

        let balance_id_one =
            contract.sender(alice).balance_of(bob, token_ids[0]);
        let balance_id_two =
            contract.sender(alice).balance_of(bob, token_ids[1]);

        assert_eq!(values[0], balance_id_one);
        assert_eq!(values[1], balance_id_two);
    }

    #[motsu::test]
    fn safe_batch_transfer_from_with_data_reverts_when_receiver_invalid(
        contract: Contract<Erc1155>,
        alice: Address,
    ) {
        let (token_ids, values) = contract.sender(alice).init(alice, 4);
        let invalid_receiver = Address::ZERO;

        let err = contract
            .sender(alice)
            .safe_batch_transfer_from(
                alice,
                invalid_receiver,
                token_ids.clone(),
                values.clone(),
                vec![0, 1, 2, 3].into(),
            )
            .expect_err("should not transfer tokens to the `Address::ZERO`");

        assert!(matches!(
            err,
            Error::InvalidReceiver(ERC1155InvalidReceiver {
                receiver
            }) if receiver == invalid_receiver
        ));
    }

    #[motsu::test]
    fn safe_batch_transfer_from_with_data_reverts_when_sender_invalid(
        contract: Contract<Erc1155>,
        alice: Address,
    ) {
        let (token_ids, values) = contract.sender(alice).init(alice, 4);
        let invalid_sender = Address::ZERO;

        contract
            .sender(invalid_sender)
            .set_approval_for_all(alice, true)
            .unwrap();

        let err = contract
            .sender(alice)
            .safe_batch_transfer_from(
                invalid_sender,
                alice,
                token_ids.clone(),
                values.clone(),
                vec![0, 1, 2, 3].into(),
            )
            .expect_err("should not transfer tokens from the `Address::ZERO`");

        assert!(matches!(
            err,
            Error::InvalidSender(ERC1155InvalidSender {
                sender
            }) if sender == invalid_sender
        ));
    }

    #[motsu::test]
    fn safe_batch_transfer_from_with_data_reverts_when_approval_missing(
        contract: Contract<Erc1155>,
        alice: Address,
        bob: Address,
    ) {
        let (token_ids, values) = contract.sender(alice).init(alice, 2);

        let err = contract
            .sender(bob)
            .safe_batch_transfer_from(
                alice,
                bob,
                token_ids.clone(),
                values.clone(),
                vec![0, 1, 2, 3].into(),
            )
            .expect_err("should not transfer tokens without approval");

        assert!(matches!(
            err,
            Error::MissingApprovalForAll(ERC1155MissingApprovalForAll {
                operator,
                owner
            }) if operator == bob && owner == alice
        ));
    }

    #[motsu::test]
    fn safe_batch_transfer_from_with_data_reverts_when_balance_insufficient(
        contract: Contract<Erc1155>,
        alice: Address,
        bob: Address,
        charlie: Address,
    ) {
        let (token_ids, values) = contract.sender(alice).init(charlie, 2);

        contract
            .sender(charlie)
            .set_approval_for_all(alice, true)
            .expect("should approve Charlie's tokens to Alice");

        let err = contract
            .sender(alice)
            .safe_batch_transfer_from(
                charlie,
                bob,
                token_ids.clone(),
                vec![values[0] + uint!(1_U256), values[1]],
                vec![0, 1, 2, 3].into(),
            )
            .expect_err("should not transfer tokens with insufficient balance");

        assert!(matches!(
            err,
            Error::InsufficientBalance(ERC1155InsufficientBalance {
                sender,
                balance,
                needed,
                token_id
            }) if sender == charlie && balance == values[0] && needed == values[0] + uint!(1_U256) && token_id == token_ids[0]
        ));
    }

    #[motsu::test]
    fn safe_batch_transfer_from_with_data_reverts_when_arrays_length_mismatch(
        contract: Contract<Erc1155>,
        alice: Address,
        dave: Address,
        charlie: Address,
    ) {
        let (token_ids, values) = contract.sender(alice).init(alice, 4);

        contract
            .sender(dave)
            .set_approval_for_all(alice, true)
            .expect("should approve Dave's tokens to Alice");

        let err = contract
            .sender(alice)
            .safe_batch_transfer_from(
                dave,
                charlie,
                token_ids.clone(),
                append(values, 4),
                vec![0, 1, 2, 3].into(),
            )
            .expect_err(
                "should not transfer tokens when not equal array lengths",
            );

        assert!(matches!(
            err,
            Error::InvalidArrayLength(ERC1155InvalidArrayLength {
                ids_length, values_length
            }) if ids_length == uint!(4_U256) && values_length == uint!(5_U256)
        ));
    }

    #[motsu::test]
    fn interface_id() {
        let actual = <Erc1155 as IErc1155>::interface_id();
        let expected: B32 = 0xd9b67a26_u32.into();
        assert_eq!(actual, expected);
    }

    #[motsu::test]
    fn supports_interface(contract: Contract<Erc1155>, alice: Address) {
        assert!(contract
            .sender(alice)
            .supports_interface(<Erc1155 as IErc1155>::interface_id()));
        assert!(contract
            .sender(alice)
            .supports_interface(<Erc1155 as IErc165>::interface_id()));

        let fake_interface_id = 0x12345678_u32;
        assert!(!contract
            .sender(alice)
            .supports_interface(fake_interface_id.into()));
    }
}<|MERGE_RESOLUTION|>--- conflicted
+++ resolved
@@ -1447,17 +1447,11 @@
     }
 
     #[motsu::test]
-<<<<<<< HEAD
     fn burn_decreases_token_balance(
         contract: Contract<Erc1155>,
         alice: Address,
     ) {
-        let (token_ids, values) =
-            contract.init(alice, |contract| init(contract, alice, 1));
-=======
-    fn burns(contract: Contract<Erc1155>, alice: Address) {
         let (token_ids, values) = contract.sender(alice).init(alice, 1);
->>>>>>> cda67b4d
 
         let token_id = token_ids[0];
         let value = values[0];
@@ -1517,17 +1511,11 @@
     }
 
     #[motsu::test]
-<<<<<<< HEAD
     fn burn_batch_decreases_multiple_balances(
         contract: Contract<Erc1155>,
         alice: Address,
     ) {
-        let (token_ids, values) =
-            contract.init(alice, |contract| init(contract, alice, 4));
-=======
-    fn burns_batch(contract: Contract<Erc1155>, alice: Address) {
         let (token_ids, values) = contract.sender(alice).init(alice, 4);
->>>>>>> cda67b4d
 
         contract
             .sender(alice)
