--- conflicted
+++ resolved
@@ -7,10 +7,6 @@
 static ALLOC: mini_alloc::MiniAlloc = mini_alloc::MiniAlloc::INIT;
 
 pub mod access;
-<<<<<<< HEAD
-
-=======
->>>>>>> 01970736
 pub mod token;
 pub mod utils;
 
