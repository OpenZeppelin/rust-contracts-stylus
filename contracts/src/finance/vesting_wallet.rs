--- conflicted
+++ resolved
@@ -25,11 +25,7 @@
 //! adjustment in the vesting schedule to ensure the vested amount is as
 //! intended.
 
-<<<<<<< HEAD
 use alloc::{vec, vec::Vec};
-=======
-use alloc::vec::Vec;
->>>>>>> e8b6c7d2
 
 use alloy_primitives::{Address, U256, U64};
 use openzeppelin_stylus_proc::interface_id;
@@ -38,7 +34,7 @@
     block,
     call::{self, call, Call},
     contract, evm, function_selector,
-    prelude::{sol_interface, storage},
+    prelude::storage,
     storage::{StorageMap, StorageU256, StorageU64, TopLevelStorage},
     stylus_proc::{public, SolidityError},
 };
@@ -96,13 +92,6 @@
     InvalidToken(InvalidToken),
 }
 
-<<<<<<< HEAD
-sol_interface! {
-    /// Interface of the ERC-20 token.
-    #[allow(missing_docs)]
-    interface IErc20 {
-        function balanceOf(address account) external view returns (uint256);
-=======
 pub use token::IErc20;
 mod token {
     #![allow(missing_docs)]
@@ -117,7 +106,6 @@
         interface IErc20 {
             function balanceOf(address account) external view returns (uint256);
         }
->>>>>>> e8b6c7d2
     }
 }
 
@@ -544,7 +532,8 @@
 
 #[cfg(all(test, feature = "std"))]
 mod tests {
-    /*use alloy_primitives::{address, uint, Address, U256, U64};
+    /*
+    use alloy_primitives::{address, uint, Address, U256, U64};
     use stylus_sdk::block;
 
     use super::{IVestingWallet, VestingWallet};
@@ -640,5 +629,6 @@
         );
         assert_eq!(two, contract.vesting_schedule(two, start));
         assert_eq!(two, contract.vesting_schedule(two, start + U64::from(1)));
-    }*/
+    }
+    */
 }