//! A vesting wallet handles the vesting of Ether and ERC-20 tokens for a given
//! beneficiary.
//!
//! A vesting wallet is an ownable contract that can receive native currency and
//! [`crate::token::erc20::Erc20`] tokens, and release these assets to the
//! wallet owner, also referred to as "beneficiary", according to a vesting
//! schedule.
//!
//! Any assets transferred to this contract will follow the vesting schedule as
//! if they were locked from the beginning. Consequently, if the vesting has
//! already started, any amount of tokens sent to this contract will (at least
//! partly) be immediately releasable.
//!
//! By setting the duration to 0, one can configure this contract to behave like
//! an asset timelock that hold tokens for a beneficiary until a specified time.
//!
//! NOTE: Since the wallet is [`Ownable`], and ownership
//! can be transferred, it is possible to sell unvested tokens. Preventing this
//! in a smart contract is difficult, considering that: 1) a beneficiary address
//! could be a counterfactually deployed contract, 2) there is likely to be a
//! migration path for EOAs to become contracts in the near future.
//!
//! NOTE: When using this contract with any token whose balance is adjusted
//! automatically (i.e. a rebase token), make sure to account the supply/balance
//! adjustment in the vesting schedule to ensure the vested amount is as
//! intended.

use alloc::{
    string::{String, ToString},
    vec,
    vec::Vec,
};

use alloy_primitives::{Address, FixedBytes, U256, U64};
use openzeppelin_stylus_proc::interface_id;
pub use sol::*;
use stylus_sdk::{
    block,
    call::{call, Call, MethodError},
    contract, evm, function_selector,
    prelude::*,
    storage::{StorageMap, StorageU256, StorageU64},
};

use crate::{
    access::ownable::{self, IOwnable, Ownable},
    token::erc20::{
        interface::Erc20Interface,
        utils::{safe_erc20, ISafeErc20, SafeErc20},
    },
    utils::{
        introspection::erc165::{Erc165, IErc165},
        math::storage::AddAssignChecked,
    },
};

#[cfg_attr(coverage_nightly, coverage(off))]
mod sol {
    use alloy_sol_macro::sol;

    sol! {
        /// Emitted when `amount` of Ether has been released.
        ///
        /// * `amount` - Total Ether released.
        #[derive(Debug)]
        #[allow(missing_docs)]
        event EtherReleased(uint256 amount);

        /// Emitted when `amount` of ERC-20 `token` has been released.
        ///
        /// * `token` - Address of the token being released.
        /// * `amount` - Number of tokens released.
        #[derive(Debug)]
        #[allow(missing_docs)]
        event ERC20Released(address indexed token, uint256 amount);
    }

    sol! {
        /// Indicates an error related to the underlying Ether transfer.
        #[derive(Debug)]
        #[allow(missing_docs)]
        error ReleaseEtherFailed(string reason);

        /// Indicates that a low-level call failed.
        #[derive(Debug)]
        #[allow(missing_docs)]
        error FailedCall();

        /// The token address is not valid (eg. [`Address::ZERO`]).
        ///
        /// * `token` - Address of the token being released.
        #[derive(Debug)]
        #[allow(missing_docs)]
        error InvalidToken(address token);
    }
}

/// An error that occurred in the [`VestingWallet`] contract.
#[derive(SolidityError, Debug)]
pub enum Error {
    /// The caller account is not authorized to perform an operation.
    UnauthorizedAccount(ownable::OwnableUnauthorizedAccount),
    /// The owner is not a valid owner account. (eg. `Address::ZERO`)
    InvalidOwner(ownable::OwnableInvalidOwner),
    /// Indicates an error related to the underlying Ether transfer.
<<<<<<< HEAD
    ReleaseEtherFailed(call::Error),
    /// Error type from [`SafeErc20`] contract [`safe_erc20::Error`].
    SafeErc20(safe_erc20::Error),
    /// The token address is not valid. (eg. [`Address::ZERO`]).
=======
    ReleaseEtherFailed(ReleaseEtherFailed),
    /// Indicates that a low-level call failed.
    FailedCall(FailedCall),
    /// An operation with an ERC-20 token failed.
    SafeErc20FailedOperation(safe_erc20::SafeErc20FailedOperation),
    /// Indicates a failed [`ISafeErc20::safe_decrease_allowance`] request.
    SafeErc20FailedDecreaseAllowance(
        safe_erc20::SafeErc20FailedDecreaseAllowance,
    ),
    /// The token address is not valid. (eg. `Address::ZERO`).
>>>>>>> 2350766c
    InvalidToken(InvalidToken),
}

impl From<ownable::Error> for Error {
    fn from(value: ownable::Error) -> Self {
        match value {
            ownable::Error::UnauthorizedAccount(e) => {
                Error::UnauthorizedAccount(e)
            }
            ownable::Error::InvalidOwner(e) => Error::InvalidOwner(e),
        }
    }
}

impl From<stylus_sdk::call::Error> for Error {
    fn from(value: stylus_sdk::call::Error) -> Self {
        match value {
            stylus_sdk::call::Error::AbiDecodingFailed(_) => {
                Error::FailedCall(FailedCall {})
            }
            stylus_sdk::call::Error::Revert(reason) => {
                Error::ReleaseEtherFailed(ReleaseEtherFailed {
                    reason: String::from_utf8_lossy(&reason).to_string(),
                })
            }
        }
    }
}

impl From<safe_erc20::Error> for Error {
    fn from(value: safe_erc20::Error) -> Self {
        match value {
            safe_erc20::Error::SafeErc20FailedOperation(e) => {
                Error::SafeErc20FailedOperation(e)
            }
            safe_erc20::Error::SafeErc20FailedDecreaseAllowance(e) => {
                Error::SafeErc20FailedDecreaseAllowance(e)
            }
        }
    }
}

impl MethodError for Error {
    fn encode(self) -> alloc::vec::Vec<u8> {
        self.into()
    }
}

/// State of a [`VestingWallet`] Contract.
#[storage]
pub struct VestingWallet {
    /// [`Ownable`] contract.
    // We leave the parent [`Ownable`] contract instance public, so that
    // inheritting contract have access to its internal functions.
    pub ownable: Ownable,
    /// Amount of Ether already released.
    pub(crate) released: StorageU256,
    /// Amount of ERC-20 tokens already released.
    pub(crate) erc20_released: StorageMap<Address, StorageU256>,
    /// Start timestamp.
    pub(crate) start: StorageU64,
    /// Vesting duration.
    pub(crate) duration: StorageU64,
    /// [`SafeErc20`] contract.
    safe_erc20: SafeErc20,
}

/// NOTE: Implementation of [`TopLevelStorage`] to be able use `&mut self` when
/// calling other contracts and not `&mut (impl TopLevelStorage +
/// BorrowMut<Self>)`. Should be fixed in the future by the Stylus team.
unsafe impl TopLevelStorage for VestingWallet {}

/// Required interface of a [`VestingWallet`] compliant contract.
#[interface_id]
pub trait IVestingWallet {
    /// The error type associated to this trait implementation.
    type Error: Into<alloc::vec::Vec<u8>>;

    /// Returns the address of the current owner.
    ///
    /// Re-export of [`Ownable::owner`].
    ///
    /// # Arguments
    ///
    /// * `&self` - Read access to the contract's state.
    fn owner(&self) -> Address;

    /// Transfers ownership of the contract to a new account (`new_owner`). Can
    /// only be called by the current owner.
    ///
    /// Re-export of [`Ownable::transfer_ownership`].
    ///
    /// # Arguments
    ///
    /// * `&mut self` - Write access to the contract's state.
    /// * `new_owner` - The next owner of this contract.
    ///
    /// # Errors
    ///
    /// * [`ownable::Error::UnauthorizedAccount`] - If called by any account
    ///   other than the owner.
    /// * [`ownable::Error::InvalidOwner`] - If `new_owner` is the
    ///   [`Address::ZERO`].
    ///
    /// # Events
    ///
    /// * [`ownable::OwnershipTransferred`].
    fn transfer_ownership(
        &mut self,
        new_owner: Address,
    ) -> Result<(), <Self as IVestingWallet>::Error>;

    /// Leaves the contract without owner. It will not be possible to call
    /// [`Ownable::only_owner`] functions. Can only be called by the current
    /// owner.
    ///
    /// Re-export of [`Ownable::renounce_ownership`].
    ///
    /// NOTE: Renouncing ownership will leave the contract without an owner,
    /// thereby disabling any functionality that is only available to the owner.
    ///
    /// # Arguments
    ///
    /// * `&mut self` - Write access to the contract's state.
    ///
    /// # Errors
    ///
    /// * [`ownable::Error::UnauthorizedAccount`] - If not called by the owner.
    ///
    /// # Events
    ///
    /// * [`ownable::OwnershipTransferred`].
    fn renounce_ownership(
        &mut self,
    ) -> Result<(), <Self as IVestingWallet>::Error>;

    /// Getter for the start timestamp.
    ///
    /// # Arguments
    ///
    /// * `&self` - Read access to the contract's state.
    fn start(&self) -> U256;

    /// Getter for the vesting duration.
    ///
    /// # Arguments
    ///
    /// * `&self` - Read access to the contract's state.
    fn duration(&self) -> U256;

    /// Getter for the end timestamp.
    ///
    /// # Arguments
    ///
    /// * `&self` - Read access to the contract's state.
    fn end(&self) -> U256;

    /// Amount of Ether already released.
    ///
    /// # Arguments
    ///
    /// * `&self` - Read access to the contract's state.
    #[selector(name = "released")]
    fn released_eth(&self) -> U256;

    /// Amount of token already released.
    ///
    /// # Arguments
    ///
    /// * `&self` - Read access to the contract's state.
    /// * `token` - Address of the token being released.
    #[selector(name = "released")]
    fn released_erc20(&self, token: Address) -> U256;

    /// Getter for the amount of releasable Ether.
    ///
    /// # Arguments
    ///
    /// * `&self` - Read access to the contract's state.
    ///
    /// # Panics
    ///
    /// * If total allocation exceeds `U256::MAX`.
    /// * If scaled, total allocation (mid calculation) exceeds `U256::MAX`.
    #[selector(name = "releasable")]
    fn releasable_eth(&self) -> U256;

    /// Getter for the amount of releasable `token` tokens. `token` should be
    /// the address of an ERC-20 contract.
    ///
    /// # Arguments
    ///
    /// * `&mut self` - Write access to the contract's state.
    /// * `token` - Address of the releasable token.
    ///
    /// # Errors
    ///
    /// * [`Error::InvalidToken`] - If the `token` address is not a contract.
    ///
    /// # Panics
    ///
    /// * If total allocation exceeds `U256::MAX`.
    /// * If scaled, total allocation (mid calculation) exceeds `U256::MAX`.
    #[selector(name = "releasable")]
    fn releasable_erc20(
        &mut self,
        token: Address,
    ) -> Result<U256, <Self as IVestingWallet>::Error>;

    /// Release the native tokens (Ether) that have already vested.
    ///
    /// # Arguments
    ///
    /// * `&mut self` - Write access to the contract's state.
    ///
    /// # Errors
    ///
    /// * [`Error::ReleaseEtherFailed`] - If Ether transfer fails.
    ///
    /// # Events
    ///
    /// * [`EtherReleased`].
    ///
    /// # Panics
    ///
    /// * If total allocation exceeds `U256::MAX`.
    /// * If scaled total allocation (mid calculation) exceeds `U256::MAX`.
    #[selector(name = "release")]
    fn release_eth(&mut self) -> Result<(), <Self as IVestingWallet>::Error>;

    /// Release the tokens that have already vested.
    ///
    /// # Arguments
    ///
    /// * `&mut self` - Write access to the contract's state.
    /// * `token` - Address of the token being released.
    ///
    /// # Errors
    ///
    /// * [`Error::InvalidToken`] -  If the `token` address is not a contract.
    /// * [`safe_erc20::Error::SafeErc20FailedOperation`] - If the contract
    ///   fails to execute the call.
    ///
    /// # Events
    ///
    /// * [`ERC20Released`].
    ///
    /// # Panics
    ///
    /// * If total allocation exceeds `U256::MAX`.
    /// * If scaled, total allocation (mid calculation) exceeds `U256::MAX`.
    #[selector(name = "release")]
    fn release_erc20(
        &mut self,
        token: Address,
    ) -> Result<(), <Self as IVestingWallet>::Error>;

    /// Calculates the amount of Ether that has already vested.
    /// The Default implementation is a linear vesting curve.
    ///
    /// # Arguments
    ///
    /// * `&self` - Read access to the contract's state.
    /// * `timestamp` - Point in time for which to check the vested amount.
    ///
    /// # Panics
    ///
    /// * If total allocation exceeds `U256::MAX`.
    /// * If scaled, total allocation (mid calculation) exceeds `U256::MAX`.
    #[selector(name = "vestedAmount")]
    fn vested_amount_eth(&self, timestamp: u64) -> U256;

    /// Calculates the amount of tokens that has already vested.
    /// The Default implementation is a linear vesting curve.
    ///
    /// # Arguments
    ///
    /// * `&mut self` - Write access to the contract's state.
    /// * `token` - Address of the token being released.
    /// * `timestamp` - Point in time for which to check the vested amount.
    ///
    /// # Errors
    ///
    /// * [`Error::InvalidToken`] - If the `token` address is not a contract.
    ///
    /// # Panics
    ///
    /// * If total allocation exceeds `U256::MAX`.
    /// * If scaled, total allocation (mid calculation) exceeds `U256::MAX`.
    #[selector(name = "vestedAmount")]
    fn vested_amount_erc20(
        &mut self,
        token: Address,
        timestamp: u64,
    ) -> Result<U256, <Self as IVestingWallet>::Error>;
}

#[public]
impl IVestingWallet for VestingWallet {
    type Error = Error;

    fn owner(&self) -> Address {
        self.ownable.owner()
    }

    fn transfer_ownership(
        &mut self,
        new_owner: Address,
    ) -> Result<(), <Self as IVestingWallet>::Error> {
        Ok(self.ownable.transfer_ownership(new_owner)?)
    }

    fn renounce_ownership(
        &mut self,
    ) -> Result<(), <Self as IVestingWallet>::Error> {
        Ok(self.ownable.renounce_ownership()?)
    }

    fn start(&self) -> U256 {
        U256::from(self.start.get())
    }

    fn duration(&self) -> U256 {
        U256::from(self.duration.get())
    }

    fn end(&self) -> U256 {
        // SAFETY: both `start` and `duration` are stored as u64,
        // so they cannot exceed `U256::MAX`
        self.start() + self.duration()
    }

    #[selector(name = "released")]
    fn released_eth(&self) -> U256 {
        self.released.get()
    }

    #[selector(name = "released")]
    fn released_erc20(&self, token: Address) -> U256 {
        self.erc20_released.get(token)
    }

    #[selector(name = "releasable")]
    fn releasable_eth(&self) -> U256 {
        // SAFETY: total vested amount is by definition greater than or equal to
        // the released amount.
        self.vested_amount_eth(block::timestamp()) - self.released_eth()
    }

    #[selector(name = "releasable")]
    fn releasable_erc20(
        &mut self,
        token: Address,
    ) -> Result<U256, <Self as IVestingWallet>::Error> {
        let vested = self.vested_amount_erc20(token, block::timestamp())?;
        // SAFETY: total vested amount is by definition greater than or equal to
        // the released amount.
        Ok(vested - self.released_erc20(token))
    }

    #[selector(name = "release")]
    fn release_eth(&mut self) -> Result<(), <Self as IVestingWallet>::Error> {
        let amount = self.releasable_eth();

        self.released.add_assign_checked(
            amount,
            "total released should not exceed `U256::MAX`",
        );

        let owner = self.ownable.owner();

        call(Call::new_in(self).value(amount), owner, &[])?;

        evm::log(EtherReleased { amount });

        Ok(())
    }

    #[selector(name = "release")]
    fn release_erc20(
        &mut self,
        token: Address,
    ) -> Result<(), <Self as IVestingWallet>::Error> {
        let amount = self.releasable_erc20(token)?;
        let owner = self.ownable.owner();

        self.erc20_released.setter(token).add_assign_checked(
            amount,
            "total released should not exceed `U256::MAX`",
        );

        self.safe_erc20.safe_transfer(token, owner, amount)?;

        evm::log(ERC20Released { token, amount });

        Ok(())
    }

    #[selector(name = "vestedAmount")]
    fn vested_amount_eth(&self, timestamp: u64) -> U256 {
        let total_allocation = contract::balance()
            .checked_add(self.released_eth())
            .expect("total allocation should not exceed `U256::MAX`");

        self.vesting_schedule(total_allocation, U64::from(timestamp))
    }

    #[selector(name = "vestedAmount")]
    fn vested_amount_erc20(
        &mut self,
        token: Address,
        timestamp: u64,
    ) -> Result<U256, <Self as IVestingWallet>::Error> {
        let erc20 = Erc20Interface::new(token);
        let balance = erc20
            .balance_of(Call::new_in(self), contract::address())
            .map_err(|_| InvalidToken { token })?;

        let total_allocation = balance
            .checked_add(self.released_erc20(token))
            .expect("total allocation should not exceed `U256::MAX`");

        Ok(self.vesting_schedule(total_allocation, U64::from(timestamp)))
    }
}

impl VestingWallet {
    /// Virtual implementation of the vesting formula. This returns the amount
    /// vested, as a function of time, for an asset given its total
    /// historical allocation.
    ///
    /// # Arguments
    ///
    /// * `&self` - Read access to the contract's state.
    /// * `total_allocation` - Total vested amount.
    /// * `timestamp` - Point in time for which to calculate the vested amount.
    ///
    /// # Panics
    ///
    /// * If scaled, total allocation (mid calculation) exceeds `U256::MAX`.
    fn vesting_schedule(&self, total_allocation: U256, timestamp: U64) -> U256 {
        let timestamp = U256::from(timestamp);

        if timestamp < self.start() {
            U256::ZERO
        } else if timestamp >= self.end() {
            total_allocation
        } else {
            // SAFETY: `timestamp` is guaranteed to be greater than
            // `self.start()` as checked by earlier bounds.
            let elapsed = timestamp - self.start();

            let scaled_allocation = total_allocation
                .checked_mul(elapsed)
                .expect("scaled allocation exceeds `U256::MAX`");

            // SAFETY: `self.duration()` is non-zero. If `self.duration()` were
            // zero, then `end == start`, meaning that `timestamp >= self.end()`
            // and the function would have returned earlier.
            scaled_allocation / self.duration()
        }
    }
}

impl IErc165 for VestingWallet {
    fn supports_interface(interface_id: FixedBytes<4>) -> bool {
        <Self as IVestingWallet>::INTERFACE_ID
            == u32::from_be_bytes(*interface_id)
            || Erc165::supports_interface(interface_id)
    }
}

#[cfg(all(test, feature = "std"))]
mod tests {
    use alloy_primitives::{uint, Address, U256, U64};
    use motsu::prelude::Contract;
    use stylus_sdk::block;

    use super::{IVestingWallet, VestingWallet};
    use crate::{token::erc20::Erc20, utils::introspection::erc165::IErc165};

    const BALANCE: u64 = 1000;

    const DURATION: u64 = 4 * 365 * 86400; // 4 years

    fn start() -> u64 {
        block::timestamp() + 3600 // 1 hour
    }

    impl VestingWallet {
        fn init(&mut self, start: u64, duration: u64) -> (U64, U64) {
            let start = U64::from(start);
            let duration = U64::from(duration);
            self.start.set(start);
            self.duration.set(duration);
            (start, duration)
        }
    }

    #[motsu::test]
    fn reads_start(contract: Contract<VestingWallet>, alice: Address) {
        let (start, _) = contract.sender(alice).init(start(), DURATION);
        assert_eq!(U256::from(start), contract.sender(alice).start());
    }

    #[motsu::test]
    fn reads_duration(contract: Contract<VestingWallet>, alice: Address) {
        let (_, duration) = contract.sender(alice).init(0, DURATION);
        assert_eq!(U256::from(duration), contract.sender(alice).duration());
    }

    #[motsu::test]
    fn reads_end(contract: Contract<VestingWallet>, alice: Address) {
        let (start, duration) = contract.sender(alice).init(start(), DURATION);

        assert_eq!(U256::from(start + duration), contract.sender(alice).end());
    }

    #[motsu::test]
    fn reads_max_end(contract: Contract<VestingWallet>, alice: Address) {
        contract.sender(alice).init(u64::MAX, u64::MAX);
        assert_eq!(
            U256::from(U64::MAX) + U256::from(U64::MAX),
            contract.sender(alice).end()
        );
    }

    #[motsu::test]
    fn gets_vesting_schedule(
        contract: Contract<VestingWallet>,
        alice: Address,
    ) {
        let (start, duration) = contract.sender(alice).init(start(), DURATION);

        let one = uint!(1_U256);
        let two = uint!(2_U256);

        assert_eq!(
            U256::ZERO,
            contract.sender(alice).vesting_schedule(two, start - U64::from(1))
        );
        assert_eq!(
            one,
            contract
                .sender(alice)
                .vesting_schedule(two, start + duration / U64::from(2))
        );
        assert_eq!(
            two,
            contract.sender(alice).vesting_schedule(two, start + duration)
        );
        assert_eq!(
            two,
            contract
                .sender(alice)
                .vesting_schedule(two, start + duration + U64::from(1))
        );
    }

    #[motsu::test]
    fn gets_vesting_schedule_zero_duration(
        contract: Contract<VestingWallet>,
        alice: Address,
    ) {
        let (start, _) = contract.sender(alice).init(start(), 0);

        let two = uint!(2_U256);

        assert_eq!(
            U256::ZERO,
            contract.sender(alice).vesting_schedule(two, start - U64::from(1))
        );
        assert_eq!(two, contract.sender(alice).vesting_schedule(two, start));
        assert_eq!(
            two,
            contract.sender(alice).vesting_schedule(two, start + U64::from(1))
        );
    }

    #[motsu::test]
    fn check_vested_amount_erc20(
        vesting_wallet: Contract<VestingWallet>,
        erc20: Contract<Erc20>,
        alice: Address,
    ) {
        vesting_wallet.sender(alice).init(start(), DURATION);
        erc20
            .sender(alice)
            ._mint(vesting_wallet.address(), U256::from(BALANCE))
            .unwrap();

        let start = start();
        for i in 0..64 {
            let timestamp = i * DURATION / 60 + start;
            let expected_amount = U256::from(std::cmp::min(
                BALANCE,
                BALANCE * (timestamp - start) / DURATION,
            ));

            let vested_amount = vesting_wallet
                .sender(alice)
                .vested_amount_erc20(erc20.address(), timestamp)
                .unwrap();
            assert_eq!(
                expected_amount, vested_amount,
                "\n---\ni: {i}\nstart: {start}\ntimestamp: {timestamp}\n---\n"
            );
        }
    }

    #[motsu::test]
    fn interface_id() {
        let actual = <VestingWallet as IVestingWallet>::INTERFACE_ID;
        let expected = 0x23a2649d;
        assert_ne!(actual, expected);
    }

    #[motsu::test]
    fn supports_interface() {
        assert!(VestingWallet::supports_interface(
            <VestingWallet as IVestingWallet>::INTERFACE_ID.into()
        ));
        assert!(VestingWallet::supports_interface(
            <VestingWallet as IErc165>::INTERFACE_ID.into()
        ));

        let fake_interface_id = 0x12345678u32;
        assert!(!VestingWallet::supports_interface(fake_interface_id.into()));
    }
}<|MERGE_RESOLUTION|>--- conflicted
+++ resolved
@@ -100,15 +100,9 @@
 pub enum Error {
     /// The caller account is not authorized to perform an operation.
     UnauthorizedAccount(ownable::OwnableUnauthorizedAccount),
-    /// The owner is not a valid owner account. (eg. `Address::ZERO`)
+    /// The owner is not a valid owner account. (eg. [`Address::ZERO`]).
     InvalidOwner(ownable::OwnableInvalidOwner),
     /// Indicates an error related to the underlying Ether transfer.
-<<<<<<< HEAD
-    ReleaseEtherFailed(call::Error),
-    /// Error type from [`SafeErc20`] contract [`safe_erc20::Error`].
-    SafeErc20(safe_erc20::Error),
-    /// The token address is not valid. (eg. [`Address::ZERO`]).
-=======
     ReleaseEtherFailed(ReleaseEtherFailed),
     /// Indicates that a low-level call failed.
     FailedCall(FailedCall),
@@ -118,8 +112,7 @@
     SafeErc20FailedDecreaseAllowance(
         safe_erc20::SafeErc20FailedDecreaseAllowance,
     ),
-    /// The token address is not valid. (eg. `Address::ZERO`).
->>>>>>> 2350766c
+    /// The token address is not valid. (eg. [`Address::ZERO`]).
     InvalidToken(InvalidToken),
 }
 
