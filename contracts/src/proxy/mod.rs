//! This is a low-level set of contracts implementing different proxy patterns
//! with and without upgradeability.
use alloc::vec::Vec;

use alloy_primitives::Address;
use stylus_sdk::{
    call::{self, Call, Error},
    prelude::*,
};

pub mod abi;
pub mod beacon;
pub mod erc1967;
pub mod utils;

/// This trait provides a fallback function that delegates all calls to another
/// contract using the Stylus [`delegate_call`][delegate_call] function. We
/// refer to the second contract as the _implementation_ behind the proxy, and
/// it has to be specified by overriding the virtual [`IProxy::implementation`]
/// function.
///
/// Additionally, delegation to the implementation can be triggered manually
/// through the [`IProxy::do_fallback`] function, or to a different contract
/// through the [`IProxy::delegate`] function.
///
/// The success and return data of the delegated call will be returned back
/// to the caller of the proxy.
///
/// # Safety
///
/// This trait is unsafe to implement because it uses the `unsafe`
/// [`delegate_call`][delegate_call] function.
///
/// The caller must ensure that `self` is a valid contract storage context.
///
/// The caller must ensure that the implementation contract is a valid contract
/// address.
///
/// [delegate_call]: stylus_sdk::call::delegate_call
pub unsafe trait IProxy: TopLevelStorage + Sized {
    /// Delegates the current call to [`IProxy::implementation`].
    ///
    /// This function does not return to its internal call site, it will
    /// return directly to the external caller.
    ///
    /// # Arguments
    ///
    /// * `&mut self` - Write access to the contract's state.
    /// * `implementation` - The address of the implementation contract.
    /// * `calldata` - The calldata to delegate to the implementation contract.
    ///
    /// # Errors
    ///
    /// Returns a [`stylus_sdk::call::Error`] if the delegate call fails. This
    /// error may represent:
    /// * A revert from the implementation contract, containing the revert data.
    /// * Failure to decode the return data from the implementation contract.
    /// * Other low-level call failures as defined by the Stylus SDK.
    #[allow(clippy::missing_safety_doc)]
    unsafe fn delegate(
        &mut self,
        implementation: Address,
        calldata: &[u8],
    ) -> Result<Vec<u8>, Error> {
        call::delegate_call(Call::new_in(self), implementation, calldata)
    }

    /// This is a virtual function that should be overridden so it
    /// returns the address to which the fallback function and
    /// [`IProxy::do_fallback`] should delegate.
    ///
    /// # Arguments
    ///
    /// * `&self` - Read access to the contract's state.
    ///
    /// # Errors
    ///
    /// Implementing contracts should define their own error types for this
    /// function. Typically, errors may include:
    /// * The implementation address is invalid (e.g., not a contract).
    /// * The implementation is not a contract.
    ///
    /// The error should be encoded as a `Vec<u8>`.
    fn implementation(&self) -> Result<Address, Vec<u8>>;

    /// Fallback function that delegates calls to the address returned
    /// by [`IProxy::implementation`]. Will run if no other function in the
    /// contract matches the call data.
    ///
    /// # Arguments
    ///
    /// * `&mut self` - Write access to the contract's state.
    /// * `calldata` - The calldata to delegate to the implementation contract.
    ///
    /// # Errors
    ///
    /// Implementing contracts should define their own error types for this
    /// function. Typically, errors may include:
    /// * The implementation address is invalid (e.g., not a contract).
    /// * The implementation is not a contract.
    /// * The implementation reverted with a reason.
    ///
    /// The error should be encoded as a `Vec<u8>`.
    #[allow(clippy::missing_safety_doc)]
    unsafe fn do_fallback(
        &mut self,
        calldata: &[u8],
    ) -> Result<Vec<u8>, Vec<u8>> {
        Ok(self.delegate(self.implementation()?, calldata)?)
    }
}

#[cfg(test)]
mod tests {
    use alloy_sol_types::{SolCall, SolError, SolValue};
    use motsu::prelude::*;
    use stylus_sdk::{
        alloy_primitives::{Address, U256},
        prelude::*,
        storage::{StorageAddress, StorageBool},
        ArbResult,
    };

    use super::*;
    use crate::token::erc20::{self, abi::Erc20Abi, Erc20, IErc20};

    #[entrypoint]
    #[storage]
    struct ProxyExample {
        implementation: StorageAddress,
        error_on_implementation: StorageBool,
    }

    #[public]
    impl ProxyExample {
        #[constructor]
        fn constructor(&mut self, implementation: Address) {
            self.implementation.set(implementation);
        }

        fn set_error_on_implementation(
            &mut self,
            error_on_implementation: bool,
        ) {
            self.error_on_implementation.set(error_on_implementation);
        }

        fn implementation(&self) -> Result<Address, Vec<u8>> {
            if self.error_on_implementation.get() {
                return Err("implementation error".abi_encode());
            }
            Ok(self.implementation.get())
        }

        #[fallback]
        fn fallback(&mut self, calldata: &[u8]) -> ArbResult {
            unsafe { self.do_fallback(calldata) }
        }
    }

    unsafe impl IProxy for ProxyExample {
        fn implementation(&self) -> Result<Address, Vec<u8>> {
            Self::implementation(self)
        }
    }

    #[storage]
    pub struct Erc20Example {
        erc20: Erc20,
    }

    #[public]
    #[implements(IErc20<Error = erc20::Error>)]
    impl Erc20Example {
        fn mint(
            &mut self,
            to: Address,
            value: U256,
        ) -> Result<(), erc20::Error> {
            self.erc20._mint(to, value)
        }
    }

    unsafe impl TopLevelStorage for Erc20Example {}

    #[cfg_attr(coverage_nightly, coverage(off))]
    #[public]
    impl IErc20 for Erc20Example {
        type Error = erc20::Error;

        fn balance_of(&self, account: Address) -> U256 {
            self.erc20.balance_of(account)
        }

        fn total_supply(&self) -> U256 {
            self.erc20.total_supply()
        }

        fn transfer(
            &mut self,
            to: Address,
            value: U256,
        ) -> Result<bool, Self::Error> {
            self.erc20.transfer(to, value)
        }

        fn transfer_from(
            &mut self,
            from: Address,
            to: Address,
            value: U256,
        ) -> Result<bool, Self::Error> {
            self.erc20.transfer_from(from, to, value)
        }

        fn allowance(&self, owner: Address, spender: Address) -> U256 {
            self.erc20.allowance(owner, spender)
        }

        fn approve(
            &mut self,
            spender: Address,
            value: U256,
        ) -> Result<bool, Self::Error> {
            self.erc20.approve(spender, value)
        }
    }

<<<<<<< HEAD
    pub(crate) use erc20_interface::IERC20;

    #[cfg_attr(coverage_nightly, coverage(off))]
    mod erc20_interface {
        use alloy_sol_macro::sol;

        sol! {
            interface IERC20 {
                function balanceOf(address account) external view returns (uint256);
                function totalSupply() external view returns (uint256);
                function mint(address to, uint256 value) external;
                function transfer(address to, uint256 value) external returns (bool);
            }
        }
    }
=======
>>>>>>> f0939f30
    #[motsu::test]
    fn constructs(
        proxy: Contract<ProxyExample>,
        erc20: Contract<Erc20Example>,
        alice: Address,
    ) {
        proxy.sender(alice).constructor(erc20.address());

        let implementation = proxy
            .sender(alice)
            .implementation()
            .expect("should be able to get implementation");
        assert_eq!(implementation, erc20.address());
    }

    #[motsu::test]
    fn delegate(
        proxy: Contract<ProxyExample>,
        erc20: Contract<Erc20Example>,
        alice: Address,
        bob: Address,
    ) {
        proxy.sender(alice).constructor(erc20.address());

        // verify initial balance is [`U256::ZERO`].
        let balance_of_alice_call =
            Erc20Abi::balanceOfCall { account: alice }.abi_encode();
        let balance = proxy
            .sender(alice)
            .fallback(&balance_of_alice_call)
            .expect("should be able to get balance");
        assert_eq!(balance, U256::ZERO.abi_encode());

        let total_supply_call = Erc20Abi::totalSupplyCall {}.abi_encode();
        let total_supply = proxy
            .sender(alice)
            .fallback(&total_supply_call)
            .expect("should be able to get total supply");
        assert_eq!(total_supply, U256::ZERO.abi_encode());

        // mint 1000 tokens.
        let amount = U256::from(1000);

        let mint_call =
            Erc20Abi::mintCall { to: alice, value: amount }.abi_encode();
        proxy
            .sender(alice)
            .fallback(&mint_call)
            .expect("should be able to mint");
        // TODO: this should assert that the transfer event was emitted on the
        // proxy
        // https://github.com/OpenZeppelin/stylus-test-helpers/issues/111
        erc20.assert_emitted(&erc20::Transfer {
            from: Address::ZERO,
            to: alice,
            value: amount,
        });

        // check that the balance can be accurately fetched through the proxy.
        let balance = proxy
            .sender(alice)
            .fallback(&balance_of_alice_call)
            .expect("should be able to get balance");
        assert_eq!(balance, amount.abi_encode());

        let total_supply = proxy
            .sender(alice)
            .fallback(&total_supply_call)
            .expect("should be able to get total supply");
        assert_eq!(total_supply, amount.abi_encode());

        // check that the balance can be transferred through the proxy.
        let transfer_call =
            Erc20Abi::transferCall { to: bob, value: amount }.abi_encode();
        proxy
            .sender(alice)
            .fallback(&transfer_call)
            .expect("should be able to transfer");

        // TODO: this should assert that the transfer event was emitted on the
        // proxy
        // https://github.com/OpenZeppelin/stylus-test-helpers/issues/111
        erc20.assert_emitted(&erc20::Transfer {
            from: alice,
            to: bob,
            value: amount,
        });

        let balance = proxy
            .sender(alice)
            .fallback(&balance_of_alice_call)
            .expect("should be able to get balance");
        assert_eq!(balance, U256::ZERO.abi_encode());

        let balance_of_bob_call =
            Erc20Abi::balanceOfCall { account: bob }.abi_encode();
        let balance = proxy
            .sender(alice)
            .fallback(&balance_of_bob_call)
            .expect("should be able to get balance");
        assert_eq!(balance, amount.abi_encode());

        let total_supply = proxy
            .sender(alice)
            .fallback(&total_supply_call)
            .expect("should be able to get total supply");
        assert_eq!(total_supply, amount.abi_encode());
    }

    #[motsu::test]
    fn delegate_returns_error(
        proxy: Contract<ProxyExample>,
        erc20: Contract<Erc20Example>,
        alice: Address,
        bob: Address,
    ) {
        proxy.sender(alice).constructor(erc20.address());

        let amount = U256::from(1000);
        let transfer_call =
            Erc20Abi::transferCall { to: bob, value: amount }.abi_encode();
        let err = proxy
            .sender(alice)
            .fallback(&transfer_call)
            .expect_err("should revert on transfer");

        assert_eq!(
            err,
            erc20::ERC20InsufficientBalance {
                sender: alice,
                balance: U256::ZERO,
                needed: amount,
            }
            .abi_encode()
        );
    }

    #[motsu::test]
    fn direct_delegate_to_different_implementation(
        proxy: Contract<ProxyExample>,
        erc20: Contract<Erc20Example>,
        erc20_2: Contract<Erc20Example>,
        alice: Address,
    ) {
        proxy.sender(alice).constructor(erc20.address());

        // mint tokens to the second contract.
        let amount = U256::from(500);
        erc20_2
            .sender(alice)
            .mint(alice, amount)
            .expect("should be able to mint");

        // use direct delegate to call the second contract.
        let balance_of_call =
            Erc20Abi::balanceOfCall { account: alice }.abi_encode();
        let balance = unsafe {
            proxy
                .sender(alice)
                .delegate(erc20_2.address(), &balance_of_call)
                .expect(
                    "should be able to delegate to different implementation",
                )
        };
        assert_eq!(balance, amount.abi_encode());
    }

    #[motsu::test]
    fn fallback_reverts_on_implementation_error(
        proxy: Contract<ProxyExample>,
        alice: Address,
    ) {
        // create proxy with [`Address::ZERO`] as implementation (invalid).
        proxy.sender(alice).set_error_on_implementation(true);

        let balance_of_call =
            Erc20Abi::balanceOfCall { account: alice }.abi_encode();
        let err =
            proxy.sender(alice).fallback(&balance_of_call).motsu_expect_err(
                "should fail when implementation is zero address",
            );

        assert_eq!(err, "implementation error".abi_encode());
    }
}<|MERGE_RESOLUTION|>--- conflicted
+++ resolved
@@ -226,24 +226,6 @@
         }
     }
 
-<<<<<<< HEAD
-    pub(crate) use erc20_interface::IERC20;
-
-    #[cfg_attr(coverage_nightly, coverage(off))]
-    mod erc20_interface {
-        use alloy_sol_macro::sol;
-
-        sol! {
-            interface IERC20 {
-                function balanceOf(address account) external view returns (uint256);
-                function totalSupply() external view returns (uint256);
-                function mint(address to, uint256 value) external;
-                function transfer(address to, uint256 value) external returns (bool);
-            }
-        }
-    }
-=======
->>>>>>> f0939f30
     #[motsu::test]
     fn constructs(
         proxy: Contract<ProxyExample>,
