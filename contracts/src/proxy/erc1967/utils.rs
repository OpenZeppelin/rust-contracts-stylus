--- conflicted
+++ resolved
@@ -396,12 +396,9 @@
 }
 
 #[cfg(test)]
+#[allow(clippy::needless_pass_by_value, clippy::unused_self)]
 mod tests {
-<<<<<<< HEAD
     use core::ops::Deref;
-=======
-    #![allow(clippy::needless_pass_by_value, clippy::unused_self)]
->>>>>>> d38a0ac2
 
     use alloy_sol_types::SolCall;
     use motsu::prelude::*;
