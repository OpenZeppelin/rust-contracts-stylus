//! This library provides getters and event emitting update functions for
//! [ERC-1967] slots.
//!
//! [ERC-1967]: https://eips.ethereum.org/EIPS/eip-1967

<<<<<<< HEAD
use alloc::{vec, vec::Vec};

use alloy_primitives::{aliases::B256, uint, Address, U256};
=======
use alloy_primitives::{aliases::B256, Address, U256};
>>>>>>> 01e6d116
pub use sol::*;
use stylus_sdk::{abi::Bytes, prelude::*, storage::StorageAddress};

use crate::{
    proxy::{abi::BeaconInterface, erc1967},
    utils::{
        account::AccountAccessExt,
        address::{self, AddressUtils},
        storage_slot::StorageSlot,
    },
};

#[cfg_attr(coverage_nightly, coverage(off))]
mod sol {
    use alloy_sol_macro::sol;

    sol! {
        /// Indicates an error related to the fact that the `implementation`
        /// of the proxy is invalid.
        ///
        /// * `implementation` - Address of the invalid implementation.
        #[derive(Debug)]
        #[allow(missing_docs)]
        error ERC1967InvalidImplementation(address implementation);

        /// Indicates an error related to the fact that the `admin` of the
        /// proxy is invalid.
        ///
        /// * `admin` - Address of the invalid admin.
        #[derive(Debug)]
        #[allow(missing_docs)]
        error ERC1967InvalidAdmin(address admin);

        /// Indicates an error related to the fact that the `beacon`
        /// of the proxy is invalid.
        ///
        /// * `beacon` - Address of the invalid `beacon` of the proxy.
        #[derive(Debug)]
        #[allow(missing_docs)]
        error ERC1967InvalidBeacon(address beacon);

        /// Indicates an error relatoed to the fact that an upgrade function
        /// sees [`stylus_sdk::msg::value()`] > [`U256::ZERO`] that may be lost.
        #[derive(Debug)]
        #[allow(missing_docs)]
        error ERC1967NonPayable();
    }
}

/// An [`Erc1967Utils`] error.
#[derive(SolidityError, Debug)]
pub enum Error {
    /// Indicates an error related to the fact that the `implementation`
    /// of the proxy is invalid.
    InvalidImplementation(ERC1967InvalidImplementation),
    /// Indicates an error related to the fact that the `admin` of the
    /// proxy is invalid.
    InvalidAdmin(ERC1967InvalidAdmin),
    /// Indicates an error related to the fact that the `beacon`
    /// of the proxy is invalid.
    InvalidBeacon(ERC1967InvalidBeacon),
    /// Indicates an error relatoed to the fact that an upgrade function
    /// sees [`stylus_sdk::msg::value()`] > [`alloy_primitives::U256::ZERO`]
    /// that may be lost.
    NonPayable(ERC1967NonPayable),
    /// There's no code at `target` (it is not a contract).
    EmptyCode(address::AddressEmptyCode),
    /// A call to an address target failed. The target may have reverted.
    FailedCall(address::FailedCall),
    /// Indicates an error related to the fact that the delegate call
    /// failed.
    FailedCallWithReason(address::FailedCallWithReason),
}

#[cfg_attr(coverage_nightly, coverage(off))]
impl From<address::Error> for Error {
    fn from(e: address::Error) -> Self {
        match e {
            address::Error::EmptyCode(e) => Error::EmptyCode(e),
            address::Error::FailedCall(e) => Error::FailedCall(e),
            address::Error::FailedCallWithReason(e) => {
                Error::FailedCallWithReason(e)
            }
        }
    }
}

#[cfg_attr(coverage_nightly, coverage(off))]
impl errors::MethodError for Error {
    fn encode(self) -> alloc::vec::Vec<u8> {
        self.into()
    }
}

/// Storage slot with the address of the current implementation.
pub const IMPLEMENTATION_SLOT: B256 = {
    const HASH: [u8; 32] = keccak_const::Keccak256::new()
        .update(b"eip1967.proxy.implementation")
        .finalize();
    B256::new(U256::from_be_bytes(HASH).wrapping_sub(U256::ONE).to_be_bytes())
};

/// Storage slot with the admin of the contract.
pub const ADMIN_SLOT: B256 = {
    const HASH: [u8; 32] = keccak_const::Keccak256::new()
        .update(b"eip1967.proxy.admin")
        .finalize();
    B256::new(U256::from_be_bytes(HASH).wrapping_sub(U256::ONE).to_be_bytes())
};

/// The storage slot of the beacon contract which defines the implementation
/// for this proxy.
pub const BEACON_SLOT: B256 = {
    const HASH: [u8; 32] = keccak_const::Keccak256::new()
        .update(b"eip1967.proxy.beacon")
        .finalize();
    B256::new(U256::from_be_bytes(HASH).wrapping_sub(U256::ONE).to_be_bytes())
};

/// This library provides getters and event emitting update functions for
/// [ERC-1967] slots.
///
/// [ERC-1967]: https://eips.ethereum.org/EIPS/eip-1967
#[storage]
pub struct Erc1967Utils {
    storage_slot: StorageSlot,
    address_utils: AddressUtils,
}

/// Implementation of the [`Erc1967Utils`] library.
impl Erc1967Utils {
    /// Returns the current implementation address.
    #[must_use]
    pub fn get_implementation(&self) -> Address {
        self.storage_slot.get_slot::<StorageAddress>(IMPLEMENTATION_SLOT).get()
    }

    /// Performs implementation upgrade with additional setup call if
    /// data is nonempty. This function is payable only if the setup call
    /// is performed, otherwise [`msg::value()`] is rejected to avoid stuck
    /// value in the contract.
    ///
    /// # Arguments
    ///
    /// * `context` - Mutable access to the contract's state.
    /// * `new_implementation` - The new implementation address.
    /// * `data` - The data to pass to the setup call.
    ///
    /// # Errors
    ///
    /// * [`Error::InvalidImplementation`] - If the `new_implementation` address
    ///   is not a valid implementation.
    /// * [`Error::NonPayable`] - If `data` is empty and [`msg::value`] is not
    ///   [`U256::ZERO`].
    /// * [`Error::FailedCall`] - If the call to the implementation contract
    ///   fails.
    /// * [`Error::FailedCallWithReason`] - If the call to the implementation
    ///   contract fails with a revert reason.
    pub fn upgrade_to_and_call(
        &mut self,
        new_implementation: Address,
        data: Bytes,
    ) -> Result<(), Error> {
        self.set_implementation(new_implementation)?;

        self.vm().log(erc1967::Upgraded { implementation: new_implementation });

        if data.is_empty() {
            self.check_non_payable()?;
        } else {
            self.address_utils
                .function_delegate_call(new_implementation, data.as_ref())?;
        }

        Ok(())
    }

    /// Returns the current admin.
    #[must_use]
    pub fn get_admin(&self) -> Address {
        self.storage_slot.get_slot::<StorageAddress>(ADMIN_SLOT).get()
    }

    /// Changes the admin of the proxy.
    ///
    /// # Arguments
    ///
    /// * `new_admin` - The new admin address.
    ///
    /// # Errors
    ///
    /// * [`Error::InvalidAdmin`] - If the `new_admin` address is not a valid
    ///   admin.
    pub fn change_admin(&self, new_admin: Address) -> Result<(), Error> {
        self.vm().log(erc1967::AdminChanged {
            previous_admin: self.get_admin(),
            new_admin,
        });

        self.set_admin(new_admin)
    }

    /// Returns the current beacon.
    #[must_use]
    pub fn get_beacon(&self) -> Address {
        self.storage_slot.get_slot::<StorageAddress>(BEACON_SLOT).get()
    }

    /// Change the beacon and trigger a setup call if data is nonempty.
    /// This function is payable only if the setup call is performed,
    /// otherwise [`msg::value()`] is rejected to avoid stuck value in the
    /// contract.
    ///
    /// # Arguments
    ///
    /// * `context` - Mutable access to the contract's state.
    /// * `new_beacon` - The new beacon address.
    /// * `data` - The data to pass to the setup call.
    ///
    /// # Errors
    ///
    /// * [`Error::InvalidBeacon`] - If the `new_beacon` address is not a valid
    ///   beacon.
    /// * [`Error::InvalidImplementation`] - If the beacon implementation is not
    ///   a valid implementation.
    /// * [`Error::NonPayable`] - If `data` is empty and [`msg::value`] is not
    ///   [`U256::ZERO`].
    /// * [`Error::FailedCall`] - If the call to the beacon implementation
    ///   fails.
    /// * [`Error::FailedCallWithReason`] - If the call to the beacon
    ///   implementation fails with a revert reason.
    pub fn upgrade_beacon_to_and_call(
        &mut self,
        new_beacon: Address,
        data: &Bytes,
    ) -> Result<(), Error> {
        self.set_beacon(new_beacon)?;
        self.vm().log(erc1967::BeaconUpgraded { beacon: new_beacon });

        if data.is_empty() {
            self.check_non_payable()?;
        } else {
            let beacon_implementation =
                self.get_beacon_implementation(new_beacon)?;

            self.address_utils
                .function_delegate_call(beacon_implementation, data.as_ref())?;
        }

        Ok(())
    }
}

impl Erc1967Utils {
    /// Reverts if [`msg::value()`] is not [`alloy_primitives::U256::ZERO`]. It
    /// can be used to avoid [`msg::value()`] stuck in the contract if an
    /// upgrade does not perform an initialization call.
    ///
    /// # Errors
    ///
    /// * [`Error::NonPayable`] - If [`msg::value()`] is not
    ///   [`alloy_primitives::U256::ZERO`].
    fn check_non_payable(&self) -> Result<(), Error> {
        if self.vm().msg_value().is_zero() {
            Ok(())
        } else {
            Err(ERC1967NonPayable {}.into())
        }
    }

    /// Stores a new address in the ERC-1967 implementation slot.
    ///
    /// # Arguments
    ///
    /// * `new_implementation` - The new implementation address.
    ///
    /// # Errors
    ///
    /// * [`Error::InvalidImplementation`] - If the `new_implementation` address
    ///   is not a valid implementation.
    fn set_implementation(
        &self,
        new_implementation: Address,
    ) -> Result<(), Error> {
        if !self.vm().has_code(new_implementation) {
            return Err(ERC1967InvalidImplementation {
                implementation: new_implementation,
            }
            .into());
        }

        self.storage_slot
            .get_slot::<StorageAddress>(IMPLEMENTATION_SLOT)
            .set(new_implementation);

        Ok(())
    }

    /// Stores a new address in the ERC-1967 admin slot.
    ///
    /// # Arguments
    ///
    /// * `new_admin` - The new admin address.
    ///
    /// # Errors
    ///
    /// * [`Error::InvalidAdmin`] - If the `new_admin` address is not a valid
    ///   admin.
    fn set_admin(&self, new_admin: Address) -> Result<(), Error> {
        if new_admin.is_zero() {
            return Err(ERC1967InvalidAdmin { admin: new_admin }.into());
        }

        self.storage_slot.get_slot::<StorageAddress>(ADMIN_SLOT).set(new_admin);

        Ok(())
    }

    /// Stores a new beacon in the ERC-1967 beacon slot.
    ///
    /// # Arguments
    ///
    /// * `context` - Mutable access to the contract's state.
    /// * `new_beacon` - The new beacon address.
    ///
    /// # Errors
    ///
    /// * [`Error::InvalidBeacon`] - If the `new_beacon` address is not a valid
    ///   beacon.
    /// * [`Error::InvalidImplementation`] - If the beacon implementation is not
    ///   a valid implementation.
    /// * [`Error::FailedCall`] - If the call to the beacon implementation
    ///   fails.
    /// * [`Error::FailedCallWithReason`] - If the call to the beacon
    ///   implementation fails with a revert reason.
    fn set_beacon(&self, new_beacon: Address) -> Result<(), Error> {
        if !self.vm().has_code(new_beacon) {
            return Err(ERC1967InvalidBeacon { beacon: new_beacon }.into());
        }

        self.storage_slot
            .get_slot::<StorageAddress>(BEACON_SLOT)
            .set(new_beacon);

        let beacon_implementation =
            self.get_beacon_implementation(new_beacon)?;

        if !self.vm().has_code(beacon_implementation) {
            return Err(ERC1967InvalidImplementation {
                implementation: beacon_implementation,
            }
            .into());
        }

        Ok(())
    }
}

impl Erc1967Utils {
    /// Returns the implementation address of the beacon.
    ///
    /// # Arguments
    ///
    /// * `context` - Readonly access to the contract's state.
    /// * `beacon` - The beacon address.
    ///
    /// # Errors
    ///
    /// * [`Error::FailedCall`] - If the call to the beacon implementation
    ///   fails.
    /// * [`Error::FailedCallWithReason`] - If the call to the beacon
    ///   implementation fails with a revert reason.
    /// * [`Error::EmptyCode`] - If the beacon implementation has no code.
    fn get_beacon_implementation(
        &self,
        beacon: Address,
    ) -> Result<Address, Error> {
        Ok(self.address_utils.verify_call_result_from_target(
            beacon,
<<<<<<< HEAD
            IBeaconInterface::new(beacon)
                .implementation(self.vm(), Call::new()),
=======
            BeaconInterface::new(beacon).implementation(context),
>>>>>>> 01e6d116
        )?)
    }
}

#[cfg(test)]
#[allow(clippy::needless_pass_by_value, clippy::unused_self)]
mod tests {

    use alloy_sol_types::SolCall;
    use motsu::prelude::*;
    use stylus_sdk::{
        alloy_primitives::{uint, Address},
        function_selector,
        prelude::{errors::MethodError, *},
        storage::StorageAddress,
    };

    use super::*;
    use crate::proxy::beacon::IBeacon;

    #[storage]
    struct TestContract {
        erc1967_utils: Erc1967Utils,
    }

    unsafe impl TopLevelStorage for TestContract {}

    #[public]
    impl TestContract {
        // test functions that wrap [`Erc1967Utils`] methods.
        fn test_get_implementation(&self) -> Address {
            self.erc1967_utils.get_implementation()
        }

        fn test_upgrade_to_and_call(
            &mut self,
            new_implementation: Address,
            data: Bytes,
        ) -> Result<(), Vec<u8>> {
            Ok(self
                .erc1967_utils
                .upgrade_to_and_call(new_implementation, data)?)
        }

        fn test_get_admin(&self) -> Address {
            self.erc1967_utils.get_admin()
        }

        fn test_change_admin(
            &mut self,
            new_admin: Address,
        ) -> Result<(), Vec<u8>> {
            Ok(self.erc1967_utils.change_admin(new_admin)?)
        }

        fn test_get_beacon(&self) -> Address {
            self.erc1967_utils.get_beacon()
        }

        fn test_upgrade_beacon_to_and_call(
            &mut self,
            new_beacon: Address,
            data: Bytes,
        ) -> Result<(), Vec<u8>> {
            Ok(self
                .erc1967_utils
                .upgrade_beacon_to_and_call(new_beacon, &data)?)
        }
    }

    // mock beacon contract for testing.
    #[storage]
    struct MockBeacon {
        implementation: StorageAddress,
    }

    unsafe impl TopLevelStorage for MockBeacon {}

    #[public]
    #[implements(IBeacon)]
    impl MockBeacon {
        #[constructor]
        fn constructor(&mut self, implementation: Address) {
            self.implementation.set(implementation);
        }
    }

    #[public]
    impl IBeacon for MockBeacon {
        fn implementation(&self) -> Result<Address, Vec<u8>> {
            Ok(self.implementation.get())
        }
    }

    use sol_types::*;

    #[cfg_attr(coverage_nightly, coverage(off))]
    mod sol_types {
        use stylus_sdk::alloy_sol_types::sol;

        sol! {
            #[derive(Debug)]
            #[allow(missing_docs)]
            error ImplementationSolidityError();

            #[derive(Debug)]
            #[allow(missing_docs)]
            event ImplementationEvent();
        }

        sol! {
            interface IImplementation {
                function emitOrError(bool should_error) external;
            }
        }
    }

    #[derive(SolidityError, Debug)]
    enum ImplementationError {
        ImplementationError(ImplementationSolidityError),
    }

    impl errors::MethodError for ImplementationError {
        fn encode(self) -> Vec<u8> {
            self.into()
        }
    }

    #[storage]
    struct Implementation;

    unsafe impl TopLevelStorage for Implementation {}

    #[public]
    impl Implementation {
        fn emit_or_error(
            &mut self,
            should_error: bool,
        ) -> Result<(), ImplementationError> {
            if should_error {
                return Err(ImplementationError::ImplementationError(
                    ImplementationSolidityError {},
                ));
            }
            self.vm().log(ImplementationEvent {});
            Ok(())
        }
    }

    #[motsu::test]
    fn get_implementation_returns_zero_by_default(
        contract: Contract<TestContract>,
        alice: Address,
    ) {
        let implementation = contract.sender(alice).test_get_implementation();
        assert_eq!(implementation, Address::ZERO);
    }

    #[motsu::test]
    fn upgrade_to_and_call_with_valid_implementation_and_empty_data(
        contract: Contract<TestContract>,
        implementation: Contract<Implementation>,
        alice: Address,
    ) {
        contract
            .sender(alice)
            .test_upgrade_to_and_call(implementation.address(), vec![].into())
            .motsu_expect("should be able to upgrade to valid implementation");

        let implementation_addr =
            contract.sender(alice).test_get_implementation();
        assert_eq!(implementation_addr, implementation.address());

        // verify event was emitted.
        contract.assert_emitted(&erc1967::Upgraded {
            implementation: implementation.address(),
        });
    }

    #[motsu::test]
    fn upgrade_to_and_call_with_valid_implementation_and_data(
        contract: Contract<TestContract>,
        implementation: Contract<Implementation>,
        alice: Address,
    ) {
        let data = IImplementation::emitOrErrorCall { should_error: false }
            .abi_encode();
        contract
            .sender(alice)
            .test_upgrade_to_and_call(implementation.address(), data.into())
            .motsu_expect(
                "should be able to upgrade to valid implementation with data",
            );

        let implementation_addr =
            contract.sender(alice).test_get_implementation();
        assert_eq!(implementation_addr, implementation.address());

        // verify event was emitted.
        contract.assert_emitted(&erc1967::Upgraded {
            implementation: implementation.address(),
        });

        // TODO: this should assert that the event was emitted on `contract`
        // (as it's the one that delegate called the upgrade)
        // https://github.com/OpenZeppelin/stylus-test-helpers/issues/111
        implementation.assert_emitted(&ImplementationEvent {});
    }

    #[motsu::test]
    fn upgrade_to_and_call_with_invalid_implementation(
        contract: Contract<TestContract>,
        alice: Address,
    ) {
        let invalid_address = alice; // address with no code.
        let err = contract
            .sender(alice)
            .test_upgrade_to_and_call(invalid_address, vec![].into())
            .motsu_expect_err(
                "should fail when upgrading to invalid implementation",
            );

        assert_eq!(
            err,
            Error::InvalidImplementation(ERC1967InvalidImplementation {
                implementation: invalid_address,
            })
            .encode()
        );

        // implementation should remain unchanged.
        let implementation = contract.sender(alice).test_get_implementation();
        assert_eq!(implementation, Address::ZERO);
    }

    #[motsu::test]
    fn upgrade_to_and_call_with_zero_implementation(
        contract: Contract<TestContract>,
        alice: Address,
    ) {
        let err = contract
            .sender(alice)
            .test_upgrade_to_and_call(Address::ZERO, vec![].into())
            .motsu_expect_err(
                "should fail when upgrading to zero implementation",
            );

        assert_eq!(
            err,
            Error::InvalidImplementation(ERC1967InvalidImplementation {
                implementation: Address::ZERO,
            })
            .encode()
        );
    }

    #[motsu::test]
    fn upgrade_to_and_call_with_same_implementation(
        contract: Contract<TestContract>,
        implementation: Contract<Implementation>,
        alice: Address,
    ) {
        // first upgrade.
        contract
            .sender(alice)
            .test_upgrade_to_and_call(implementation.address(), vec![].into())
            .motsu_expect("should be able to upgrade first time");

        // upgrade to same implementation.
        contract
            .sender(alice)
            .test_upgrade_to_and_call(implementation.address(), vec![].into())
            .motsu_expect("should be able to upgrade to same implementation");

        let implementation_addr =
            contract.sender(alice).test_get_implementation();
        assert_eq!(implementation_addr, implementation.address());

        // event should still be emitted.
        contract.assert_emitted(&erc1967::Upgraded {
            implementation: implementation.address(),
        });
    }

    #[motsu::test]
    fn upgrade_to_and_call_with_delegate_call_failure(
        contract: Contract<TestContract>,
        implementation: Contract<Implementation>,
        alice: Address,
    ) {
        let data = function_selector!("nonExistentFunction").to_vec();

        let err = contract
            .sender(alice)
            .test_upgrade_to_and_call(
                implementation.address(),
                data.clone().into(),
            )
            .motsu_expect_err("should fail when delegate call fails");

        let vec = format!(
            "function not found for selector '{0}' and no fallback defined",
            u32::from_be_bytes(TryInto::try_into(data).unwrap())
        )
        .as_bytes()
        .to_vec();

        assert_eq!(
            err,
            Error::FailedCallWithReason(address::FailedCallWithReason {
                reason: errors::Error::Revert(vec).encode().into()
            })
            .encode(),
        );
    }

    #[motsu::test]
    fn upgrade_to_and_call_with_implementation_reverts(
        contract: Contract<TestContract>,
        implementation: Contract<Implementation>,
        alice: Address,
    ) {
        let data = IImplementation::emitOrErrorCall { should_error: true }
            .abi_encode();

        let err = contract
            .sender(alice)
            .test_upgrade_to_and_call(
                implementation.address(),
                data.clone().into(),
            )
            .motsu_expect_err("should fail when implementation reverts");

        assert_eq!(
            err,
            Error::FailedCallWithReason(address::FailedCallWithReason {
                reason: ImplementationError::ImplementationError(
                    ImplementationSolidityError {}
                )
                .encode()
                .into(),
            })
            .encode()
        );
    }

    #[motsu::test]
    fn upgrade_to_and_call_reverts_with_empty_data_with_value(
        contract: Contract<TestContract>,
        implementation: Contract<Implementation>,
        alice: Address,
    ) {
        alice.fund(uint!(1000_U256));

        let err = contract
            .sender_and_value(alice, uint!(1000_U256))
            .test_upgrade_to_and_call(implementation.address(), vec![].into())
            .motsu_expect_err("should fail with ERC1967NonPayable");

        assert_eq!(err, Error::NonPayable(ERC1967NonPayable {}).encode());
    }

    #[motsu::test]
    fn get_admin_returns_zero_by_default(
        contract: Contract<TestContract>,
        alice: Address,
    ) {
        let admin = contract.sender(alice).test_get_admin();
        assert_eq!(admin, Address::ZERO);
    }

    #[motsu::test]
    fn change_admin_with_valid_address(
        contract: Contract<TestContract>,
        alice: Address,
        bob: Address,
    ) {
        contract
            .sender(alice)
            .test_change_admin(bob)
            .motsu_expect("should be able to change admin to valid address");

        let admin = contract.sender(alice).test_get_admin();
        assert_eq!(admin, bob);

        // Verify event was emitted
        contract.assert_emitted(&erc1967::AdminChanged {
            previous_admin: Address::ZERO,
            new_admin: bob,
        });

        // verify that changing admin to [`Address::ZERO`] fails.
        let err = contract
            .sender(alice)
            .test_change_admin(Address::ZERO)
            .motsu_expect_err(
                "should fail when changing admin to zero address",
            );

        assert_eq!(
            err,
            Error::InvalidAdmin(ERC1967InvalidAdmin { admin: Address::ZERO })
                .encode()
        );

        // admin should remain unchanged.
        let admin = contract.sender(alice).test_get_admin();
        assert_eq!(admin, bob);
    }

    #[motsu::test]
    fn change_admin_multiple_times(
        contract: Contract<TestContract>,
        alice: Address,
        bob: Address,
        charlie: Address,
    ) {
        // first change.
        contract
            .sender(alice)
            .test_change_admin(bob)
            .motsu_expect("should be able to change admin first time");

        let admin = contract.sender(alice).test_get_admin();
        assert_eq!(admin, bob);

        // second change.
        contract
            .sender(alice)
            .test_change_admin(charlie)
            .motsu_expect("should be able to change admin second time");

        let admin = contract.sender(alice).test_get_admin();
        assert_eq!(admin, charlie);

        // verify events were emitted.
        contract.assert_emitted(&erc1967::AdminChanged {
            previous_admin: Address::ZERO,
            new_admin: bob,
        });
        contract.assert_emitted(&erc1967::AdminChanged {
            previous_admin: bob,
            new_admin: charlie,
        });
    }

    #[motsu::test]
    fn change_admin_with_same_address(
        contract: Contract<TestContract>,
        alice: Address,
        bob: Address,
    ) {
        // first change.
        contract
            .sender(alice)
            .test_change_admin(bob)
            .motsu_expect("should be able to change admin first time");

        // change to same address.
        contract
            .sender(alice)
            .test_change_admin(bob)
            .motsu_expect("should be able to change admin to same address");

        let admin = contract.sender(alice).test_get_admin();
        assert_eq!(admin, bob);

        // event should still be emitted.
        contract.assert_emitted(&erc1967::AdminChanged {
            previous_admin: Address::ZERO,
            new_admin: bob,
        });
        contract.assert_emitted(&erc1967::AdminChanged {
            previous_admin: bob,
            new_admin: bob,
        });
    }

    #[motsu::test]
    fn get_beacon_returns_zero_by_default(
        contract: Contract<TestContract>,
        alice: Address,
    ) {
        let beacon = contract.sender(alice).test_get_beacon();
        assert_eq!(beacon, Address::ZERO);
    }

    #[motsu::test]
    fn upgrade_beacon_to_and_call_with_valid_beacon_and_empty_data(
        contract: Contract<TestContract>,
        beacon: Contract<MockBeacon>,
        implementation: Contract<Implementation>,
        alice: Address,
    ) {
        beacon.sender(alice).constructor(implementation.address());

        contract
            .sender(alice)
            .test_upgrade_beacon_to_and_call(beacon.address(), vec![].into())
            .motsu_expect("should be able to upgrade to valid beacon");

        let beacon_address = contract.sender(alice).test_get_beacon();
        assert_eq!(beacon_address, beacon.address());

        // verify event was emitted.
        contract.assert_emitted(&erc1967::BeaconUpgraded {
            beacon: beacon.address(),
        });
    }

    #[motsu::test]
    fn upgrade_beacon_to_and_call_with_valid_beacon_and_data(
        contract: Contract<TestContract>,
        beacon: Contract<MockBeacon>,
        implementation: Contract<Implementation>,
        alice: Address,
    ) {
        beacon.sender(alice).constructor(implementation.address());

        let data = IImplementation::emitOrErrorCall { should_error: false }
            .abi_encode();
        contract
            .sender(alice)
            .test_upgrade_beacon_to_and_call(beacon.address(), data.into())
            .motsu_expect(
                "should be able to upgrade to valid beacon with data",
            );

        let beacon_address = contract.sender(alice).test_get_beacon();
        assert_eq!(beacon_address, beacon.address());

        // verify event was emitted.
        contract.assert_emitted(&erc1967::BeaconUpgraded {
            beacon: beacon.address(),
        });

        // TODO: this should assert that the event was emitted on `contract`
        // (as it's the one that delegate called the upgrade)
        // https://github.com/OpenZeppelin/stylus-test-helpers/issues/111
        implementation.assert_emitted(&ImplementationEvent {});
    }

    #[motsu::test]
    fn upgrade_beacon_to_and_call_with_invalid_beacon(
        contract: Contract<TestContract>,
        alice: Address,
    ) {
        let invalid_address = alice; // address with no code.
        let err = contract
            .sender(alice)
            .test_upgrade_beacon_to_and_call(invalid_address, vec![].into())
            .motsu_expect_err("should fail when upgrading to invalid beacon");

        assert_eq!(
            err,
            Error::InvalidBeacon(ERC1967InvalidBeacon {
                beacon: invalid_address,
            })
            .encode()
        );

        // beacon should remain unchanged.
        let beacon = contract.sender(alice).test_get_beacon();
        assert_eq!(beacon, Address::ZERO);
    }

    #[motsu::test]
    fn upgrade_beacon_to_and_call_with_zero_beacon(
        contract: Contract<TestContract>,
        beacon: Contract<MockBeacon>,
        implementation: Contract<Implementation>,
        alice: Address,
    ) {
        beacon.sender(alice).constructor(implementation.address());

        contract
            .sender(alice)
            .test_upgrade_beacon_to_and_call(beacon.address(), vec![].into())
            .motsu_expect("should be able to upgrade to valid beacon");

        let err = contract
            .sender(alice)
            .test_upgrade_beacon_to_and_call(Address::ZERO, vec![].into())
            .motsu_expect_err("should fail when upgrading to zero beacon");

        assert_eq!(
            err,
            Error::InvalidBeacon(ERC1967InvalidBeacon {
                beacon: Address::ZERO,
            })
            .encode()
        );
    }

    #[cfg_attr(coverage_nightly, coverage(off))]
    #[motsu::test]
    #[ignore = "TODO: motsu doesn't properly reset custom storage slots on transaction revert. See https://github.com/OpenZeppelin/stylus-test-helpers/issues/112"]
    fn upgrade_beacon_to_and_call_with_beacon_returning_invalid_implementation(
        contract: Contract<TestContract>,
        beacon: Contract<MockBeacon>,
        alice: Address,
    ) {
        // beacon returns an address with no code.
        let invalid_address = alice; // address with no code.
        beacon.sender(alice).constructor(invalid_address);

        let err = contract
            .sender(alice)
            .test_upgrade_beacon_to_and_call(beacon.address(), vec![].into())
            .motsu_expect_err(
                "should fail when beacon returns invalid implementation",
            );

        assert_eq!(
            err,
            Error::InvalidImplementation(ERC1967InvalidImplementation {
                implementation: invalid_address,
            })
            .encode()
        );

        // beacon should remain unchanged.
        let beacon_address = contract.sender(alice).test_get_beacon();
        assert_eq!(beacon_address, Address::ZERO);
    }

    #[motsu::test]
    fn upgrade_beacon_to_and_call_with_beacon_returning_zero_implementation(
        contract: Contract<TestContract>,
        beacon: Contract<MockBeacon>,
        alice: Address,
    ) {
        // beacon returns [`Address::ZERO`].
        beacon.sender(alice).constructor(Address::ZERO);

        let err = contract
            .sender(alice)
            .test_upgrade_beacon_to_and_call(beacon.address(), vec![].into())
            .motsu_expect_err(
                "should fail when beacon returns zero implementation",
            );

        assert_eq!(
            err,
            Error::InvalidImplementation(ERC1967InvalidImplementation {
                implementation: Address::ZERO,
            })
            .encode()
        );
    }

    #[motsu::test]
    fn upgrade_beacon_to_and_call_multiple_times(
        contract: Contract<TestContract>,
        beacon1: Contract<MockBeacon>,
        beacon2: Contract<MockBeacon>,
        implementation: Contract<Implementation>,
        alice: Address,
    ) {
        beacon1.sender(alice).constructor(implementation.address());
        beacon2.sender(alice).constructor(implementation.address());

        // first upgrade.
        contract
            .sender(alice)
            .test_upgrade_beacon_to_and_call(beacon1.address(), vec![].into())
            .motsu_expect("should be able to upgrade beacon first time");

        let beacon = contract.sender(alice).test_get_beacon();
        assert_eq!(beacon, beacon1.address());

        // second upgrade.
        contract
            .sender(alice)
            .test_upgrade_beacon_to_and_call(beacon2.address(), vec![].into())
            .motsu_expect("should be able to upgrade beacon second time");

        let beacon = contract.sender(alice).test_get_beacon();
        assert_eq!(beacon, beacon2.address());

        // verify events were emitted.
        contract.assert_emitted(&erc1967::BeaconUpgraded {
            beacon: beacon1.address(),
        });
        contract.assert_emitted(&erc1967::BeaconUpgraded {
            beacon: beacon2.address(),
        });
    }

    #[motsu::test]
    fn upgrade_beacon_to_and_call_with_same_beacon(
        contract: Contract<TestContract>,
        beacon: Contract<MockBeacon>,
        implementation: Contract<Implementation>,
        alice: Address,
    ) {
        beacon.sender(alice).constructor(implementation.address());

        // first upgrade.
        contract
            .sender(alice)
            .test_upgrade_beacon_to_and_call(beacon.address(), vec![].into())
            .motsu_expect("should be able to upgrade beacon first time");

        // upgrade to same beacon.
        contract
            .sender(alice)
            .test_upgrade_beacon_to_and_call(beacon.address(), vec![].into())
            .motsu_expect("should be able to upgrade to same beacon");

        let beacon_address = contract.sender(alice).test_get_beacon();
        assert_eq!(beacon_address, beacon.address());

        // event should still be emitted.
        contract.assert_emitted(&erc1967::BeaconUpgraded {
            beacon: beacon.address(),
        });
    }

    #[motsu::test]
    fn upgrade_beacon_to_and_call_with_delegate_call_failure(
        contract: Contract<TestContract>,
        beacon: Contract<MockBeacon>,
        implementation: Contract<Implementation>,
        alice: Address,
    ) {
        beacon.sender(alice).constructor(implementation.address());

        let data = function_selector!("nonExistentFunction").to_vec();

        let err = contract
            .sender(alice)
            .test_upgrade_beacon_to_and_call(
                beacon.address(),
                data.clone().into(),
            )
            .motsu_expect_err("should fail when delegate call fails");

        let vec = format!(
            "function not found for selector '{0}' and no fallback defined",
            u32::from_be_bytes(TryInto::try_into(data).unwrap())
        )
        .as_bytes()
        .to_vec();

        assert_eq!(
            err,
            Error::FailedCallWithReason(address::FailedCallWithReason {
                reason: errors::Error::Revert(vec).encode().into()
            })
            .encode(),
        );
    }

    #[motsu::test]
    fn upgrade_beacon_to_and_call_with_beacon_implementation_reverts(
        contract: Contract<TestContract>,
        beacon: Contract<MockBeacon>,
        implementation: Contract<Implementation>,
        alice: Address,
    ) {
        beacon.sender(alice).constructor(implementation.address());

        let data = IImplementation::emitOrErrorCall { should_error: true }
            .abi_encode();

        let err = contract
            .sender(alice)
            .test_upgrade_beacon_to_and_call(
                beacon.address(),
                data.clone().into(),
            )
            .motsu_expect_err("should fail when beacon implementation reverts");

        assert_eq!(
            err,
            Error::FailedCallWithReason(address::FailedCallWithReason {
                reason: ImplementationError::ImplementationError(
                    ImplementationSolidityError {}
                )
                .encode()
                .into(),
            })
            .encode()
        );
    }

    #[motsu::test]
    fn upgrade_beacon_to_and_call_reverts_with_empty_data_with_value(
        contract: Contract<TestContract>,
        beacon: Contract<MockBeacon>,
        implementation: Contract<Implementation>,
        alice: Address,
    ) {
        beacon.sender(alice).constructor(implementation.address());

        alice.fund(uint!(1000_U256));

        let err = contract
            .sender_and_value(alice, uint!(1000_U256))
            .test_upgrade_beacon_to_and_call(beacon.address(), vec![].into())
            .motsu_expect_err("should fail with ERC1967NonPayable");

        assert_eq!(err, Error::NonPayable(ERC1967NonPayable {}).encode());
    }

    // test storage slot isolation.
    #[motsu::test]
    fn storage_slots_are_independent(
        contract: Contract<TestContract>,
        implementation: Contract<Implementation>,
        beacon: Contract<MockBeacon>,
        alice: Address,
        bob: Address,
    ) {
        beacon.sender(alice).constructor(implementation.address());

        // set implementation.
        contract
            .sender(alice)
            .test_upgrade_to_and_call(implementation.address(), vec![].into())
            .motsu_expect("should be able to set implementation");

        // set admin.
        contract
            .sender(alice)
            .test_change_admin(bob)
            .motsu_expect("should be able to set admin");

        // set beacon.
        contract
            .sender(alice)
            .test_upgrade_beacon_to_and_call(beacon.address(), vec![].into())
            .motsu_expect("should be able to set beacon");

        // verify all are set correctly.
        let implementation_addr =
            contract.sender(alice).test_get_implementation();
        let admin = contract.sender(alice).test_get_admin();
        let beacon_address = contract.sender(alice).test_get_beacon();

        assert_eq!(implementation_addr, implementation.address());
        assert_eq!(admin, bob);
        assert_eq!(beacon_address, beacon.address());
    }

    #[storage]
    struct InvalidBeacon;

    unsafe impl TopLevelStorage for InvalidBeacon {}

    #[public]
    impl InvalidBeacon {
        fn implementation(&self) -> Result<Address, Vec<u8>> {
            Err("Invalid implementation".into())
        }
    }

    #[motsu::test]
    fn get_beacon_implementation_errors_with_empty_result_and_no_code(
        contract: Contract<TestContract>,
        invalid_beacon: Contract<InvalidBeacon>,
        alice: Address,
    ) {
        // Use an EOA address (alice) as the beacon. A call to an address with
        // no code returns success with empty returndata. Combined with
        // target.has_code() == false,
        // AddressUtils::verify_call_result_from_target must return
        // AddressEmptyCode.
        let err = Erc1967Utils::get_beacon_implementation(
            &*contract.sender(alice),
            invalid_beacon.address(),
        )
        .motsu_expect_err(
            "expected EmptyCode when beacon call returns empty and has no code",
        );

        assert!(matches!(
            err,
            Error::FailedCallWithReason(address::FailedCallWithReason {
                reason,
            }) if reason.to_vec() == Into::<Vec<u8>>::into("Invalid implementation")
        ));
    }
}<|MERGE_RESOLUTION|>--- conflicted
+++ resolved
@@ -3,13 +3,9 @@
 //!
 //! [ERC-1967]: https://eips.ethereum.org/EIPS/eip-1967
 
-<<<<<<< HEAD
 use alloc::{vec, vec::Vec};
 
-use alloy_primitives::{aliases::B256, uint, Address, U256};
-=======
 use alloy_primitives::{aliases::B256, Address, U256};
->>>>>>> 01e6d116
 pub use sol::*;
 use stylus_sdk::{abi::Bytes, prelude::*, storage::StorageAddress};
 
@@ -389,12 +385,7 @@
     ) -> Result<Address, Error> {
         Ok(self.address_utils.verify_call_result_from_target(
             beacon,
-<<<<<<< HEAD
-            IBeaconInterface::new(beacon)
-                .implementation(self.vm(), Call::new()),
-=======
-            BeaconInterface::new(beacon).implementation(context),
->>>>>>> 01e6d116
+            BeaconInterface::new(beacon).implementation(self.vm(), Call::new()),
         )?)
     }
 }
@@ -1264,13 +1255,12 @@
         // target.has_code() == false,
         // AddressUtils::verify_call_result_from_target must return
         // AddressEmptyCode.
-        let err = Erc1967Utils::get_beacon_implementation(
-            &*contract.sender(alice),
+        let err = contract.sender(alice).erc1967_utils.get_beacon_implementation(
             invalid_beacon.address(),
         )
-        .motsu_expect_err(
-            "expected EmptyCode when beacon call returns empty and has no code",
-        );
+            .motsu_expect_err(
+                "expected EmptyCode when beacon call returns empty and has no code",
+            );
 
         assert!(matches!(
             err,
