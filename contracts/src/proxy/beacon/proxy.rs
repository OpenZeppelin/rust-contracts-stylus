//! This contract implements a proxy that gets the implementation address for
//! each call from an [`UpgradeableBeacon`][UpgradeableBeacon].
//!
//! The beacon address can only be set once during construction, and cannot be
//! changed afterwards. It is stored in an immutable variable to avoid
//! unnecessary storage reads, and also in the beacon storage slot specified by
//! [ERC-1967] so that it can be accessed externally.
//!
//! CAUTION: Since the beacon address can never be changed, you must ensure that
//! you either control the beacon, or trust the beacon to not upgrade the
//! implementation maliciously.
//!
//! IMPORTANT: Do not use the implementation logic to modify the beacon storage
//! slot. Doing so would leave the proxy in an inconsistent state where the
//! beacon storage slot does not match the beacon address.
//!
//! [UpgradeableBeacon]: super::UpgradeableBeacon
//! [ERC-1967]: https://eips.ethereum.org/EIPS/eip-1967

use alloc::{vec, vec::Vec};

use alloy_primitives::Address;
use stylus_sdk::{abi::Bytes, prelude::*, storage::StorageAddress};

use crate::proxy::{
    beacon::BeaconInterface,
    erc1967::{Erc1967Utils, Error},
    IProxy,
};

/// State of an [`BeaconProxy`] contract.
#[storage]
pub struct BeaconProxy {
    beacon: StorageAddress,
}

/// NOTE: Implementation of [`TopLevelStorage`] to be able use `&mut self` when
/// calling other contracts and not `&mut (impl TopLevelStorage +
/// BorrowMut<Self>)`. Should be fixed in the future by the Stylus team.
unsafe impl TopLevelStorage for BeaconProxy {}

impl BeaconProxy {
    /// Initializes the proxy with `beacon`.
    ///
    /// If `data` is nonempty, it's used as data in a delegate call to the
    /// implementation returned by the beacon. This will typically be an
    /// encoded function call, and allows initializing the storage of the proxy
    /// like a Solidity constructor.
    ///
    /// # Arguments
    ///
    /// * `&mut self` - Write access to the contract's state.
    /// * `beacon` - The beacon address.
    /// * `data` - The data to pass to the beacon.
    ///
    /// # Errors
    ///
    /// * [`Error::InvalidBeacon`] - If the beacon is not a contract with the
    ///   interface [`IBeacon`][IBeacon].
    /// * [`Error::NonPayable`] - If the data is empty and
    ///   [`msg::value`][msg_value] is not [`U256::ZERO`][U256].
    ///
    /// [msg_value]: stylus_sdk::msg::value
    /// [IBeacon]: super::IBeacon
    /// [U256]: alloy_primitives::U256
    pub fn constructor(
        &mut self,
        beacon: Address,
        data: &Bytes,
    ) -> Result<(), Error> {
        Erc1967Utils::upgrade_beacon_to_and_call(self, beacon, data)?;
        self.beacon.set(beacon);
        Ok(())
    }

    /// Returns the beacon.
    ///
    /// # Arguments
    ///
    /// * `&self` - Read access to the contract's state.
    #[must_use]
    pub fn get_beacon(&self) -> Address {
        self.beacon.get()
    }
}

unsafe impl IProxy for BeaconProxy {
    fn implementation(&self) -> Result<Address, Vec<u8>> {
        Ok(BeaconInterface::new(self.get_beacon()).implementation(self)?)
    }
}

#[cfg(test)]
#[allow(clippy::needless_pass_by_value)]
mod tests {
<<<<<<< HEAD
=======
    #![allow(clippy::needless_pass_by_value)]

>>>>>>> f0939f30
    use alloy_sol_types::{SolCall, SolError, SolValue};
    use motsu::prelude::*;
    use stylus_sdk::{
        alloy_primitives::{Address, U256},
        prelude::*,
        ArbResult,
    };

    use super::*;
    use crate::{
<<<<<<< HEAD
        proxy::{
            beacon::IBeacon,
            tests::{Erc20Example, IERC20},
        },
        token::erc20,
=======
        proxy::beacon::IBeacon,
        token::erc20::{self, abi::Erc20Abi, Erc20, IErc20},
>>>>>>> f0939f30
    };

    #[entrypoint]
    #[storage]
    struct BeaconProxyExample {
        beacon_proxy: BeaconProxy,
    }

    #[public]
    impl BeaconProxyExample {
        #[constructor]
        fn constructor(
            &mut self,
            beacon: Address,
            data: Bytes,
        ) -> Result<(), Error> {
            self.beacon_proxy.constructor(beacon, &data)
        }

        fn get_beacon(&self) -> Address {
            self.beacon_proxy.get_beacon()
        }

        fn implementation(&self) -> Result<Address, Vec<u8>> {
            self.beacon_proxy.implementation()
        }

        #[fallback]
        fn fallback(&mut self, calldata: &[u8]) -> ArbResult {
            unsafe { self.beacon_proxy.do_fallback(calldata) }
        }
    }

    #[storage]
    struct Beacon {
        implementation: StorageAddress,
    }

    unsafe impl TopLevelStorage for Beacon {}

    #[public]
    #[implements(IBeacon)]
    impl Beacon {
        #[constructor]
        fn constructor(&mut self, implementation: Address) {
            self.implementation.set(implementation);
        }
    }

    #[public]
    impl IBeacon for Beacon {
        fn implementation(&self) -> Result<Address, Vec<u8>> {
            Ok(self.implementation.get())
        }
    }

<<<<<<< HEAD
=======
    #[storage]
    struct Erc20Example {
        erc20: Erc20,
    }

    #[public]
    #[implements(IErc20<Error = erc20::Error>)]
    impl Erc20Example {
        fn mint(
            &mut self,
            to: Address,
            value: U256,
        ) -> Result<(), erc20::Error> {
            self.erc20._mint(to, value)
        }
    }

    unsafe impl TopLevelStorage for Erc20Example {}

    #[public]
    impl IErc20 for Erc20Example {
        type Error = erc20::Error;

        fn balance_of(&self, account: Address) -> U256 {
            self.erc20.balance_of(account)
        }

        fn total_supply(&self) -> U256 {
            self.erc20.total_supply()
        }

        fn transfer(
            &mut self,
            to: Address,
            value: U256,
        ) -> Result<bool, Self::Error> {
            self.erc20.transfer(to, value)
        }

        fn transfer_from(
            &mut self,
            from: Address,
            to: Address,
            value: U256,
        ) -> Result<bool, Self::Error> {
            self.erc20.transfer_from(from, to, value)
        }

        fn allowance(&self, owner: Address, spender: Address) -> U256 {
            self.erc20.allowance(owner, spender)
        }

        fn approve(
            &mut self,
            spender: Address,
            value: U256,
        ) -> Result<bool, Self::Error> {
            self.erc20.approve(spender, value)
        }
    }

>>>>>>> f0939f30
    #[motsu::test]
    fn constructs(
        proxy: Contract<BeaconProxyExample>,
        beacon: Contract<Beacon>,
        erc20: Contract<Erc20Example>,
        alice: Address,
    ) {
        beacon.sender(alice).constructor(erc20.address());

        proxy
            .sender(alice)
            .constructor(beacon.address(), vec![].into())
            .unwrap();

        let implementation = proxy
            .sender(alice)
            .implementation()
            .expect("should be able to get implementation");
        assert_eq!(implementation, erc20.address());

        let beacon_address = proxy.sender(alice).get_beacon();
        assert_eq!(beacon_address, beacon.address());
    }

    #[motsu::test]
    fn constructs_with_data(
        proxy: Contract<BeaconProxyExample>,
        beacon: Contract<Beacon>,
        erc20: Contract<Erc20Example>,
        alice: Address,
    ) {
        beacon.sender(alice).constructor(erc20.address());

        let amount = U256::from(1000);

        let data = Erc20Abi::mintCall { to: alice, value: amount }.abi_encode();

        proxy
            .sender(alice)
            .constructor(beacon.address(), data.into())
            .expect("should be able to construct");

        let implementation = proxy
            .sender(alice)
            .implementation()
            .expect("should be able to get implementation");
        assert_eq!(implementation, erc20.address());

        let beacon_address = proxy.sender(alice).get_beacon();
        assert_eq!(beacon_address, beacon.address());

        let balance_of_alice_call =
            Erc20Abi::balanceOfCall { account: alice }.abi_encode();
        let balance = proxy
            .sender(alice)
            .fallback(&balance_of_alice_call)
            .expect("should be able to get balance");
        assert_eq!(balance, amount.abi_encode());

        let total_supply_call = Erc20Abi::totalSupplyCall {}.abi_encode();
        let total_supply = proxy
            .sender(alice)
            .fallback(&total_supply_call)
            .expect("should be able to get total supply");
        assert_eq!(total_supply, amount.abi_encode());
    }

    #[motsu::test]
    fn fallback(
        proxy: Contract<BeaconProxyExample>,
        beacon: Contract<Beacon>,
        erc20: Contract<Erc20Example>,
        alice: Address,
        bob: Address,
    ) {
        beacon.sender(alice).constructor(erc20.address());

        proxy
            .sender(alice)
            .constructor(beacon.address(), vec![].into())
            .expect("should be able to construct");

        // verify initial balance is [`U256::ZERO`].
        let balance_of_alice_call =
            Erc20Abi::balanceOfCall { account: alice }.abi_encode();
        let balance = proxy
            .sender(alice)
            .fallback(&balance_of_alice_call)
            .expect("should be able to get balance");
        assert_eq!(balance, U256::ZERO.abi_encode());

        let total_supply_call = Erc20Abi::totalSupplyCall {}.abi_encode();
        let total_supply = proxy
            .sender(alice)
            .fallback(&total_supply_call)
            .expect("should be able to get total supply");
        assert_eq!(total_supply, U256::ZERO.abi_encode());

        // mint 1000 tokens.
        let amount = U256::from(1000);

        let mint_call =
            Erc20Abi::mintCall { to: alice, value: amount }.abi_encode();
        proxy
            .sender(alice)
            .fallback(&mint_call)
            .expect("should be able to mint");
        // TODO: this should assert that the transfer event was emitted on the
        // proxy
        // https://github.com/OpenZeppelin/stylus-test-helpers/issues/111
        erc20.assert_emitted(&erc20::Transfer {
            from: Address::ZERO,
            to: alice,
            value: amount,
        });

        // check that the balance can be accurately fetched through the proxy.
        let balance = proxy
            .sender(alice)
            .fallback(&balance_of_alice_call)
            .expect("should be able to get balance");
        assert_eq!(balance, amount.abi_encode());

        let total_supply = proxy
            .sender(alice)
            .fallback(&total_supply_call)
            .expect("should be able to get total supply");
        assert_eq!(total_supply, amount.abi_encode());

        // check that the balance can be transferred through the proxy.
        let transfer_call =
            Erc20Abi::transferCall { to: bob, value: amount }.abi_encode();
        proxy
            .sender(alice)
            .fallback(&transfer_call)
            .expect("should be able to transfer");

        // TODO: this should assert that the transfer event was emitted on the
        // proxy
        // https://github.com/OpenZeppelin/stylus-test-helpers/issues/111
        erc20.assert_emitted(&erc20::Transfer {
            from: alice,
            to: bob,
            value: amount,
        });

        let balance = proxy
            .sender(alice)
            .fallback(&balance_of_alice_call)
            .expect("should be able to get balance");
        assert_eq!(balance, U256::ZERO.abi_encode());

        let balance_of_bob_call =
            Erc20Abi::balanceOfCall { account: bob }.abi_encode();
        let balance = proxy
            .sender(alice)
            .fallback(&balance_of_bob_call)
            .expect("should be able to get balance");
        assert_eq!(balance, amount.abi_encode());

        let total_supply = proxy
            .sender(alice)
            .fallback(&total_supply_call)
            .expect("should be able to get total supply");
        assert_eq!(total_supply, amount.abi_encode());
    }

    #[motsu::test]
    fn fallback_returns_error(
        proxy: Contract<BeaconProxyExample>,
        beacon: Contract<Beacon>,
        erc20: Contract<Erc20Example>,
        alice: Address,
        bob: Address,
    ) {
        beacon.sender(alice).constructor(erc20.address());

        proxy
            .sender(alice)
            .constructor(beacon.address(), vec![].into())
            .expect("should be able to construct");

        let amount = U256::from(1000);
        let transfer_call =
            Erc20Abi::transferCall { to: bob, value: amount }.abi_encode();
        let err = proxy
            .sender(alice)
            .fallback(&transfer_call)
            .expect_err("should revert on transfer");

        assert_eq!(
            err,
            erc20::ERC20InsufficientBalance {
                sender: alice,
                balance: U256::ZERO,
                needed: amount,
            }
            .abi_encode()
        );
    }
}<|MERGE_RESOLUTION|>--- conflicted
+++ resolved
@@ -93,11 +93,6 @@
 #[cfg(test)]
 #[allow(clippy::needless_pass_by_value)]
 mod tests {
-<<<<<<< HEAD
-=======
-    #![allow(clippy::needless_pass_by_value)]
-
->>>>>>> f0939f30
     use alloy_sol_types::{SolCall, SolError, SolValue};
     use motsu::prelude::*;
     use stylus_sdk::{
@@ -108,16 +103,8 @@
 
     use super::*;
     use crate::{
-<<<<<<< HEAD
-        proxy::{
-            beacon::IBeacon,
-            tests::{Erc20Example, IERC20},
-        },
-        token::erc20,
-=======
-        proxy::beacon::IBeacon,
-        token::erc20::{self, abi::Erc20Abi, Erc20, IErc20},
->>>>>>> f0939f30
+        proxy::{beacon::IBeacon, tests::Erc20Example},
+        token::erc20::{self, abi::Erc20Abi},
     };
 
     #[entrypoint]
@@ -174,70 +161,6 @@
         }
     }
 
-<<<<<<< HEAD
-=======
-    #[storage]
-    struct Erc20Example {
-        erc20: Erc20,
-    }
-
-    #[public]
-    #[implements(IErc20<Error = erc20::Error>)]
-    impl Erc20Example {
-        fn mint(
-            &mut self,
-            to: Address,
-            value: U256,
-        ) -> Result<(), erc20::Error> {
-            self.erc20._mint(to, value)
-        }
-    }
-
-    unsafe impl TopLevelStorage for Erc20Example {}
-
-    #[public]
-    impl IErc20 for Erc20Example {
-        type Error = erc20::Error;
-
-        fn balance_of(&self, account: Address) -> U256 {
-            self.erc20.balance_of(account)
-        }
-
-        fn total_supply(&self) -> U256 {
-            self.erc20.total_supply()
-        }
-
-        fn transfer(
-            &mut self,
-            to: Address,
-            value: U256,
-        ) -> Result<bool, Self::Error> {
-            self.erc20.transfer(to, value)
-        }
-
-        fn transfer_from(
-            &mut self,
-            from: Address,
-            to: Address,
-            value: U256,
-        ) -> Result<bool, Self::Error> {
-            self.erc20.transfer_from(from, to, value)
-        }
-
-        fn allowance(&self, owner: Address, spender: Address) -> U256 {
-            self.erc20.allowance(owner, spender)
-        }
-
-        fn approve(
-            &mut self,
-            spender: Address,
-            value: U256,
-        ) -> Result<bool, Self::Error> {
-            self.erc20.approve(spender, value)
-        }
-    }
-
->>>>>>> f0939f30
     #[motsu::test]
     fn constructs(
         proxy: Contract<BeaconProxyExample>,
