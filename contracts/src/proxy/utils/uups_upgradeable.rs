//! An upgradeability mechanism designed for UUPS (Universal Upgradeable Proxy
//! Standard) proxies as defined in [ERC-1822].
//!
//! [ERC-1822]: https://eips.ethereum.org/EIPS/eip-1822
//!
//! The functions included here can perform an upgrade of an
//! [`Erc1967Proxy`], when this contract is set as the implementation
//! behind such a proxy.
//!
//! [`Erc1967Proxy`]: crate::proxy::erc1967::Erc1967Proxy

// The contract is covered 100% via e2e tests, but this cannot be displayed due
// to the inability llvm-cov to display e2e coverage. Marking this with
// coverage(off) to avoid a false negative.
//
// TODO: remove this attribute when 100% coverage can be achieved through unit
// tests.
#![cfg_attr(coverage_nightly, coverage(off))]

pub use alloc::{string::String, vec, vec::Vec};

use alloy_primitives::{aliases::B256, uint, Address, U256, U32};
use alloy_sol_types::SolCall;
pub use sol::*;
use stylus_sdk::{
    abi::Bytes,
    call::{Call, MethodError},
    prelude::*,
    storage::{StorageBool, StorageU32},
};

use crate::{
    proxy::{
        erc1967::{
            self,
            utils::{
                ERC1967InvalidAdmin, ERC1967InvalidBeacon,
                ERC1967InvalidImplementation, ERC1967NonPayable, Erc1967Utils,
                IMPLEMENTATION_SLOT,
            },
        },
        utils::erc1822::{Erc1822ProxiableInterface, IErc1822Proxiable},
    },
    utils::{
        address::{self, AddressUtils},
        storage_slot::StorageSlot,
    },
};

/// The version of the upgrade interface of the contract.
pub const UPGRADE_INTERFACE_VERSION: &str = "5.0.0";

/// The version number of the logic contract.
pub const VERSION_NUMBER: U32 = uint!(1_U32);

/// A sentinel storage slot used by the implementation to distinguish
/// implementation vs. proxy ([`delegate_call`][delegate_call]) execution
/// contexts.
///
/// The slot key is derived from `keccak256("Stylus.uups.logic.flag") - 1`,
/// chosen to avoid storage collisions with application state.
///
/// Behavior:
/// - When called directly on the implementation, `logic_flag == true`.
/// - When called via a proxy ([`delegate_call`][delegate_call]), `logic_flag ==
///   false` (i.e., the proxy’s storage does not contain this
///   implementation-only flag).
///
/// Security notes:
/// - This boolean flag replaces Solidity’s `immutable __self` pattern.
///
/// [delegate_call]: stylus_sdk::call::delegate_call
pub const LOGIC_FLAG_SLOT: B256 = {
    const HASH: [u8; 32] = keccak_const::Keccak256::new()
        .update(b"Stylus.uups.logic.flag")
        .finalize();
    let slot = U256::from_be_bytes(HASH)
        .wrapping_sub(uint!(1_U256))
        .to_be_bytes::<32>();

    B256::new(slot)
};

#[cfg_attr(coverage_nightly, coverage(off))]
mod sol {
    use alloy_sol_macro::sol;

    sol! {
        /// The call is from an unauthorized context.
        #[derive(Debug)]
        #[allow(missing_docs)]
        error UUPSUnauthorizedCallContext();

        /// The storage `slot` is unsupported as a UUID.
        ///
        /// * `slot` - The unsupported UUID returned by the implementation.
        #[derive(Debug)]
        #[allow(missing_docs)]
        error UUPSUnsupportedProxiableUUID(bytes32 slot);

        /// The contract is already initialized.
        #[derive(Debug)]
        #[allow(missing_docs)]
        error InvalidInitialization();

        /// The version is not greater than the current version.
        ///
        /// * `current_version` - The current version.
        #[derive(Debug)]
        #[allow(missing_docs)]
        error InvalidVersion(uint32 current_version);

        interface UUPSUpgradeableInterface {
            function setVersion() external;
        }
    }
}

/// An [`UUPSUpgradeable`] error.
#[derive(SolidityError, Debug)]
pub enum Error {
    /// The call is from an unauthorized context.
    UnauthorizedCallContext(UUPSUnauthorizedCallContext),
    /// The storage `slot` is unsupported as a UUID.
    UnsupportedProxiableUUID(UUPSUnsupportedProxiableUUID),
    /// Indicates an error related to the fact that the `implementation`
    /// of the proxy is invalid.
    InvalidImplementation(ERC1967InvalidImplementation),
    /// Indicates an error related to the fact that the `admin` of the
    /// proxy is invalid.
    InvalidAdmin(ERC1967InvalidAdmin),
    /// Indicates an error related to the fact that the `beacon`
    /// of the proxy is invalid.
    InvalidBeacon(ERC1967InvalidBeacon),
    /// Indicates an error related to the fact that an upgrade function
    /// sees [`stylus_sdk::msg::value()`] > [`alloy_primitives::U256::ZERO`]
    /// that may be lost.
    NonPayable(ERC1967NonPayable),
    /// There's no code at `target` (it is not a contract).
    EmptyCode(address::AddressEmptyCode),
    /// A call to an address target failed. The target may have reverted.
    FailedCall(address::FailedCall),
    /// Indicates an error related to the fact that the
    /// [`stylus_sdk::call::delegate_call`] failed.
    FailedCallWithReason(address::FailedCallWithReason),
    /// Indicates an error related to the fact that the contract is already
    /// initialized.
    InvalidInitialization(InvalidInitialization),
    /// Indicates an error related to the fact that the version is not greater
    /// than the current version.
    InvalidVersion(InvalidVersion),
}

impl From<erc1967::utils::Error> for Error {
    fn from(e: erc1967::utils::Error) -> Self {
        match e {
            erc1967::utils::Error::InvalidImplementation(e) => {
                Error::InvalidImplementation(e)
            }
            erc1967::utils::Error::InvalidAdmin(e) => Error::InvalidAdmin(e),
            erc1967::utils::Error::InvalidBeacon(e) => Error::InvalidBeacon(e),
            erc1967::utils::Error::NonPayable(e) => Error::NonPayable(e),
            erc1967::utils::Error::EmptyCode(e) => Error::EmptyCode(e),
            erc1967::utils::Error::FailedCall(e) => Error::FailedCall(e),
            erc1967::utils::Error::FailedCallWithReason(e) => {
                Error::FailedCallWithReason(e)
            }
        }
    }
}

impl MethodError for Error {
    fn encode(self) -> alloc::vec::Vec<u8> {
        self.into()
    }
}

/// NOTE: Implementation of [`TopLevelStorage`] to be able use `&mut self` when
/// calling other contracts and not `&mut (impl TopLevelStorage +
/// BorrowMut<Self>)`. Should be fixed in the future by the Stylus team.
unsafe impl TopLevelStorage for UUPSUpgradeable {}

/// Interface for a UUPS (Universal Upgradeable Proxy Standard) upgradeable
/// contract.
pub trait IUUPSUpgradeable: IErc1822Proxiable {
    /// Returns the version of the upgrade interface of the contract.
    ///
    /// NOTE: Make sure to set proper selector in order to make the function
    /// compatible with Solidity version.
    ///
    /// ```rust,ignore
    /// #[selector(name = "UPGRADE_INTERFACE_VERSION")]
    /// fn upgrade_interface_version(&self) -> String {
    ///     self.uups.upgrade_interface_version()
    /// }
    /// ```
    ///
    /// # Arguments
    ///
    /// * `&self` - Read access to the contract's state.
    fn upgrade_interface_version(&self) -> String;

    /// Upgrade the implementation of the proxy to `new_implementation`, and
    /// subsequently execute the function call encoded in `data`.
    ///
    /// Note: This primitive does not include an authorization mechanism. To
    /// restrict who can upgrade, enforce access control in your contract
    /// before delegating to this function.
    ///
    /// # Arguments
    ///
    /// * `&mut self` - Write access to the contract's state.
    /// * `new_implementation` - The address of the new implementation contract.
    /// * `data` - Additional data to be passed to the new implementation.
    ///
    /// # Errors
    ///
    /// * [`Error::UnauthorizedCallContext`] - If the call is not made through a
    ///   valid proxy context.
    /// * [`Error::InvalidImplementation`] - If the new implementation address
    ///   is invalid or doesn't implement the required interface.
    /// * [`Error::UnsupportedProxiableUUID`] - If the new implementation
    ///   returns an unsupported UUID.
    /// * [`Error::NonPayable`] - If the upgrade function receives ETH but is
    ///   not designed to handle it.
    /// * [`Error::EmptyCode`] - If there's no code at the new implementation
    ///   address.
    /// * [`Error::FailedCall`] - If the [`delegate_call`][delegate_call] to the
    ///   new implementation fails.
    /// * [`Error::FailedCallWithReason`] - If the
    ///   [`delegate_call`][delegate_call] fails with a specific reason.
    ///
    /// # Events
    ///
    /// * [`crate::proxy::erc1967::Upgraded`]: Emitted when the implementation
    ///   is upgraded.
    ///
    /// [delegate_call]: stylus_sdk::call::delegate_call
    fn upgrade_to_and_call(
        &mut self,
        new_implementation: Address,
        data: Bytes,
    ) -> Result<(), Vec<u8>>;
}

/// A contract that implements the UUPS (Universal Upgradeable Proxy Standard)
/// pattern for upgradeable contracts.
///
/// # Overview
///
/// This implementation provides upgradeability functionality for proxy
/// contracts while maintaining storage compatibility across upgrades. It
/// follows the UUPS pattern defined in [EIP-1822], where the upgrade
/// logic is included in the implementation contract rather than the proxy.
///
/// This Stylus version contains some architectural differences compared to
/// Solidity's implementation, while maintaining the same security model and
/// upgrade flow.
///
/// # Design Rationale & Differences from Solidity
///
/// ## Storage-based Context Detection
///
/// Solidity often relies on an `immutable` self-address to detect context. In
/// Stylus, this contract uses a boolean `logic_flag` stored in a dedicated
/// slot:
/// - When executing directly on the implementation, the constructor has set
///   `logic_flag = true` in the implementation’s storage.
/// - When executing via proxy ([`delegate_call`][delegate_call]), the proxy’s
///   storage does not have this flag, so the check reads as `false`.
///
/// ## Initialization Pattern
///
/// - Constructor: runs once on implementation deployment, sets `logic_flag`.
/// - Runtime initializer: `set_version()` must be invoked via the proxy to
///   write this logic’s `VERSION_NUMBER` into the proxy’s storage. This aligns
///   the proxy’s version with the logic and enables upgrade paths guarded by
///   `only_proxy()`.
///
/// ## Proxy Safety Checks
///
/// The [`UUPSUpgradeable::only_proxy`] function ensures that:
///
/// 1. The call is being made through a `[`delegate_call`][delegate_call]`.
/// 2. The caller is a valid [ERC-1967] proxy.
/// 3. The `VERSION_NUMBER` in implementation equals to the version stored in
///    the proxy.
///
/// **Security Note:** Bypassing these checks could allow unauthorized upgrades
/// or break the proxy pattern, potentially leading to storage collisions or
/// unauthorized upgrades.
///
/// # Edge Cases & Pitfalls
///
/// ## Common Mistakes
///
/// * The new implementation doesn't expose `set_version()` or the version
///   number constant does not increase.
/// * Calling upgrade entrypoints directly on the implementation.
/// * Using a non-ERC-1967 proxy.
/// * Incorrectly implementing `proxiable_uuid()` in derived contracts.
///
/// ## Security Considerations
///
/// * Always use the `only_proxy` modifier for upgrade functions
/// * Never expose `_upgrade_to_and_call_uups` directly
/// * Ensure all storage variables are append-only in upgrades
/// * Test upgrades thoroughly on testnet before mainnet deployment
///
/// # Usage
///
/// ```rust
/// extern crate alloc;
///
/// use openzeppelin_stylus::proxy::utils::uups_upgradeable::UUPSUpgradeable;
/// use stylus_sdk::{prelude::*, storage::StorageU256};
///
/// #[storage]
/// #[entrypoint]
/// pub struct MyUpgradeableContract {
///     // Must include UUPSUpgradeable as the first field
///     uups: UUPSUpgradeable,
///
///     // Your contract's state variables
///     value: StorageU256,
///     // ...
/// }
///
/// #[public]
/// impl MyUpgradeableContract {
///     // Call this via the proxy once to align the proxy's version with the logic.
///     pub fn set_version(&mut self) -> Result<(), Vec<u8>> {
///         self.uups.set_version().map_err(Into::into)
///     }
///
///     // Your contract's functions
/// }
/// ```
///
/// [EIP-1822]: https://eips.ethereum.org/EIPS/eip-1822
/// [ERC-1967]: https://eips.ethereum.org/EIPS/eip-1967
/// [delegate_call]: stylus_sdk::call::delegate_call
#[storage]
pub struct UUPSUpgradeable {
    /// Logic version number stored in the proxy contract.
    pub version: StorageU32,
}

#[public]
#[implements(IUUPSUpgradeable, IErc1822Proxiable)]
impl UUPSUpgradeable {
    /// Initializes implementation-only state used for context checks.
    ///
    /// Sets `logic_flag = true` in the implementation’s storage to indicate
    /// a direct (non-delegated) execution context.
    ///
    /// # Arguments
    ///
    /// * `&mut self` - Write access to the contract's state.
    #[constructor]
    pub fn constructor(&mut self) {
        self.logic_flag().set(true);
    }

    /// Sets the proxy-stored runtime `version` for this logic
    /// (initializer-like).
    ///
    /// Intended to be called via a proxy ([`delegate_call`][delegate_call]) to
    /// record `VERSION_NUMBER` in the proxy’s storage.
    ///
    /// # Arguments
    ///
    /// * `&mut self` - Write access to the contract's state.
    ///
    /// # Errors
    ///
    /// * [`Error::UnauthorizedCallContext`] - If not called via proxy
    ///   `[`delegate_call`][delegate_call]`.
    /// * [`Error::InvalidVersion`] - If the proxy's stored `version` is greater
    ///   than this logic's `VERSION_NUMBER`.
    ///
    /// [delegate_call]: stylus_sdk::call::delegate_call
    pub fn set_version(&mut self) -> Result<(), Error> {
        if self.not_delegated().is_ok() {
            return Err(Error::UnauthorizedCallContext(
                UUPSUnauthorizedCallContext {},
            ));
        }
        if self.version.get() > VERSION_NUMBER {
            return Err(Error::InvalidVersion(InvalidVersion {
                current_version: self.version.get().to(),
            }));
        }

        self.version.set(VERSION_NUMBER);
        Ok(())
    }
}

#[public]
impl IUUPSUpgradeable for UUPSUpgradeable {
    fn upgrade_interface_version(&self) -> String {
        UPGRADE_INTERFACE_VERSION.into()
    }

    #[payable]
    fn upgrade_to_and_call(
        &mut self,
        new_implementation: Address,
        data: Bytes,
    ) -> Result<(), Vec<u8>> {
        self.only_proxy()?;
        self._upgrade_to_and_call_uups(new_implementation, &data)?;

        let data_set_version =
            UUPSUpgradeableInterface::setVersionCall {}.abi_encode();
        AddressUtils::function_delegate_call(
            self,
            new_implementation,
            &data_set_version,
        )?;

        Ok(())
    }
}

impl UUPSUpgradeable {
    /// Get the logic contract version.
    ///
    /// # Arguments
    ///
    /// * `&self` - Read access to the contract's state.
    #[must_use]
    pub fn get_version(&self) -> U32 {
        VERSION_NUMBER
    }

    /// Get the logic flag from the appropriate storage slot.
    ///
    /// # Arguments
    ///
    /// * `&self` - Read access to the contract's state.
    #[must_use]
    pub fn logic_flag(&self) -> StorageBool {
        StorageSlot::get_slot::<StorageBool>(LOGIC_FLAG_SLOT)
    }

    /// Return the value stored in the logic flag slot.
    ///
    /// # Arguments
    ///
    /// * `&self` - Read access to the contract's state.
    #[must_use]
    pub fn is_logic(&self) -> bool {
        self.logic_flag().get()
    }

    /// Ensures the call is being made through a valid [ERC-1967] proxy.
    ///
    /// Checks:
    /// 1. Execution is happening via [`delegate_call`][delegate_call] (checked
    ///    via `!self.is_logic()`).
    /// 2. The caller is a valid [ERC-1967] proxy (implementation slot is
    ///    non-zero).
    /// 3. The proxy state is consistent for this logic (the proxy-stored
    ///    version equals this logic's `VERSION_NUMBER`).
    ///
    /// [`onlyProxy`]: https://github.com/OpenZeppelin/openzeppelin-contracts/blob/c64a1edb67b6e3f4a15cca8909c9482ad33a02b0/contracts/proxy/utils/UUPSUpgradeable.sol#L50
    ///
    /// # Security Implications
    ///
    /// This check prevents direct calls to upgrade functions on the
    /// implementation contract.
    ///
    /// Note: This is not a reentrancy guard. Use a dedicated mechanism if
    /// reentrancy protection is required.
    ///
    /// # Edge Cases
    ///
    /// * Calls from [ERC-1167] minimal proxies are not guaranteed to pass this
    ///   check
    ///
    /// # Arguments
    ///
    /// * `&self` - Read access to the contract's state.
    ///
    /// # Errors
    ///
    /// * [`Error::UnauthorizedCallContext`] - If any of the above conditions is
    ///   not met
    ///
    /// [ERC-1967]: https://eips.ethereum.org/EIPS/eip-1967
    /// [ERC-1167]: https://eips.ethereum.org/EIPS/eip-1167
    /// [delegate_call]: stylus_sdk::call::delegate_call
    pub fn only_proxy(&self) -> Result<(), Error> {
        if self.is_logic()
            || Erc1967Utils::get_implementation() == Address::ZERO
            || U32::from(self.get_version()) != self.version.get()
        {
            Err(Error::UnauthorizedCallContext(UUPSUnauthorizedCallContext {}))
        } else {
            Ok(())
        }
    }

    /// Check that the execution is not being performed through a
    /// [`delegate_call`].
    ///
    /// This allows a function to be callable on the implementing contract
    /// but not through proxies.
    ///
    /// # Arguments
    ///
    /// * `&self` - Read access to the contract's state.
    ///
    /// # Errors
    ///
    /// * [`Error::UnauthorizedCallContext`] - If the execution is performed via
    ///   [`delegate_call`].
    ///
    /// [`delegate_call`]: stylus_sdk::call::delegate_call
    pub fn not_delegated(&self) -> Result<(), Error> {
        if self.is_logic() {
            Ok(())
        } else {
            Err(Error::UnauthorizedCallContext(UUPSUnauthorizedCallContext {}))
        }
    }
}

#[public]
impl IErc1822Proxiable for UUPSUpgradeable {
    fn proxiable_uuid(&self) -> Result<B256, Vec<u8>> {
        self.not_delegated()?;
        Ok(IMPLEMENTATION_SLOT)
    }
}

impl UUPSUpgradeable {
    /// Performs an implementation upgrade with a security check for UUPS
    /// proxies, and additional setup call.
    ///
    /// As a security check, [`IErc1822Proxiable::proxiable_uuid`] is invoked
    /// in the new implementation, and the return value is expected to be the
    /// implementation slot in ERC-1967.
    ///
    /// # Arguments
    ///
    /// * `&mut self` - Write access to the contract's state.
    /// * `new_implementation` - The address of the new implementation.
    /// * `data` - The data to pass to the new implementation.
    ///
    /// # Errors
    ///
    /// * [`Error::InvalidImplementation`] - If the new implementation doesn't
    ///   support the required interface or is invalid.
    /// * [`Error::UnsupportedProxiableUUID`] - If the new implementation
    ///   returns an unsupported UUID.
    /// * [`Error::NonPayable`] - If the upgrade function receives ETH but is
    ///   not designed to handle it.
    /// * [`Error::EmptyCode`] - If there's no code at the new implementation
    ///   address.
    /// * [`Error::FailedCall`] - If the [`delegate_call`][delegate_call] to the
    ///   new implementation fails.
    /// * [`Error::FailedCallWithReason`] - If the
    ///   [`stylus_sdk::call::delegate_call`] fails with a specific reason.
    ///
    /// # Events
    ///
    /// * [`crate::proxy::erc1967::Erc1967Proxy::Upgraded`]: Emitted when the
    ///   implementation is upgraded.
    ///
    /// [delegate_call]: stylus_sdk::call::delegate_call
    fn _upgrade_to_and_call_uups(
        &mut self,
        new_implementation: Address,
        data: &Bytes,
    ) -> Result<(), Error> {
        let slot = Erc1822ProxiableInterface::new(new_implementation)
            .proxiable_uuid(Call::new_in(self))
            .map_err(|_e| {
                Error::InvalidImplementation(ERC1967InvalidImplementation {
                    implementation: new_implementation,
                })
            })?;

        if slot == IMPLEMENTATION_SLOT {
            Erc1967Utils::upgrade_to_and_call(self, new_implementation, data)
                .map_err(Error::from)
        } else {
            Err(Error::UnsupportedProxiableUUID(UUPSUnsupportedProxiableUUID {
                slot,
            }))
        }
    }
}

// TODO: In order to add more tests and ignore existing ones, we need to fix
// these issues with motsu. See:
// https://github.com/OpenZeppelin/stylus-test-helpers/issues/114
// https://github.com/OpenZeppelin/stylus-test-helpers/issues/112
#[cfg(test)]
mod tests {
    use alloy_primitives::U256;
    use alloy_sol_types::{SolCall, SolError, SolValue};
    use motsu::prelude::*;
    use test_contracts::*;

    use super::*;
    use crate::token::erc20;

    #[cfg_attr(coverage_nightly, coverage(off))]
    mod test_contracts {
        use alloy_sol_macro::sol;
        use stylus_sdk::{alloy_primitives::Address, prelude::*, ArbResult};

        use super::*;
        use crate::{
            proxy::{self, erc1967::Erc1967Proxy, IProxy},
            token::erc20::{Erc20, IErc20},
        };

        #[entrypoint]
        #[storage]
        pub struct Erc1967ProxyExample {
            erc1967: Erc1967Proxy,
        }

        #[public]
        impl Erc1967ProxyExample {
            #[constructor]
            pub(super) fn constructor(
                &mut self,
                implementation: Address,
            ) -> Result<(), proxy::erc1967::utils::Error> {
                let data = ERC20Interface::setVersionCall {}.abi_encode();
                self.erc1967.constructor(implementation, &data.into())
            }

            pub(super) fn implementation(&self) -> Result<Address, Vec<u8>> {
                self.erc1967.implementation()
            }

            #[fallback]
            pub(super) fn fallback(&mut self, calldata: &[u8]) -> ArbResult {
                unsafe { self.erc1967.do_fallback(calldata) }
            }
        }

        #[storage]
        pub struct UUPSErc20Example {
            erc20: Erc20,
            uups: UUPSUpgradeable,
        }

        #[public]
        #[implements(IErc20<Error = erc20::Error>, IUUPSUpgradeable, IErc1822Proxiable)]
        impl UUPSErc20Example {
            #[constructor]
            pub(super) fn constructor(&mut self) {
                self.uups.constructor();
            }

            pub(super) fn mint(
                &mut self,
                to: Address,
                value: U256,
            ) -> Result<(), erc20::Error> {
                self.erc20._mint(to, value)
            }

            /// Initializes the contract.
            pub(super) fn set_version(&mut self) -> Result<(), Error> {
                self.uups.set_version()
            }
        }

        unsafe impl TopLevelStorage for UUPSErc20Example {}

        #[public]
        impl IErc20 for UUPSErc20Example {
            type Error = erc20::Error;

            fn balance_of(&self, account: Address) -> U256 {
                self.erc20.balance_of(account)
            }

            fn total_supply(&self) -> U256 {
                self.erc20.total_supply()
            }

            fn transfer(
                &mut self,
                to: Address,
                value: U256,
            ) -> Result<bool, Self::Error> {
                self.erc20.transfer(to, value)
            }

            fn transfer_from(
                &mut self,
                from: Address,
                to: Address,
                value: U256,
            ) -> Result<bool, Self::Error> {
                self.erc20.transfer_from(from, to, value)
            }

            fn allowance(&self, owner: Address, spender: Address) -> U256 {
                self.erc20.allowance(owner, spender)
            }

            fn approve(
                &mut self,
                spender: Address,
                value: U256,
            ) -> Result<bool, Self::Error> {
                self.erc20.approve(spender, value)
            }
        }

        #[public]
        impl IUUPSUpgradeable for UUPSErc20Example {
            #[selector(name = "UPGRADE_INTERFACE_VERSION")]
            fn upgrade_interface_version(&self) -> String {
                self.uups.upgrade_interface_version()
            }

            fn upgrade_to_and_call(
                &mut self,
                new_implementation: Address,
                data: Bytes,
            ) -> Result<(), Vec<u8>> {
                self.uups.upgrade_to_and_call(new_implementation, data)
            }
        }

        #[public]
        impl IErc1822Proxiable for UUPSErc20Example {
            #[selector(name = "proxiableUUID")]
            fn proxiable_uuid(&self) -> Result<B256, Vec<u8>> {
                self.uups.proxiable_uuid()
            }
        }

        #[storage]
        pub struct FakeImplementation {}

        #[public]
        #[implements(IErc1822Proxiable)]
        impl FakeImplementation {}

        #[public]
        impl IErc1822Proxiable for FakeImplementation {
            /// Returns an incorrect UUID to simulate an invalid UUPS upgrade
            /// target.
            #[selector(name = "proxiableUUID")]
            fn proxiable_uuid(&self) -> Result<B256, Vec<u8>> {
                // Return a UUID that is NOT equal to IMPLEMENTATION_SLOT
                Ok(B256::from([0xFF; 32])) // Invalid slot
            }
        }

        unsafe impl TopLevelStorage for FakeImplementation {}

        sol! {
            interface ERC20Interface {
                function balanceOf(address account) external view returns (uint256);
                function totalSupply() external view returns (uint256);
                function mint(address to, uint256 value) external;
                function transfer(address to, uint256 value) external returns (bool);

                // Initializer function.
                function setVersion() external;
            }

            interface UUPSUpgradeableInterface {
                function upgradeToAndCall(address newImplementation, bytes calldata data) external payable;
            }

        }
    }

    #[motsu::test]
    #[ignore = "Motsu not reliable enough for proxy testing"]
    fn constructs(
        proxy: Contract<Erc1967ProxyExample>,
        logic: Contract<UUPSErc20Example>,
        alice: Address,
    ) {
        logic.sender(alice).constructor();

        proxy
            .sender(alice)
<<<<<<< HEAD
            .constructor(logic.address(), data.into())
=======
            .constructor(logic.address())
>>>>>>> 4c8275a1
            .motsu_expect("should be able to construct");

        let implementation = proxy
            .sender(alice)
            .implementation()
            .motsu_expect("should be able to get implementation");
        assert_eq!(implementation, logic.address());

        let total_supply_call = ERC20Interface::totalSupplyCall {}.abi_encode();
        let total_supply = proxy
            .sender(alice)
            .fallback(&total_supply_call)
            .motsu_expect("should be able to get total supply");
        assert_eq!(total_supply, U256::ZERO.abi_encode());

        assert_eq!(
            UPGRADE_INTERFACE_VERSION,
            logic.sender(alice).upgrade_interface_version()
        );
    }

    #[motsu::test]
    #[ignore = "Motsu not reliable enough for proxy testing"]
    fn fallback(
        proxy: Contract<Erc1967ProxyExample>,
        logic: Contract<UUPSErc20Example>,
        alice: Address,
        bob: Address,
    ) {
        logic.sender(alice).constructor();

        proxy
            .sender(alice)
<<<<<<< HEAD
            .constructor(logic.address(), data.into())
=======
            .constructor(logic.address())
>>>>>>> 4c8275a1
            .motsu_expect("should be able to construct");

        // verify initial balance is [`U256::ZERO`].
        let balance_of_alice_call =
            ERC20Interface::balanceOfCall { account: alice }.abi_encode();
        let balance = proxy
            .sender(alice)
            .fallback(&balance_of_alice_call)
            .motsu_expect("should be able to get balance");
        assert_eq!(balance, U256::ZERO.abi_encode());

        let total_supply_call = ERC20Interface::totalSupplyCall {}.abi_encode();
        let total_supply = proxy
            .sender(alice)
            .fallback(&total_supply_call)
            .motsu_expect("should be able to get total supply");
        assert_eq!(total_supply, U256::ZERO.abi_encode());

        // mint 1000 tokens.
        let amount = U256::from(1000);

        let mint_call =
            ERC20Interface::mintCall { to: alice, value: amount }.abi_encode();
        proxy
            .sender(alice)
            .fallback(&mint_call)
            .motsu_expect("should be able to mint");
<<<<<<< HEAD
        // TODO: this should assert that the transfer event was emitted on the
        // proxy
        // https://github.com/OpenZeppelin/stylus-test-helpers/issues/111
        logic.assert_emitted(&erc20::Transfer {
=======

        proxy.assert_emitted(&erc20::Transfer {
>>>>>>> 4c8275a1
            from: Address::ZERO,
            to: alice,
            value: amount,
        });

        // check that the balance can be accurately fetched through the proxy.
        let balance = proxy
            .sender(alice)
            .fallback(&balance_of_alice_call)
            .motsu_expect("should be able to get balance");
        assert_eq!(balance, amount.abi_encode());

        let total_supply = proxy
            .sender(alice)
            .fallback(&total_supply_call)
            .motsu_expect("should be able to get total supply");
        assert_eq!(total_supply, amount.abi_encode());

        // check that the balance can be transferred through the proxy.
        let transfer_call =
            ERC20Interface::transferCall { to: bob, value: amount }
                .abi_encode();
        proxy
            .sender(alice)
            .fallback(&transfer_call)
            .motsu_expect("should be able to transfer");

        proxy.assert_emitted(&erc20::Transfer {
            from: alice,
            to: bob,
            value: amount,
        });

        let balance = proxy
            .sender(alice)
            .fallback(&balance_of_alice_call)
            .motsu_expect("should be able to get balance");
        assert_eq!(balance, U256::ZERO.abi_encode());

        let balance_of_bob_call =
            ERC20Interface::balanceOfCall { account: bob }.abi_encode();
        let balance = proxy
            .sender(alice)
            .fallback(&balance_of_bob_call)
            .motsu_expect("should be able to get balance");
        assert_eq!(balance, amount.abi_encode());

        let total_supply = proxy
            .sender(alice)
            .fallback(&total_supply_call)
            .motsu_expect("should be able to get total supply");
        assert_eq!(total_supply, amount.abi_encode());
    }

    #[motsu::test]
<<<<<<< HEAD
    fn fallback_returns_error(
        proxy: Contract<Erc1967ProxyExample>,
        logic: Contract<UUPSErc20Example>,
        alice: Address,
        bob: Address,
    ) {
        logic.sender(alice).constructor();
        let data =
            ERC20Interface::initializeCall { selfAddress: logic.address() }
                .abi_encode();

        proxy
            .sender(alice)
            .constructor(logic.address(), data.into())
            .motsu_expect("should be able to construct");

        let amount = U256::from(1000);
        let transfer_call =
            ERC20Interface::transferCall { to: bob, value: amount }
                .abi_encode();
        let err = proxy
            .sender(alice)
            .fallback(&transfer_call)
            .motsu_expect_err("should revert on transfer");

        assert_eq!(
            err,
            erc20::ERC20InsufficientBalance {
                sender: alice,
                balance: U256::ZERO,
                needed: amount,
            }
            .abi_encode()
        );
    }

    #[motsu::test]
    #[ignore = "TODO: un-ignore once Motsu fully supports delegate calls, see: https://github.com/OpenZeppelin/stylus-test-helpers/issues/111"]
    fn upgrade_to_and_call_succeeds_via_proxy(
        proxy: Contract<Erc1967ProxyExample>,
        logic: Contract<UUPSErc20Example>,
        logic_v2: Contract<UUPSErc20Example>,
        alice: Address,
    ) {
        logic.sender(alice).constructor();

        let data =
            ERC20Interface::initializeCall { selfAddress: logic.address() }
                .abi_encode();

        proxy
            .sender(alice)
            .constructor(logic.address(), data.into())
            .expect("should construct");

        logic_v2.sender(alice).constructor();

        let data =
            ERC20Interface::initializeCall { selfAddress: logic_v2.address() }
                .abi_encode();

        let data_upgrade = UUPSUpgradeableInterface::upgradeToAndCallCall {
            newImplementation: logic_v2.address(),
            data: data.into(),
        }
        .abi_encode();

        proxy
            .sender(alice)
            .fallback(data_upgrade.as_slice())
            .motsu_expect("should upgrade");

        let new_implementation = proxy
            .sender(alice)
            .implementation()
            .motsu_expect("should get new implementation");
        assert_eq!(new_implementation, logic_v2.address());
    }

    #[motsu::test]
=======
>>>>>>> 4c8275a1
    fn upgrade_via_direct_call_reverts(
        logic: Contract<UUPSErc20Example>,
        logic_v2: Contract<UUPSErc20Example>,
        alice: Address,
    ) {
        logic.sender(alice).constructor();

        let err = logic
            .sender(alice)
            .upgrade_to_and_call(logic_v2.address(), vec![].into())
            .motsu_expect_err("should revert on upgrade");

        assert_eq!(err, UUPSUnauthorizedCallContext {}.abi_encode());
    }

    #[motsu::test]
    fn proxiable_uuid_direct_check(
        logic: Contract<UUPSErc20Example>,
        alice: Address,
    ) {
        logic.sender(alice).constructor();

        let result = logic
            .sender(alice)
            .proxiable_uuid()
            .motsu_expect("should be able to get proxiable uuid");
        assert_eq!(result, IMPLEMENTATION_SLOT);
    }

    #[motsu::test]
    fn get_version_number_v2(uups: Contract<UUPSUpgradeable>, alice: Address) {
        uups.sender(alice).constructor();
        assert_eq!(VERSION_NUMBER, uups.sender(alice).get_version());
    }
}<|MERGE_RESOLUTION|>--- conflicted
+++ resolved
@@ -774,7 +774,7 @@
                 function setVersion() external;
             }
 
-            interface UUPSUpgradeableInterface {
+            interface IUUPSUpgradeableInterface {
                 function upgradeToAndCall(address newImplementation, bytes calldata data) external payable;
             }
 
@@ -792,11 +792,7 @@
 
         proxy
             .sender(alice)
-<<<<<<< HEAD
-            .constructor(logic.address(), data.into())
-=======
             .constructor(logic.address())
->>>>>>> 4c8275a1
             .motsu_expect("should be able to construct");
 
         let implementation = proxy
@@ -830,11 +826,7 @@
 
         proxy
             .sender(alice)
-<<<<<<< HEAD
-            .constructor(logic.address(), data.into())
-=======
             .constructor(logic.address())
->>>>>>> 4c8275a1
             .motsu_expect("should be able to construct");
 
         // verify initial balance is [`U256::ZERO`].
@@ -862,15 +854,8 @@
             .sender(alice)
             .fallback(&mint_call)
             .motsu_expect("should be able to mint");
-<<<<<<< HEAD
-        // TODO: this should assert that the transfer event was emitted on the
-        // proxy
-        // https://github.com/OpenZeppelin/stylus-test-helpers/issues/111
-        logic.assert_emitted(&erc20::Transfer {
-=======
 
         proxy.assert_emitted(&erc20::Transfer {
->>>>>>> 4c8275a1
             from: Address::ZERO,
             to: alice,
             value: amount,
@@ -923,44 +908,6 @@
             .fallback(&total_supply_call)
             .motsu_expect("should be able to get total supply");
         assert_eq!(total_supply, amount.abi_encode());
-    }
-
-    #[motsu::test]
-<<<<<<< HEAD
-    fn fallback_returns_error(
-        proxy: Contract<Erc1967ProxyExample>,
-        logic: Contract<UUPSErc20Example>,
-        alice: Address,
-        bob: Address,
-    ) {
-        logic.sender(alice).constructor();
-        let data =
-            ERC20Interface::initializeCall { selfAddress: logic.address() }
-                .abi_encode();
-
-        proxy
-            .sender(alice)
-            .constructor(logic.address(), data.into())
-            .motsu_expect("should be able to construct");
-
-        let amount = U256::from(1000);
-        let transfer_call =
-            ERC20Interface::transferCall { to: bob, value: amount }
-                .abi_encode();
-        let err = proxy
-            .sender(alice)
-            .fallback(&transfer_call)
-            .motsu_expect_err("should revert on transfer");
-
-        assert_eq!(
-            err,
-            erc20::ERC20InsufficientBalance {
-                sender: alice,
-                balance: U256::ZERO,
-                needed: amount,
-            }
-            .abi_encode()
-        );
     }
 
     #[motsu::test]
@@ -973,24 +920,16 @@
     ) {
         logic.sender(alice).constructor();
 
-        let data =
-            ERC20Interface::initializeCall { selfAddress: logic.address() }
-                .abi_encode();
-
         proxy
             .sender(alice)
-            .constructor(logic.address(), data.into())
+            .constructor(logic.address())
             .expect("should construct");
 
         logic_v2.sender(alice).constructor();
 
-        let data =
-            ERC20Interface::initializeCall { selfAddress: logic_v2.address() }
-                .abi_encode();
-
-        let data_upgrade = UUPSUpgradeableInterface::upgradeToAndCallCall {
+        let data_upgrade = IUUPSUpgradeableInterface::upgradeToAndCallCall {
             newImplementation: logic_v2.address(),
-            data: data.into(),
+            data: vec![].into(),
         }
         .abi_encode();
 
@@ -1007,8 +946,6 @@
     }
 
     #[motsu::test]
-=======
->>>>>>> 4c8275a1
     fn upgrade_via_direct_call_reverts(
         logic: Contract<UUPSErc20Example>,
         logic_v2: Contract<UUPSErc20Example>,
