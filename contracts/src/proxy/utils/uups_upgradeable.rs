--- conflicted
+++ resolved
@@ -414,18 +414,9 @@
         self._upgrade_to_and_call_uups(new_implementation, data)?;
 
         let data_set_version =
-<<<<<<< HEAD
-            UUPSUpgradeableInterface::setVersionCall {}.abi_encode();
+            UUPSUpgradeableAbi::setVersionCall {}.abi_encode();
         self.address_utils
             .function_delegate_call(new_implementation, &data_set_version)?;
-=======
-            UUPSUpgradeableAbi::setVersionCall {}.abi_encode();
-        AddressUtils::function_delegate_call(
-            self,
-            new_implementation,
-            &data_set_version,
-        )?;
->>>>>>> 01e6d116
 
         Ok(())
     }
@@ -501,11 +492,7 @@
     /// [delegate_call]: stylus_sdk::call::delegate_call
     pub fn only_proxy(&self) -> Result<(), Error> {
         if self.is_logic()
-<<<<<<< HEAD
-            || self.erc1967_utils.get_implementation() == Address::ZERO
-=======
-            || Erc1967Utils::get_implementation().is_zero()
->>>>>>> 01e6d116
+            || self.erc1967_utils.get_implementation().is_zero()
             || U32::from(self.get_version()) != self.version.get()
         {
             Err(Error::UnauthorizedCallContext(UUPSUnauthorizedCallContext {}))
@@ -639,36 +626,6 @@
         },
     };
 
-<<<<<<< HEAD
-    #[cfg_attr(coverage_nightly, coverage(off))]
-    mod test_contracts {
-        use alloy_sol_macro::sol;
-        use stylus_sdk::{alloy_primitives::Address, prelude::*, ArbResult};
-
-        use super::*;
-        use crate::{
-            proxy::{self, erc1967::Erc1967Proxy, IProxy},
-            token::erc20::{Erc20, IErc20},
-        };
-
-        #[storage]
-        pub struct Erc1967ProxyExample {
-            erc1967: Erc1967Proxy,
-        }
-
-        unsafe impl TopLevelStorage for Erc1967ProxyExample {}
-
-        #[public]
-        impl Erc1967ProxyExample {
-            #[constructor]
-            pub(super) fn constructor(
-                &mut self,
-                implementation: Address,
-            ) -> Result<(), proxy::erc1967::utils::Error> {
-                let data = ERC20Interface::setVersionCall {}.abi_encode();
-                self.erc1967.constructor(implementation, data.into())
-            }
-=======
     sol! {
         interface TestErc20Abi {
             function balanceOf(address account) external view returns (uint256);
@@ -681,13 +638,13 @@
         }
 
     }
->>>>>>> 01e6d116
-
-    #[entrypoint]
+
     #[storage]
     pub struct Erc1967ProxyExample {
         erc1967: Erc1967Proxy,
     }
+
+    unsafe impl TopLevelStorage for Erc1967ProxyExample {}
 
     #[public]
     impl Erc1967ProxyExample {
@@ -697,7 +654,7 @@
             implementation: Address,
         ) -> Result<(), proxy::erc1967::utils::Error> {
             let data = TestErc20Abi::setVersionCall {}.abi_encode();
-            self.erc1967.constructor(implementation, &data.into())
+            self.erc1967.constructor(implementation, data.into())
         }
 
         pub(super) fn implementation(&self) -> Result<Address, Vec<u8>> {
