//! An upgradeability mechanism designed for UUPS (Universal Upgradeable Proxy
//! Standard) proxies as defined in [ERC-1822].
//!
//! [ERC-1822]: https://eips.ethereum.org/EIPS/eip-1822
//!
//! The functions included here can perform an upgrade of an
//! [`Erc1967Proxy`], when this contract is set as the implementation
//! behind such a proxy.
//!
//! [`Erc1967Proxy`]: crate::proxy::erc1967::Erc1967Proxy

// The contract is covered 100% via e2e tests, but this cannot be displayed due
// to the inability llvm-cov to display e2e coverage. Marking this with
// coverage(off) to avoid a false negative.
//
// TODO: remove this attribute when 100% coverage can be achieved through unit
// tests.
#![cfg_attr(coverage_nightly, coverage(off))]

pub use alloc::{string::String, vec, vec::Vec};

use alloy_primitives::{aliases::B256, uint, Address, U256, U32};
use alloy_sol_types::SolCall;
pub use sol::*;
use stylus_sdk::{
    abi::Bytes,
    call::{Call, MethodError},
    prelude::*,
    storage::{StorageBool, StorageU32},
};

use crate::{
    proxy::{
        erc1967::{
            self,
            utils::{
                ERC1967InvalidAdmin, ERC1967InvalidBeacon,
                ERC1967InvalidImplementation, ERC1967NonPayable, Erc1967Utils,
                IMPLEMENTATION_SLOT,
            },
        },
        utils::erc1822::{Erc1822ProxiableInterface, IErc1822Proxiable},
    },
    utils::{
        address::{self, AddressUtils},
        storage_slot::StorageSlot,
    },
};

/// The version of the upgrade interface of the contract.
pub const UPGRADE_INTERFACE_VERSION: &str = "5.0.0";

/// The version number of the logic contract.
pub const VERSION_NUMBER: U32 = uint!(1_U32);

/// A sentinel storage slot used by the implementation to distinguish
/// implementation vs. proxy ([`delegate_call`][delegate_call]) execution
/// contexts.
///
/// The slot key is derived from `keccak256("Stylus.uups.logic.flag") - 1`,
/// chosen to avoid storage collisions with application state.
///
/// Behavior:
/// - When called directly on the implementation, `logic_flag == true`.
/// - When called via a proxy ([`delegate_call`][delegate_call]), `logic_flag ==
///   false` (i.e., the proxy’s storage does not contain this
///   implementation-only flag).
///
/// Security notes:
/// - This boolean flag replaces Solidity’s `immutable __self` pattern.
///
/// [delegate_call]: stylus_sdk::call::delegate_call
pub const LOGIC_FLAG_SLOT: B256 = {
    const HASH: [u8; 32] = keccak_const::Keccak256::new()
        .update(b"Stylus.uups.logic.flag")
        .finalize();
    let slot = U256::from_be_bytes(HASH)
        .wrapping_sub(uint!(1_U256))
        .to_be_bytes::<32>();

    B256::new(slot)
};

#[cfg_attr(coverage_nightly, coverage(off))]
mod sol {
    use alloy_sol_macro::sol;

    sol! {
        /// The call is from an unauthorized context.
        #[derive(Debug)]
        #[allow(missing_docs)]
        error UUPSUnauthorizedCallContext();

        /// The storage `slot` is unsupported as a UUID.
        ///
        /// * `slot` - The unsupported UUID returned by the implementation.
        #[derive(Debug)]
        #[allow(missing_docs)]
        error UUPSUnsupportedProxiableUUID(bytes32 slot);

        /// The contract is already initialized.
        #[derive(Debug)]
        #[allow(missing_docs)]
        error InvalidInitialization();

        /// The version is not greater than the current version.
        ///
        /// * `current_version` - The current version.
        #[derive(Debug)]
        #[allow(missing_docs)]
        error InvalidVersion(uint32 current_version);

        interface UUPSUpgradeableInterface {
            function setVersion() external;
        }
    }
}

/// An [`UUPSUpgradeable`] error.
#[derive(SolidityError, Debug)]
pub enum Error {
    /// The call is from an unauthorized context.
    UnauthorizedCallContext(UUPSUnauthorizedCallContext),
    /// The storage `slot` is unsupported as a UUID.
    UnsupportedProxiableUUID(UUPSUnsupportedProxiableUUID),
    /// Indicates an error related to the fact that the `implementation`
    /// of the proxy is invalid.
    InvalidImplementation(ERC1967InvalidImplementation),
    /// Indicates an error related to the fact that the `admin` of the
    /// proxy is invalid.
    InvalidAdmin(ERC1967InvalidAdmin),
    /// Indicates an error related to the fact that the `beacon`
    /// of the proxy is invalid.
    InvalidBeacon(ERC1967InvalidBeacon),
    /// Indicates an error related to the fact that an upgrade function
    /// sees [`stylus_sdk::msg::value()`] > [`alloy_primitives::U256::ZERO`]
    /// that may be lost.
    NonPayable(ERC1967NonPayable),
    /// There's no code at `target` (it is not a contract).
    EmptyCode(address::AddressEmptyCode),
    /// A call to an address target failed. The target may have reverted.
    FailedCall(address::FailedCall),
    /// Indicates an error related to the fact that the
    /// [`stylus_sdk::call::delegate_call`] failed.
    FailedCallWithReason(address::FailedCallWithReason),
    /// Indicates an error related to the fact that the contract is already
    /// initialized.
    InvalidInitialization(InvalidInitialization),
    /// Indicates an error related to the fact that the version is not greater
    /// than the current version.
    InvalidVersion(InvalidVersion),
}

#[cfg_attr(coverage_nightly, coverage(off))]
impl From<erc1967::utils::Error> for Error {
    fn from(e: erc1967::utils::Error) -> Self {
        match e {
            erc1967::utils::Error::InvalidImplementation(e) => {
                Error::InvalidImplementation(e)
            }
            erc1967::utils::Error::InvalidAdmin(e) => Error::InvalidAdmin(e),
            erc1967::utils::Error::InvalidBeacon(e) => Error::InvalidBeacon(e),
            erc1967::utils::Error::NonPayable(e) => Error::NonPayable(e),
            erc1967::utils::Error::EmptyCode(e) => Error::EmptyCode(e),
            erc1967::utils::Error::FailedCall(e) => Error::FailedCall(e),
            erc1967::utils::Error::FailedCallWithReason(e) => {
                Error::FailedCallWithReason(e)
            }
        }
    }
}

#[cfg_attr(coverage_nightly, coverage(off))]
impl MethodError for Error {
    fn encode(self) -> alloc::vec::Vec<u8> {
        self.into()
    }
}

/// NOTE: Implementation of [`TopLevelStorage`] to be able use `&mut self` when
/// calling other contracts and not `&mut (impl TopLevelStorage +
/// BorrowMut<Self>)`. Should be fixed in the future by the Stylus team.
unsafe impl TopLevelStorage for UUPSUpgradeable {}

/// Interface for a UUPS (Universal Upgradeable Proxy Standard) upgradeable
/// contract.
pub trait IUUPSUpgradeable: IErc1822Proxiable {
    /// Returns the version of the upgrade interface of the contract.
    ///
    /// NOTE: Make sure to set proper selector in order to make the function
    /// compatible with Solidity version.
    ///
    /// ```rust,ignore
    /// #[selector(name = "UPGRADE_INTERFACE_VERSION")]
    /// fn upgrade_interface_version(&self) -> String {
    ///     self.uups.upgrade_interface_version()
    /// }
    /// ```
    ///
    /// # Arguments
    ///
    /// * `&self` - Read access to the contract's state.
    fn upgrade_interface_version(&self) -> String;

    /// Upgrade the implementation of the proxy to `new_implementation`, and
    /// subsequently execute the function call encoded in `data`.
    ///
    /// Note: This primitive does not include an authorization mechanism. To
    /// restrict who can upgrade, enforce access control in your contract
    /// before delegating to this function.
    ///
    /// # Arguments
    ///
    /// * `&mut self` - Write access to the contract's state.
    /// * `new_implementation` - The address of the new implementation contract.
    /// * `data` - Additional data to be passed to the new implementation.
    ///
    /// # Errors
    ///
    /// * [`Error::UnauthorizedCallContext`] - If the call is not made through a
    ///   valid proxy context.
    /// * [`Error::InvalidImplementation`] - If the new implementation address
    ///   is invalid or doesn't implement the required interface.
    /// * [`Error::UnsupportedProxiableUUID`] - If the new implementation
    ///   returns an unsupported UUID.
    /// * [`Error::NonPayable`] - If the upgrade function receives ETH but is
    ///   not designed to handle it.
    /// * [`Error::EmptyCode`] - If there's no code at the new implementation
    ///   address.
    /// * [`Error::FailedCall`] - If the [`delegate_call`][delegate_call] to the
    ///   new implementation fails.
    /// * [`Error::FailedCallWithReason`] - If the
    ///   [`delegate_call`][delegate_call] fails with a specific reason.
    ///
    /// # Events
    ///
    /// * [`crate::proxy::erc1967::Upgraded`]: Emitted when the implementation
    ///   is upgraded.
    ///
    /// [delegate_call]: stylus_sdk::call::delegate_call
    fn upgrade_to_and_call(
        &mut self,
        new_implementation: Address,
        data: Bytes,
    ) -> Result<(), Vec<u8>>;
}

/// A contract that implements the UUPS (Universal Upgradeable Proxy Standard)
/// pattern for upgradeable contracts.
///
/// # Overview
///
/// This implementation provides upgradeability functionality for proxy
/// contracts while maintaining storage compatibility across upgrades. It
/// follows the UUPS pattern defined in [EIP-1822], where the upgrade
/// logic is included in the implementation contract rather than the proxy.
///
/// This Stylus version contains some architectural differences compared to
/// Solidity's implementation, while maintaining the same security model and
/// upgrade flow.
///
/// # Design Rationale & Differences from Solidity
///
/// ## Storage-based Context Detection
///
/// Solidity often relies on an `immutable` self-address to detect context. In
/// Stylus, this contract uses a boolean `logic_flag` stored in a dedicated
/// slot:
/// - When executing directly on the implementation, the constructor has set
///   `logic_flag = true` in the implementation’s storage.
/// - When executing via proxy ([`delegate_call`][delegate_call]), the proxy’s
///   storage does not have this flag, so the check reads as `false`.
///
/// ## Initialization Pattern
///
/// - Constructor: runs once on implementation deployment, sets `logic_flag`.
/// - Runtime initializer: `set_version()` must be invoked via the proxy to
///   write this logic’s `VERSION_NUMBER` into the proxy’s storage. This aligns
///   the proxy’s version with the logic and enables upgrade paths guarded by
///   `only_proxy()`.
///
/// ## Proxy Safety Checks
///
/// The [`UUPSUpgradeable::only_proxy`] function ensures that:
///
/// 1. The call is being made through a `[`delegate_call`][delegate_call]`.
/// 2. The caller is a valid [ERC-1967] proxy.
/// 3. The `VERSION_NUMBER` in implementation equals to the version stored in
///    the proxy.
///
/// **Security Note:** Bypassing these checks could allow unauthorized upgrades
/// or break the proxy pattern, potentially leading to storage collisions or
/// unauthorized upgrades.
///
/// # Edge Cases & Pitfalls
///
/// ## Common Mistakes
///
/// * The new implementation doesn't expose `set_version()` or the version
///   number constant does not increase.
/// * Calling upgrade entrypoints directly on the implementation.
/// * Using a non-ERC-1967 proxy.
/// * Incorrectly implementing `proxiable_uuid()` in derived contracts.
///
/// ## Security Considerations
///
/// * Always use the `only_proxy` modifier for upgrade functions
/// * Never expose `_upgrade_to_and_call_uups` directly
/// * Ensure all storage variables are append-only in upgrades
/// * Test upgrades thoroughly on testnet before mainnet deployment
///
/// # Usage
///
/// ```rust
/// extern crate alloc;
///
/// use openzeppelin_stylus::proxy::utils::uups_upgradeable::UUPSUpgradeable;
/// use stylus_sdk::{prelude::*, storage::StorageU256};
///
/// #[storage]
/// #[entrypoint]
/// pub struct MyUpgradeableContract {
///     // Must include UUPSUpgradeable as the first field
///     uups: UUPSUpgradeable,
///
///     // Your contract's state variables
///     value: StorageU256,
///     // ...
/// }
///
/// #[public]
/// impl MyUpgradeableContract {
///     // Call this via the proxy once to align the proxy's version with the logic.
///     pub fn set_version(&mut self) -> Result<(), Vec<u8>> {
///         self.uups.set_version().map_err(Into::into)
///     }
///
///     // Your contract's functions
/// }
/// ```
///
/// [EIP-1822]: https://eips.ethereum.org/EIPS/eip-1822
/// [ERC-1967]: https://eips.ethereum.org/EIPS/eip-1967
/// [delegate_call]: stylus_sdk::call::delegate_call
#[storage]
pub struct UUPSUpgradeable {
    /// Logic version number stored in the proxy contract.
    pub version: StorageU32,
}

#[public]
#[implements(IUUPSUpgradeable, IErc1822Proxiable)]
impl UUPSUpgradeable {
    /// Initializes implementation-only state used for context checks.
    ///
    /// Sets `logic_flag = true` in the implementation’s storage to indicate
    /// a direct (non-delegated) execution context.
    ///
    /// # Arguments
    ///
    /// * `&mut self` - Write access to the contract's state.
    #[constructor]
    pub fn constructor(&mut self) {
        self.logic_flag().set(true);
    }

    /// Sets the proxy-stored runtime `version` for this logic
    /// (initializer-like).
    ///
    /// Intended to be called via a proxy ([`delegate_call`][delegate_call]) to
    /// record `VERSION_NUMBER` in the proxy’s storage.
    ///
    /// # Arguments
    ///
    /// * `&mut self` - Write access to the contract's state.
    ///
    /// # Errors
    ///
    /// * [`Error::UnauthorizedCallContext`] - If not called via proxy
    ///   `[`delegate_call`][delegate_call]`.
    /// * [`Error::InvalidVersion`] - If the proxy's stored `version` is greater
    ///   than this logic's `VERSION_NUMBER`.
    ///
    /// [delegate_call]: stylus_sdk::call::delegate_call
    pub fn set_version(&mut self) -> Result<(), Error> {
        if self.not_delegated().is_ok() {
            return Err(Error::UnauthorizedCallContext(
                UUPSUnauthorizedCallContext {},
            ));
        }
        if self.version.get() > VERSION_NUMBER {
            return Err(Error::InvalidVersion(InvalidVersion {
                current_version: self.version.get().to(),
            }));
        }

        self.version.set(VERSION_NUMBER);
        Ok(())
    }
}

#[public]
impl IUUPSUpgradeable for UUPSUpgradeable {
    fn upgrade_interface_version(&self) -> String {
        UPGRADE_INTERFACE_VERSION.into()
    }

    #[payable]
    fn upgrade_to_and_call(
        &mut self,
        new_implementation: Address,
        data: Bytes,
    ) -> Result<(), Vec<u8>> {
        self.only_proxy()?;
        self._upgrade_to_and_call_uups(new_implementation, &data)?;

        let data_set_version =
            UUPSUpgradeableInterface::setVersionCall {}.abi_encode();
        AddressUtils::function_delegate_call(
            self,
            new_implementation,
            &data_set_version,
        )?;

        Ok(())
    }
}

impl UUPSUpgradeable {
    /// Get the logic contract version.
    ///
    /// # Arguments
    ///
    /// * `&self` - Read access to the contract's state.
    #[must_use]
    pub fn get_version(&self) -> U32 {
        VERSION_NUMBER
    }

    /// Get the logic flag from the appropriate storage slot.
    ///
    /// # Arguments
    ///
    /// * `&self` - Read access to the contract's state.
    #[must_use]
    pub fn logic_flag(&self) -> StorageBool {
        StorageSlot::get_slot::<StorageBool>(LOGIC_FLAG_SLOT)
    }

    /// Return the value stored in the logic flag slot.
    ///
    /// # Arguments
    ///
    /// * `&self` - Read access to the contract's state.
    #[must_use]
    pub fn is_logic(&self) -> bool {
        self.logic_flag().get()
    }

    /// Ensures the call is being made through a valid [ERC-1967] proxy.
    ///
    /// Checks:
    /// 1. Execution is happening via [`delegate_call`][delegate_call] (checked
    ///    via `!self.is_logic()`).
    /// 2. The caller is a valid [ERC-1967] proxy (implementation slot is
    ///    non-zero).
    /// 3. The proxy state is consistent for this logic (the proxy-stored
    ///    version equals this logic's `VERSION_NUMBER`).
    ///
    /// [`onlyProxy`]: https://github.com/OpenZeppelin/openzeppelin-contracts/blob/c64a1edb67b6e3f4a15cca8909c9482ad33a02b0/contracts/proxy/utils/UUPSUpgradeable.sol#L50
    ///
    /// # Security Implications
    ///
    /// This check prevents direct calls to upgrade functions on the
    /// implementation contract.
    ///
    /// Note: This is not a reentrancy guard. Use a dedicated mechanism if
    /// reentrancy protection is required.
    ///
    /// # Edge Cases
    ///
    /// * Calls from [ERC-1167] minimal proxies are not guaranteed to pass this
    ///   check
    ///
    /// # Arguments
    ///
    /// * `&self` - Read access to the contract's state.
    ///
    /// # Errors
    ///
    /// * [`Error::UnauthorizedCallContext`] - If any of the above conditions is
    ///   not met
    ///
    /// [ERC-1967]: https://eips.ethereum.org/EIPS/eip-1967
    /// [ERC-1167]: https://eips.ethereum.org/EIPS/eip-1167
    /// [delegate_call]: stylus_sdk::call::delegate_call
    pub fn only_proxy(&self) -> Result<(), Error> {
        if self.is_logic()
            || Erc1967Utils::get_implementation() == Address::ZERO
            || U32::from(self.get_version()) != self.version.get()
        {
            Err(Error::UnauthorizedCallContext(UUPSUnauthorizedCallContext {}))
        } else {
            Ok(())
        }
    }

    /// Check that the execution is not being performed through a
    /// [`delegate_call`].
    ///
    /// This allows a function to be callable on the implementing contract
    /// but not through proxies.
    ///
    /// # Arguments
    ///
    /// * `&self` - Read access to the contract's state.
    ///
    /// # Errors
    ///
    /// * [`Error::UnauthorizedCallContext`] - If the execution is performed via
    ///   [`delegate_call`].
    ///
    /// [`delegate_call`]: stylus_sdk::call::delegate_call
    pub fn not_delegated(&self) -> Result<(), Error> {
        if self.is_logic() {
            Ok(())
        } else {
            Err(Error::UnauthorizedCallContext(UUPSUnauthorizedCallContext {}))
        }
    }
}

#[public]
impl IErc1822Proxiable for UUPSUpgradeable {
    fn proxiable_uuid(&self) -> Result<B256, Vec<u8>> {
        self.not_delegated()?;
        Ok(IMPLEMENTATION_SLOT)
    }
}

impl UUPSUpgradeable {
    /// Performs an implementation upgrade with a security check for UUPS
    /// proxies, and additional setup call.
    ///
    /// As a security check, [`IErc1822Proxiable::proxiable_uuid`] is invoked
    /// in the new implementation, and the return value is expected to be the
    /// implementation slot in ERC-1967.
    ///
    /// # Arguments
    ///
    /// * `&mut self` - Write access to the contract's state.
    /// * `new_implementation` - The address of the new implementation.
    /// * `data` - The data to pass to the new implementation.
    ///
    /// # Errors
    ///
    /// * [`Error::InvalidImplementation`] - If the new implementation doesn't
    ///   support the required interface or is invalid.
    /// * [`Error::UnsupportedProxiableUUID`] - If the new implementation
    ///   returns an unsupported UUID.
    /// * [`Error::NonPayable`] - If the upgrade function receives ETH but is
    ///   not designed to handle it.
    /// * [`Error::EmptyCode`] - If there's no code at the new implementation
    ///   address.
    /// * [`Error::FailedCall`] - If the [`delegate_call`][delegate_call] to the
    ///   new implementation fails.
    /// * [`Error::FailedCallWithReason`] - If the
    ///   [`stylus_sdk::call::delegate_call`] fails with a specific reason.
    ///
    /// # Events
    ///
    /// * [`crate::proxy::erc1967::Erc1967Proxy::Upgraded`]: Emitted when the
    ///   implementation is upgraded.
<<<<<<< HEAD
    #[cfg_attr(coverage_nightly, coverage(off))]
    // TODO: remove the coverage attribute once we motsu supports delegate calls
    // and custom storage slot setting. See:
    // * https://github.com/OpenZeppelin/stylus-test-helpers/issues/111
    // * https://github.com/OpenZeppelin/stylus-test-helpers/issues/112
    // * https://github.com/OpenZeppelin/stylus-test-helpers/issues/114
    //
    // For now, this function is marked as `#[cfg_attr(coverage_nightly,
    // coverage(off))]` as it is extensively covered in e2e tests, which cannot
    // be included in the coverage report for now. See:
    // `examples/uups-proxy/tests/uups-proxy.rs`
=======
    ///
    /// [delegate_call]: stylus_sdk::call::delegate_call
>>>>>>> d38a0ac2
    fn _upgrade_to_and_call_uups(
        &mut self,
        new_implementation: Address,
        data: &Bytes,
    ) -> Result<(), Error> {
        let slot = Erc1822ProxiableInterface::new(new_implementation)
            .proxiable_uuid(Call::new_in(self))
            .map_err(|_e| {
                Error::InvalidImplementation(ERC1967InvalidImplementation {
                    implementation: new_implementation,
                })
            })?;

        if slot == IMPLEMENTATION_SLOT {
            Erc1967Utils::upgrade_to_and_call(self, new_implementation, data)
                .map_err(Error::from)
        } else {
            Err(Error::UnsupportedProxiableUUID(UUPSUnsupportedProxiableUUID {
                slot,
            }))
        }
    }
}

// TODO: In order to add more tests and ignore existing ones, we need to fix
// these issues with motsu. See:
// https://github.com/OpenZeppelin/stylus-test-helpers/issues/114
// https://github.com/OpenZeppelin/stylus-test-helpers/issues/112
#[cfg(test)]
mod tests {
    use alloy_primitives::U256;
    use alloy_sol_types::{SolCall, SolError, SolValue};
    use motsu::prelude::*;
    use test_contracts::*;

    use super::*;
    use crate::token::erc20;

    #[cfg_attr(coverage_nightly, coverage(off))]
    mod test_contracts {
        use alloy_sol_macro::sol;
        use stylus_sdk::{alloy_primitives::Address, prelude::*, ArbResult};

        use super::*;
        use crate::{
            proxy::{self, erc1967::Erc1967Proxy, IProxy},
            token::erc20::{Erc20, IErc20},
        };

        #[entrypoint]
        #[storage]
        pub struct Erc1967ProxyExample {
            erc1967: Erc1967Proxy,
        }

        #[public]
        impl Erc1967ProxyExample {
            #[constructor]
            pub(super) fn constructor(
                &mut self,
                implementation: Address,
            ) -> Result<(), proxy::erc1967::utils::Error> {
                let data = ERC20Interface::setVersionCall {}.abi_encode();
                self.erc1967.constructor(implementation, &data.into())
            }

            pub(super) fn implementation(&self) -> Result<Address, Vec<u8>> {
                self.erc1967.implementation()
            }

            #[fallback]
            pub(super) fn fallback(&mut self, calldata: &[u8]) -> ArbResult {
                unsafe { self.erc1967.do_fallback(calldata) }
            }
        }

        #[storage]
        pub struct UUPSErc20Example {
            erc20: Erc20,
            uups: UUPSUpgradeable,
        }

        #[public]
        #[implements(IErc20<Error = erc20::Error>, IUUPSUpgradeable, IErc1822Proxiable)]
        impl UUPSErc20Example {
            #[constructor]
            pub(super) fn constructor(&mut self) {
                self.uups.constructor();
            }

            pub(super) fn mint(
                &mut self,
                to: Address,
                value: U256,
            ) -> Result<(), erc20::Error> {
                self.erc20._mint(to, value)
            }

            /// Initializes the contract.
            pub(super) fn set_version(&mut self) -> Result<(), Error> {
                self.uups.set_version()
            }
        }

        unsafe impl TopLevelStorage for UUPSErc20Example {}

        #[public]
        impl IErc20 for UUPSErc20Example {
            type Error = erc20::Error;

            fn balance_of(&self, account: Address) -> U256 {
                self.erc20.balance_of(account)
            }

            fn total_supply(&self) -> U256 {
                self.erc20.total_supply()
            }

            fn transfer(
                &mut self,
                to: Address,
                value: U256,
            ) -> Result<bool, Self::Error> {
                self.erc20.transfer(to, value)
            }

            fn transfer_from(
                &mut self,
                from: Address,
                to: Address,
                value: U256,
            ) -> Result<bool, Self::Error> {
                self.erc20.transfer_from(from, to, value)
            }

            fn allowance(&self, owner: Address, spender: Address) -> U256 {
                self.erc20.allowance(owner, spender)
            }

            fn approve(
                &mut self,
                spender: Address,
                value: U256,
            ) -> Result<bool, Self::Error> {
                self.erc20.approve(spender, value)
            }
        }

        #[public]
        impl IUUPSUpgradeable for UUPSErc20Example {
            #[selector(name = "UPGRADE_INTERFACE_VERSION")]
            fn upgrade_interface_version(&self) -> String {
                self.uups.upgrade_interface_version()
            }

            fn upgrade_to_and_call(
                &mut self,
                new_implementation: Address,
                data: Bytes,
            ) -> Result<(), Vec<u8>> {
                self.uups.upgrade_to_and_call(new_implementation, data)
            }
        }

        #[public]
        impl IErc1822Proxiable for UUPSErc20Example {
            #[selector(name = "proxiableUUID")]
            fn proxiable_uuid(&self) -> Result<B256, Vec<u8>> {
                self.uups.proxiable_uuid()
            }
        }

        #[storage]
        pub struct FakeImplementation {}

        #[public]
        #[implements(IErc1822Proxiable)]
        impl FakeImplementation {}

        #[public]
        impl IErc1822Proxiable for FakeImplementation {
            /// Returns an incorrect UUID to simulate an invalid UUPS upgrade
            /// target.
            #[selector(name = "proxiableUUID")]
            fn proxiable_uuid(&self) -> Result<B256, Vec<u8>> {
                // Return a UUID that is NOT equal to IMPLEMENTATION_SLOT
                Ok(B256::from([0xFF; 32])) // Invalid slot
            }
        }

        unsafe impl TopLevelStorage for FakeImplementation {}

        sol! {
            interface ERC20Interface {
                function balanceOf(address account) external view returns (uint256);
                function totalSupply() external view returns (uint256);
                function mint(address to, uint256 value) external;
                function transfer(address to, uint256 value) external returns (bool);

                // Initializer function.
                function setVersion() external;
            }

            interface UUPSUpgradeableInterface {
                function upgradeToAndCall(address newImplementation, bytes calldata data) external payable;
            }

        }
    }

    #[motsu::test]
    #[ignore = "Motsu not reliable enough for proxy testing"]
    fn constructs(
        proxy: Contract<Erc1967ProxyExample>,
        logic: Contract<UUPSErc20Example>,
        alice: Address,
    ) {
        logic.sender(alice).constructor();

        proxy
            .sender(alice)
            .constructor(logic.address())
            .motsu_expect("should be able to construct");

        let implementation = proxy
            .sender(alice)
            .implementation()
            .motsu_expect("should be able to get implementation");
        assert_eq!(implementation, logic.address());

        let total_supply_call = ERC20Interface::totalSupplyCall {}.abi_encode();
        let total_supply = proxy
            .sender(alice)
            .fallback(&total_supply_call)
            .motsu_expect("should be able to get total supply");
        assert_eq!(total_supply, U256::ZERO.abi_encode());

        assert_eq!(
            UPGRADE_INTERFACE_VERSION,
            logic.sender(alice).upgrade_interface_version()
        );
    }

    #[motsu::test]
    #[ignore = "Motsu not reliable enough for proxy testing"]
    fn fallback(
        proxy: Contract<Erc1967ProxyExample>,
        logic: Contract<UUPSErc20Example>,
        alice: Address,
        bob: Address,
    ) {
        logic.sender(alice).constructor();

        proxy
            .sender(alice)
            .constructor(logic.address())
            .motsu_expect("should be able to construct");

        // verify initial balance is [`U256::ZERO`].
        let balance_of_alice_call =
            ERC20Interface::balanceOfCall { account: alice }.abi_encode();
        let balance = proxy
            .sender(alice)
            .fallback(&balance_of_alice_call)
            .motsu_expect("should be able to get balance");
        assert_eq!(balance, U256::ZERO.abi_encode());

        let total_supply_call = ERC20Interface::totalSupplyCall {}.abi_encode();
        let total_supply = proxy
            .sender(alice)
            .fallback(&total_supply_call)
            .motsu_expect("should be able to get total supply");
        assert_eq!(total_supply, U256::ZERO.abi_encode());

        // mint 1000 tokens.
        let amount = U256::from(1000);

        let mint_call =
            ERC20Interface::mintCall { to: alice, value: amount }.abi_encode();
        proxy
            .sender(alice)
            .fallback(&mint_call)
            .motsu_expect("should be able to mint");

        proxy.assert_emitted(&erc20::Transfer {
            from: Address::ZERO,
            to: alice,
            value: amount,
        });

        // check that the balance can be accurately fetched through the proxy.
        let balance = proxy
            .sender(alice)
            .fallback(&balance_of_alice_call)
            .motsu_expect("should be able to get balance");
        assert_eq!(balance, amount.abi_encode());

        let total_supply = proxy
            .sender(alice)
            .fallback(&total_supply_call)
            .motsu_expect("should be able to get total supply");
        assert_eq!(total_supply, amount.abi_encode());

        // check that the balance can be transferred through the proxy.
        let transfer_call =
            ERC20Interface::transferCall { to: bob, value: amount }
                .abi_encode();
        proxy
            .sender(alice)
            .fallback(&transfer_call)
            .motsu_expect("should be able to transfer");

        proxy.assert_emitted(&erc20::Transfer {
            from: alice,
            to: bob,
            value: amount,
        });

        let balance = proxy
            .sender(alice)
            .fallback(&balance_of_alice_call)
            .motsu_expect("should be able to get balance");
        assert_eq!(balance, U256::ZERO.abi_encode());

        let balance_of_bob_call =
            ERC20Interface::balanceOfCall { account: bob }.abi_encode();
        let balance = proxy
            .sender(alice)
            .fallback(&balance_of_bob_call)
            .motsu_expect("should be able to get balance");
        assert_eq!(balance, amount.abi_encode());

        let total_supply = proxy
            .sender(alice)
            .fallback(&total_supply_call)
            .motsu_expect("should be able to get total supply");
        assert_eq!(total_supply, amount.abi_encode());
    }

    #[motsu::test]
    fn upgrade_via_direct_call_reverts(
        logic: Contract<UUPSErc20Example>,
        logic_v2: Contract<UUPSErc20Example>,
        alice: Address,
    ) {
        logic.sender(alice).constructor();

        let err = logic
            .sender(alice)
            .upgrade_to_and_call(logic_v2.address(), vec![].into())
            .motsu_expect_err("should revert on upgrade");

        assert_eq!(err, UUPSUnauthorizedCallContext {}.abi_encode());
    }

    #[motsu::test]
    fn proxiable_uuid_direct_check(
        logic: Contract<UUPSErc20Example>,
        alice: Address,
    ) {
        logic.sender(alice).constructor();

        let result = logic
            .sender(alice)
            .proxiable_uuid()
            .motsu_expect("should be able to get proxiable uuid");
        assert_eq!(result, IMPLEMENTATION_SLOT);
    }

    #[motsu::test]
    fn get_version_number_v2(uups: Contract<UUPSUpgradeable>, alice: Address) {
        uups.sender(alice).constructor();
        assert_eq!(VERSION_NUMBER, uups.sender(alice).get_version());
    }
}<|MERGE_RESOLUTION|>--- conflicted
+++ resolved
@@ -571,7 +571,8 @@
     ///
     /// * [`crate::proxy::erc1967::Erc1967Proxy::Upgraded`]: Emitted when the
     ///   implementation is upgraded.
-<<<<<<< HEAD
+    ///
+    /// [delegate_call]: stylus_sdk::call::delegate_call
     #[cfg_attr(coverage_nightly, coverage(off))]
     // TODO: remove the coverage attribute once we motsu supports delegate calls
     // and custom storage slot setting. See:
@@ -583,10 +584,6 @@
     // coverage(off))]` as it is extensively covered in e2e tests, which cannot
     // be included in the coverage report for now. See:
     // `examples/uups-proxy/tests/uups-proxy.rs`
-=======
-    ///
-    /// [delegate_call]: stylus_sdk::call::delegate_call
->>>>>>> d38a0ac2
     fn _upgrade_to_and_call_uups(
         &mut self,
         new_implementation: Address,
